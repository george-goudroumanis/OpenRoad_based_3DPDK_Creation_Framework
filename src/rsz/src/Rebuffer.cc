--- conflicted
+++ resolved
@@ -920,7 +920,6 @@
   }
 }
 
-<<<<<<< HEAD
 float RepairSetup::bufferInputCapacitance(LibertyCell* buffer_cell,
                                           const DcalcAnalysisPt* dcalc_ap)
 {
@@ -938,14 +937,7 @@
     Instance* parent_in,
     odb::dbITerm* mod_net_drvr,
     odb::dbModNet* mod_net_in)
-=======
-int RepairSetup::rebufferTopDown(const BufferedNetPtr& choice,
-                                 Net* net,  // output of buffer.
-                                 const int level,
-                                 Instance* parent_in,
-                                 odb::dbITerm* mod_net_drvr,
-                                 odb::dbModNet* mod_net_in)
->>>>>>> bc065a83
+
 {
   // HFix, pass in the parent
   Instance* parent = parent_in;
