--- conflicted
+++ resolved
@@ -1,792 +1,5 @@
-// SPDX-License-Identifier: BSD-3-Clause
-// Copyright (c) 2019-2025, The OpenROAD Authors
-
-#include "RepairSetup.hh"
-
-#include <algorithm>
-#include <cmath>
-#include <cstddef>
-#include <memory>
-#include <optional>
-#include <sstream>
-#include <string>
-
-#include "BaseMove.hh"
-#include "BufferMove.hh"
-#include "CloneMove.hh"
-#include "SizeMove.hh"
-#include "SplitLoadMove.hh"
-#include "SwapPinsMove.hh"
-#include "UnbufferMove.hh"
-#include "rsz/Resizer.hh"
-#include "sta/Corner.hh"
-#include "sta/DcalcAnalysisPt.hh"
-#include "sta/Fuzzy.hh"
-#include "sta/Graph.hh"
-#include "sta/GraphDelayCalc.hh"
-#include "sta/InputDrive.hh"
-#include "sta/Liberty.hh"
-#include "sta/Parasitics.hh"
-#include "sta/PathExpanded.hh"
-#include "sta/PortDirection.hh"
-#include "sta/Sdc.hh"
-#include "sta/TimingArc.hh"
-#include "sta/Units.hh"
-#include "sta/VerilogWriter.hh"
-#include "utl/Logger.h"
-
-namespace rsz {
-
-using std::max;
-using std::pair;
-using std::string;
-using std::vector;
-using utl::RSZ;
-
-using sta::Edge;
-using sta::fuzzyEqual;
-using sta::fuzzyGreater;
-using sta::fuzzyGreaterEqual;
-using sta::fuzzyLess;
-using sta::GraphDelayCalc;
-using sta::InstancePinIterator;
-using sta::NetConnectedPinIterator;
-using sta::PathExpanded;
-using sta::Slew;
-using sta::VertexOutEdgeIterator;
-
-RepairSetup::RepairSetup(Resizer* resizer) : resizer_(resizer)
-{
-}
-
-void RepairSetup::init()
-{
-  logger_ = resizer_->logger_;
-  dbStaState::init(resizer_->sta_);
-  db_network_ = resizer_->db_network_;
-
-  initial_design_area_ = resizer_->computeDesignArea();
-}
-
-bool RepairSetup::repairSetup(const float setup_slack_margin,
-                              const double repair_tns_end_percent,
-                              const int max_passes,
-                              const int max_repairs_per_pass,
-                              const bool verbose,
-                              const std::vector<MoveType>& sequence,
-                              const bool skip_pin_swap,
-                              const bool skip_gate_cloning,
-                              const bool skip_buffering,
-                              const bool skip_buffer_removal,
-                              const bool skip_last_gasp)
-{
-  bool repaired = false;
-  init();
-  constexpr int digits = 3;
-  max_repairs_per_pass_ = max_repairs_per_pass;
-  resizer_->buffer_moved_into_core_ = false;
-
-  if (!sequence.empty()) {
-    move_sequence.clear();
-    for (MoveType move : sequence) {
-      switch (move) {
-        case MoveType::BUFFER:
-          move_sequence.push_back(resizer_->buffer_move);
-          break;
-        case MoveType::UNBUFFER:
-          move_sequence.push_back(resizer_->unbuffer_move);
-          break;
-        case MoveType::SWAP:
-          move_sequence.push_back(resizer_->swap_pins_move);
-          break;
-        case MoveType::SIZE:
-          move_sequence.push_back(resizer_->size_move);
-          break;
-        case MoveType::CLONE:
-          move_sequence.push_back(resizer_->clone_move);
-          break;
-        case MoveType::SPLIT:
-          move_sequence.push_back(resizer_->split_load_move);
-          break;
-      }
-    }
-
-  } else {
-    move_sequence.clear();
-    if (!skip_buffer_removal) {
-      move_sequence.push_back(resizer_->unbuffer_move);
-    }
-    // Always  have sizing
-    move_sequence.push_back(resizer_->size_move);
-    if (!skip_pin_swap) {
-      move_sequence.push_back(resizer_->swap_pins_move);
-    }
-    if (!skip_buffering) {
-      move_sequence.push_back(resizer_->buffer_move);
-    }
-    if (!skip_gate_cloning) {
-      move_sequence.push_back(resizer_->clone_move);
-    }
-    if (!skip_buffering) {
-      move_sequence.push_back(resizer_->split_load_move);
-    }
-  }
-
-  string repair_moves = "Repair move sequence: ";
-  for (auto move : move_sequence) {
-    repair_moves += move->name() + string(" ");
-  }
-  logger_->info(RSZ, 100, repair_moves);
-
-  // Sort failing endpoints by slack.
-  const VertexSet* endpoints = sta_->endpoints();
-  vector<pair<Vertex*, Slack>> violating_ends;
-  // logger_->setDebugLevel(RSZ, "repair_setup", 2);
-  // Should check here whether we can figure out the clock domain for each
-  // vertex. This may be the place where we can do some round robin fun to
-  // individually control each clock domain instead of just fixating on fixing
-  // one.
-  for (Vertex* end : *endpoints) {
-    const Slack end_slack = sta_->vertexSlack(end, max_);
-    if (end_slack < setup_slack_margin) {
-      violating_ends.emplace_back(end, end_slack);
-    }
-  }
-  std::stable_sort(violating_ends.begin(),
-                   violating_ends.end(),
-                   [](const auto& end_slack1, const auto& end_slack2) {
-                     return end_slack1.second < end_slack2.second;
-                   });
-  debugPrint(logger_,
-             RSZ,
-             "repair_setup",
-             1,
-             "Violating endpoints {}/{} {}%",
-             violating_ends.size(),
-             endpoints->size(),
-             int(violating_ends.size() / double(endpoints->size()) * 100));
-
-  if (!violating_ends.empty()) {
-    logger_->info(RSZ,
-                  94,
-                  "Found {} endpoints with setup violations.",
-                  violating_ends.size());
-  } else {
-    // nothing to repair
-    logger_->metric("design__instance__count__setup_buffer", 0);
-    logger_->info(RSZ, 98, "No setup violations found");
-    return false;
-  }
-
-  int end_index = 0;
-  int max_end_count = violating_ends.size() * repair_tns_end_percent;
-  float initial_tns = sta_->totalNegativeSlack(max_);
-  float prev_tns = initial_tns;
-  int num_viols = violating_ends.size();
-  // Always repair the worst endpoint, even if tns percent is zero.
-  max_end_count = max(max_end_count, 1);
-  logger_->info(RSZ,
-                99,
-                "Repairing {} out of {} ({:0.2f}%) violating endpoints...",
-                max_end_count,
-                violating_ends.size(),
-                repair_tns_end_percent * 100.0);
-
-  // Ensure that max cap and max fanout violations don't get worse
-  sta_->checkCapacitanceLimitPreamble();
-  sta_->checkFanoutLimitPreamble();
-
-  int opto_iteration = 0;
-  bool prev_termination = false;
-  bool two_cons_terminations = false;
-  printProgress(opto_iteration, false, false, false, num_viols);
-  float fix_rate_threshold = inc_fix_rate_threshold_;
-  if (!violating_ends.empty()) {
-    min_viol_ = -violating_ends.back().second;
-    max_viol_ = -violating_ends.front().second;
-  }
-  for (const auto& end_original_slack : violating_ends) {
-    fallback_ = false;
-    Vertex* end = end_original_slack.first;
-    Slack end_slack = sta_->vertexSlack(end, max_);
-    Slack worst_slack;
-    Vertex* worst_vertex;
-    sta_->worstSlack(max_, worst_slack, worst_vertex);
-    debugPrint(logger_,
-               RSZ,
-               "repair_setup",
-               1,
-               "{} slack = {} worst_slack = {}",
-               end->name(network_),
-               delayAsString(end_slack, sta_, digits),
-               delayAsString(worst_slack, sta_, digits));
-    end_index++;
-    debugPrint(logger_,
-               RSZ,
-               "repair_setup",
-               1,
-               "Doing {} /{}",
-               end_index,
-               max_end_count);
-    if (end_index > max_end_count) {
-      // clang-format off
-      debugPrint(logger_, RSZ, "repair_setup", 1, "{} end_index {} is larger than"
-                 " max_end_count {}", end->name(network_), end_index,
-                 max_end_count);
-      // clang-format on
-      break;
-    }
-    Slack prev_end_slack = end_slack;
-    Slack prev_worst_slack = worst_slack;
-    int pass = 1;
-    int decreasing_slack_passes = 0;
-    resizer_->journalBegin();
-    while (pass <= max_passes) {
-      opto_iteration++;
-      if (verbose || opto_iteration == 1) {
-        printProgress(opto_iteration, false, false, false, num_viols);
-      }
-      if (terminateProgress(opto_iteration,
-                            initial_tns,
-                            prev_tns,
-                            fix_rate_threshold,
-                            end_index,
-                            max_end_count)) {
-        if (prev_termination) {
-          // Abort entire fixing if no progress for 200 iterations
-          two_cons_terminations = true;
-        } else {
-          prev_termination = true;
-        }
-
-        // Restore to previous good checkpoint
-        debugPrint(logger_,
-                   RSZ,
-                   "repair_setup",
-                   2,
-                   "Restoring best slack end slack {} worst slack {}",
-                   delayAsString(prev_end_slack, sta_, digits),
-                   delayAsString(prev_worst_slack, sta_, digits));
-        resizer_->journalRestore();
-        break;
-      }
-      if (opto_iteration % opto_small_interval_ == 0) {
-        prev_termination = false;
-      }
-
-      if (end_slack > setup_slack_margin) {
-        --num_viols;
-        if (pass != 1) {
-          debugPrint(logger_,
-                     RSZ,
-                     "repair_setup",
-                     2,
-                     "Restoring best slack end slack {} worst slack {}",
-                     delayAsString(prev_end_slack, sta_, digits),
-                     delayAsString(prev_worst_slack, sta_, digits));
-          resizer_->journalRestore();
-        } else {
-          resizer_->journalEnd();
-        }
-        // clang-format off
-        debugPrint(logger_, RSZ, "repair_setup", 1, "bailing out at {}/{} "
-                   "end_slack {} is larger than setup_slack_margin {}",
-                   end_index, max_end_count, end_slack, setup_slack_margin);
-        // clang-format on
-        break;
-      }
-      Path* end_path = sta_->vertexWorstSlackPath(end, max_);
-
-      const bool changed = repairPath(end_path, end_slack, setup_slack_margin);
-      if (!changed) {
-        if (pass != 1) {
-          debugPrint(logger_,
-                     RSZ,
-                     "repair_setup",
-                     2,
-                     "No change after {} decreasing slack passes.",
-                     decreasing_slack_passes);
-          debugPrint(logger_,
-                     RSZ,
-                     "repair_setup",
-                     2,
-                     "Restoring best slack end slack {} worst slack {}",
-                     delayAsString(prev_end_slack, sta_, digits),
-                     delayAsString(prev_worst_slack, sta_, digits));
-          resizer_->journalRestore();
-        } else {
-          resizer_->journalEnd();
-        }
-        // clang-format off
-        debugPrint(logger_, RSZ, "repair_setup", 1, "bailing out {} no changes"
-                   " after {} decreasing passes", end->name(network_),
-                   decreasing_slack_passes);
-        // clang-format on
-        break;
-      }
-      resizer_->updateParasitics();
-      sta_->findRequireds();
-      end_slack = sta_->vertexSlack(end, max_);
-      sta_->worstSlack(max_, worst_slack, worst_vertex);
-      const bool better
-          = (fuzzyGreater(worst_slack, prev_worst_slack)
-             || (end_index != 1 && fuzzyEqual(worst_slack, prev_worst_slack)
-                 && fuzzyGreater(end_slack, prev_end_slack)));
-      debugPrint(logger_,
-                 RSZ,
-                 "repair_setup",
-                 2,
-                 "pass {} slack = {} worst_slack = {} {}",
-                 pass,
-                 delayAsString(end_slack, sta_, digits),
-                 delayAsString(worst_slack, sta_, digits),
-                 better ? "save" : "");
-      if (better) {
-        if (end_slack > setup_slack_margin) {
-          --num_viols;
-        }
-        prev_end_slack = end_slack;
-        prev_worst_slack = worst_slack;
-        decreasing_slack_passes = 0;
-        resizer_->journalEnd();
-        // Progress, Save checkpoint so we can back up to here.
-        resizer_->journalBegin();
-      } else {
-        fallback_ = true;
-        // Allow slack to increase to get out of local minima.
-        // Do not update prev_end_slack so it saves the high water mark.
-        decreasing_slack_passes++;
-        if (decreasing_slack_passes > decreasing_slack_max_passes_) {
-          // Undo changes that reduced slack.
-          debugPrint(logger_,
-                     RSZ,
-                     "repair_setup",
-                     2,
-                     "decreasing slack for {} passes.",
-                     decreasing_slack_passes);
-          debugPrint(logger_,
-                     RSZ,
-                     "repair_setup",
-                     2,
-                     "Restoring best end slack {} worst slack {}",
-                     delayAsString(prev_end_slack, sta_, digits),
-                     delayAsString(prev_worst_slack, sta_, digits));
-          resizer_->journalRestore();
-          // clang-format off
-          debugPrint(logger_, RSZ, "repair_setup", 1, "bailing out {} decreasing"
-                     " passes {} > decreasig pass limit {}", end->name(network_),
-                     decreasing_slack_passes, decreasing_slack_max_passes_);
-          // clang-format on
-          break;
-        }
-      }
-
-      if (resizer_->overMaxArea()) {
-        // clang-format off
-        debugPrint(logger_, RSZ, "repair_setup", 1, "bailing out {} resizer"
-                   " over max area", end->name(network_));
-        // clang-format on
-        resizer_->journalEnd();
-        break;
-      }
-      if (end_index == 1) {
-        end = worst_vertex;
-      }
-      pass++;
-    }  // while pass <= max_passes
-    if (verbose || opto_iteration == 1) {
-      printProgress(opto_iteration, true, false, false, num_viols);
-    }
-    if (two_cons_terminations) {
-      // clang-format off
-      debugPrint(logger_, RSZ, "repair_setup", 1, "bailing out of setup fixing"
-                 "due to no TNS progress for two opto cycles");
-      // clang-format on
-      break;
-    }
-  }  // for each violating endpoint
-
-  if (!skip_last_gasp) {
-    // do some last gasp setup fixing before we give up
-    OptoParams params(setup_slack_margin, verbose);
-    params.iteration = opto_iteration;
-    params.initial_tns = initial_tns;
-    repairSetupLastGasp(params, num_viols);
-  }
-
-  printProgress(opto_iteration, true, true, false, num_viols);
-
-  int buffer_moves_ = resizer_->buffer_move->numCommittedMoves();
-  int size_moves_ = resizer_->size_move->numCommittedMoves();
-  int swap_pins_moves_ = resizer_->swap_pins_move->numCommittedMoves();
-  int clone_moves_ = resizer_->clone_move->numCommittedMoves();
-  int split_load_moves_ = resizer_->split_load_move->numCommittedMoves();
-  int unbuffer_moves_ = resizer_->unbuffer_move->numCommittedMoves();
-
-  if (unbuffer_moves_ > 0) {
-    repaired = true;
-    logger_->info(RSZ, 59, "Removed {} buffers.", unbuffer_moves_);
-  }
-  if (buffer_moves_ > 0 || split_load_moves_ > 0) {
-    repaired = true;
-    if (split_load_moves_ == 0) {
-      logger_->info(RSZ, 40, "Inserted {} buffers.", buffer_moves_);
-    } else {
-      logger_->info(RSZ,
-                    45,
-                    "Inserted {} buffers, {} to split loads.",
-                    buffer_moves_ + split_load_moves_,
-                    split_load_moves_);
-    }
-  }
-  logger_->metric("design__instance__count__setup_buffer",
-                  buffer_moves_ + split_load_moves_);
-  if (size_moves_ > 0) {
-    repaired = true;
-    logger_->info(RSZ, 41, "Resized {} instances.", size_moves_);
-  }
-  if (swap_pins_moves_ > 0) {
-    repaired = true;
-    logger_->info(RSZ, 43, "Swapped pins on {} instances.", swap_pins_moves_);
-  }
-  if (clone_moves_ > 0) {
-    repaired = true;
-    logger_->info(RSZ, 49, "Cloned {} instances.", clone_moves_);
-  }
-  const Slack worst_slack = sta_->worstSlack(max_);
-  if (fuzzyLess(worst_slack, setup_slack_margin)) {
-    repaired = true;
-    logger_->warn(RSZ, 62, "Unable to repair all setup violations.");
-  }
-  if (resizer_->overMaxArea()) {
-    logger_->error(RSZ, 25, "max utilization reached.");
-  }
-
-  return repaired;
-}
-
-// For testing.
-void RepairSetup::repairSetup(const Pin* end_pin)
-{
-  init();
-  max_repairs_per_pass_ = 1;
-
-  Vertex* vertex = graph_->pinLoadVertex(end_pin);
-  const Slack slack = sta_->vertexSlack(vertex, max_);
-  Path* path = sta_->vertexWorstSlackPath(vertex, max_);
-  resizer_->incrementalParasiticsBegin();
-  move_sequence.clear();
-  move_sequence = {resizer_->unbuffer_move,
-                   resizer_->size_move,
-                   resizer_->swap_pins_move,
-                   resizer_->buffer_move,
-                   resizer_->clone_move,
-                   resizer_->split_load_move};
-  repairPath(path, slack, 0.0);
-  // Leave the parasitices up to date.
-  resizer_->updateParasitics();
-  resizer_->incrementalParasiticsEnd();
-
-  int unbuffer_moves_ = resizer_->unbuffer_move->numCommittedMoves();
-  if (unbuffer_moves_ > 0) {
-    logger_->info(RSZ, 61, "Removed {} buffers.", unbuffer_moves_);
-  }
-  int buffer_moves_ = resizer_->buffer_move->numCommittedMoves();
-  int split_load_moves_ = resizer_->split_load_move->numMoves();
-  if (buffer_moves_ + split_load_moves_ > 0) {
-    logger_->info(
-        RSZ, 30, "Inserted {} buffers.", buffer_moves_ + split_load_moves_);
-  }
-  int size_moves_ = resizer_->size_move->numMoves();
-  if (size_moves_ > 0) {
-    logger_->info(RSZ, 31, "Resized {} instances.", size_moves_);
-  }
-  int swap_pins_moves_ = resizer_->swap_pins_move->numMoves();
-  if (swap_pins_moves_ > 0) {
-    logger_->info(RSZ, 44, "Swapped pins on {} instances.", swap_pins_moves_);
-  }
-}
-
-int RepairSetup::fanout(Vertex* vertex)
-{
-  int fanout = 0;
-  VertexOutEdgeIterator edge_iter(vertex, graph_);
-  while (edge_iter.hasNext()) {
-    Edge* edge = edge_iter.next();
-    // Disregard output->output timing arcs
-    if (edge->isWire()) {
-      fanout++;
-    }
-  }
-  return fanout;
-}
-
-/* This is the main routine for repairing setup violations. We have
- - remove driver (step 1)
- - upsize driver (step 2)
- - rebuffer (step 3)
- - swap pin (step 4)
- - split loads (step 5)
- And they are always done in the same order. Not clear whether
- this order is the best way at all times. Also need to worry about
- actually using global routes...
- Things that can be added:
- - Intelligent rebuffering .... so if we added 2 buffers then maybe add
-   two inverters instead.
- - pin swap (V0 is done)
- - Logic cloning
- - VT swap (already there via the normal resize code.... but we need to
-   figure out how to deal with min implant rules to make it production
-   ready)
- */
-bool RepairSetup::repairPath(Path* path,
-                             const Slack path_slack,
-                             const float setup_slack_margin)
-{
-  PathExpanded expanded(path, sta_);
-  int changed = 0;
-
-  if (expanded.size() > 1) {
-    const int path_length = expanded.size();
-    vector<pair<int, Delay>> load_delays;
-    const int start_index = expanded.startIndex();
-    const DcalcAnalysisPt* dcalc_ap = path->dcalcAnalysisPt(sta_);
-    const int lib_ap = dcalc_ap->libertyIndex();
-    // Find load delay for each gate in the path.
-    for (int i = start_index; i < path_length; i++) {
-      const Path* path = expanded.path(i);
-      Vertex* path_vertex = path->vertex(sta_);
-      const Pin* path_pin = path->pin(sta_);
-      if (i > 0 && network_->isDriver(path_pin)
-          && !network_->isTopLevelPort(path_pin)) {
-        const TimingArc* prev_arc = path->prevArc(sta_);
-        const TimingArc* corner_arc = prev_arc->cornerArc(lib_ap);
-        Edge* prev_edge = path->prevEdge(sta_);
-        const Delay load_delay
-            = graph_->arcDelay(prev_edge, prev_arc, dcalc_ap->index())
-              // Remove intrinsic delay to find load dependent delay.
-              - corner_arc->intrinsicDelay();
-        load_delays.emplace_back(i, load_delay);
-        debugPrint(logger_,
-                   RSZ,
-                   "repair_setup",
-                   3,
-                   "{} load_delay = {} intrinsic_delay = {}",
-                   path_vertex->name(network_),
-                   delayAsString(load_delay, sta_, 3),
-                   delayAsString(corner_arc->intrinsicDelay(), sta_, 3));
-      }
-    }
-
-    sort(
-        load_delays.begin(),
-        load_delays.end(),
-        [](pair<int, Delay> pair1, pair<int, Delay> pair2) {
-          return pair1.second > pair2.second
-                 || (pair1.second == pair2.second && pair1.first > pair2.first);
-        });
-    // Attack gates with largest load delays first.
-    int repairs_per_pass = 1;
-    if (max_viol_ - min_viol_ != 0.0) {
-      repairs_per_pass
-          += std::round((max_repairs_per_pass_ - 1) * (-path_slack - min_viol_)
-                        / (max_viol_ - min_viol_));
-    }
-    if (fallback_) {
-      repairs_per_pass = 1;
-    }
-    debugPrint(logger_,
-               RSZ,
-               "repair_setup",
-               3,
-               "Path slack: {}, repairs: {}, load_delays: {}",
-               delayAsString(path_slack, sta_, 3),
-               repairs_per_pass,
-               load_delays.size());
-    for (const auto& [drvr_index, ignored] : load_delays) {
-      if (changed >= repairs_per_pass) {
-        break;
-      }
-      const Path* drvr_path = expanded.path(drvr_index);
-      Vertex* drvr_vertex = drvr_path->vertex(sta_);
-      const Pin* drvr_pin = drvr_vertex->pin();
-      LibertyPort* drvr_port = network_->libertyPort(drvr_pin);
-      LibertyCell* drvr_cell = drvr_port ? drvr_port->libertyCell() : nullptr;
-      const int fanout = this->fanout(drvr_vertex);
-      debugPrint(logger_,
-                 RSZ,
-                 "repair_setup",
-                 3,
-                 "{} {} fanout = {} drvr_index = {}",
-                 network_->pathName(drvr_pin),
-                 drvr_cell ? drvr_cell->name() : "none",
-                 fanout,
-                 drvr_index);
-
-<<<<<<< HEAD
-      if (!skip_buffer_removal) {
-        if (removeDrvr(drvr_path,
-                       drvr_cell,
-                       drvr_index,
-                       &expanded,
-                       setup_slack_margin)) {
-          changed++;
-          continue;
-        }
-      }
-
-      if (upsizeDrvr(drvr_path, drvr_index, &expanded)) {
-        changed++;
-        continue;
-      }
-
-      // Pin swapping
-      if (!skip_pin_swap) {
-        if (swapPins(drvr_path, drvr_index, &expanded)) {
-          changed++;
-          continue;
-        }
-      }
-
-      // For tristate nets all we can do is resize the driver.
-      const bool tristate_drvr = resizer_->isTristateDriver(drvr_pin);
-      dbNet* db_net = db_network_->staToDb(net);
-      if (!skip_buffering
-          && fanout > 1
-          // Rebuffer blows up on large fanout nets.
-          && fanout < rebuffer_max_fanout_ && !tristate_drvr
-          && !resizer_->dontTouch(net) && !db_net->isConnectedByAbutment()) {
-        const int rebuffer_count = rebuffer(drvr_pin);
-
-        if (rebuffer_count > 0) {
-          debugPrint(logger_,
-                     RSZ,
-                     "repair_setup",
-                     3,
-                     "rebuffer {} inserted {}",
-                     network_->pathName(drvr_pin),
-                     rebuffer_count);
-          inserted_buffer_count_ += rebuffer_count;
-          changed++;
-          continue;
-        }
-      }
-
-      // Gate cloning
-      if (!skip_gate_cloning && fanout > split_load_min_fanout_
-          && !tristate_drvr && !resizer_->dontTouch(net)
-          && resizer_->inserted_buffer_set_.find(
-                 db_network_->instance(drvr_pin))
-                 == resizer_->inserted_buffer_set_.end()
-          && cloneDriver(drvr_path, drvr_index, path_slack, &expanded)) {
-        changed++;
-        continue;
-      }
-
-      if (!skip_buffering) {
-        // Don't split loads on low fanout nets.
-        if (fanout > split_load_min_fanout_ && !tristate_drvr
-            && !resizer_->dontTouch(net) && !db_net->isConnectedByAbutment()) {
-          const int init_buffer_count = inserted_buffer_count_;
-          splitLoads(drvr_path, drvr_index, path_slack, &expanded);
-          split_load_buffer_count_ = inserted_buffer_count_ - init_buffer_count;
-          changed++;
-          continue;
-        }
-      }
-    }
-    for (auto inst : buf_to_remove_) {
-      resizer_->removeBuffer(inst, /* recordJournal */ true);
-    }
-    buf_to_remove_.clear();
-  }
-  return changed > 0;
-}
-
-void RepairSetup::debugCheckMultipleBuffers(Path* path, PathExpanded* expanded)
-{
-  if (expanded->size() > 1) {
-    const int path_length = expanded->size();
-    const int start_index = expanded->startIndex();
-    for (int i = start_index; i < path_length; i++) {
-      const Path* path = expanded->path(i);
-      const Pin* path_pin = path->pin(sta_);
-      if (i > 0 && network_->isDriver(path_pin)
-          && !network_->isTopLevelPort(path_pin)) {
-        const TimingArc* prev_arc = path->prevArc(sta_);
-        printf("repair_setup %s: %s ---> %s \n",
-               prev_arc->from()->libertyCell()->name(),
-               prev_arc->from()->name(),
-               prev_arc->to()->name());
-      }
-    }
-  }
-  printf("done\n");
-}
-
-bool RepairSetup::swapPins(const Path* drvr_path,
-                           const int drvr_index,
-                           PathExpanded* expanded)
-{
-  Pin* drvr_pin = drvr_path->pin(this);
-  // Skip if there is no liberty model or this is a single-input cell
-  LibertyPort* drvr_port = network_->libertyPort(drvr_pin);
-  if (drvr_port == nullptr) {
-    return false;
-  }
-  LibertyCell* cell = drvr_port->libertyCell();
-  if (cell == nullptr) {
-    return false;
-  }
-  if (cell->isBuffer() || cell->isInverter()) {
-    return false;
-  }
-  Instance* drvr = network_->instance(drvr_pin);
-  const DcalcAnalysisPt* dcalc_ap = drvr_path->dcalcAnalysisPt(sta_);
-  // int lib_ap = dcalc_ap->libertyIndex(); : check cornerPort
-  const float load_cap = graph_delay_calc_->loadCap(drvr_pin, dcalc_ap);
-  const int in_index = drvr_index - 1;
-  const Path* in_path = expanded->path(in_index);
-  Pin* in_pin = in_path->pin(sta_);
-
-  if (!resizer_->dontTouch(drvr)) {
-    // We get the driver port and the cell for that port.
-    LibertyPort* input_port = network_->libertyPort(in_pin);
-    LibertyPort* swap_port = input_port;
-    sta::LibertyPortSet ports;
-
-    // Skip output to output paths
-    if (input_port->direction()->isOutput()) {
-      return false;
-    }
-
-    // Check if we have already dealt with this instance
-    // and prevent any further swaps.
-    if (swap_pin_inst_set_.find(drvr) == swap_pin_inst_set_.end()) {
-      swap_pin_inst_set_.insert(drvr);
-    } else {
-      return false;
-    }
-
-    // Find the equivalent pins for a cell (simple implementation for now)
-    // stash them. Ports are unique to a cell so we can just cache by port
-    // and that should apply to all instances of that cell with this input_port.
-    if (equiv_pin_map_.find(input_port) == equiv_pin_map_.end()) {
-      equivCellPins(cell, input_port, ports);
-      equiv_pin_map_.insert(input_port, ports);
-    }
-    ports = equiv_pin_map_[input_port];
-    if (!ports.empty()) {
-      // Pass slews at input pins for more accurate delay/slew estimation
-      resizer_->annotateInputSlews(drvr, dcalc_ap);
-      resizer_->findSwapPinCandidate(
-          input_port, drvr_port, ports, load_cap, dcalc_ap, &swap_port);
-      resizer_->resetInputSlews();
-
-      if (!sta::LibertyPort::equiv(swap_port, input_port)) {
-=======
+
       for (BaseMove* move : move_sequence) {
->>>>>>> 0d96a4c5
         debugPrint(logger_,
                    RSZ,
                    "moves",
