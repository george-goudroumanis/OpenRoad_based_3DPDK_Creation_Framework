############################################################################
##
## Copyright (c) 2019, The Regents of the University of California
## All rights reserved.
##
## BSD 3-Clause License
##
## Redistribution and use in source and binary forms, with or without
## modification, are permitted provided that the following conditions are met:
##
## * Redistributions of source code must retain the above copyright notice, this
##   list of conditions and the following disclaimer.
##
## * Redistributions in binary form must reproduce the above copyright notice,
##   this list of conditions and the following disclaimer in the documentation
##   and/or other materials provided with the distribution.
##
## * Neither the name of the copyright holder nor the names of its
##   contributors may be used to endorse or promote products derived from
##   this software without specific prior written permission.
##
## THIS SOFTWARE IS PROVIDED BY THE COPYRIGHT HOLDERS AND CONTRIBUTORS "AS IS"
## AND ANY EXPRESS OR IMPLIED WARRANTIES, INCLUDING, BUT NOT LIMITED TO, THE
## IMPLIED WARRANTIES OF MERCHANTABILITY AND FITNESS FOR A PARTICULAR PURPOSE
## ARE DISCLAIMED. IN NO EVENT SHALL THE COPYRIGHT HOLDER OR CONTRIBUTORS BE
## LIABLE FOR ANY DIRECT, INDIRECT, INCIDENTAL, SPECIAL, EXEMPLARY, OR
## CONSEQUENTIAL DAMAGES (INCLUDING, BUT NOT LIMITED TO, PROCUREMENT OF
## SUBSTITUTE GOODS OR SERVICES; LOSS OF USE, DATA, OR PROFITS; OR BUSINESS
## INTERRUPTION) HOWEVER CAUSED AND ON ANY THEORY OF LIABILITY, WHETHER IN
## CONTRACT, STRICT LIABILITY, OR TORT (INCLUDING NEGLIGENCE OR OTHERWISE)
## ARISING IN ANY WAY OUT OF THE USE OF THIS SOFTWARE, EVEN IF ADVISED OF THE
## POSSIBILITY OF SUCH DAMAGE.
##
############################################################################

# Units are from OpenSTA (ie Liberty file or set_cmd_units).
sta::define_cmd_args "set_layer_rc" { [-layer layer]\
                                        [-via via_layer]\
                                        [-capacitance cap]\
                                        [-resistance res]\
                                        [-corner corner]}
proc set_layer_rc {args} {
  sta::parse_key_args "set_layer_rc" args \
    keys {-layer -via -capacitance -resistance -corner}\
    flags {}

  if { [info exists keys(-layer)] && [info exists keys(-via)] } {
    utl::error "ORD" 201 "Use -layer or -via but not both."
  }

  set corners [sta::parse_corner_or_all keys]
  set tech [ord::get_db_tech]
  if { [info exists keys(-layer)] } {
    set layer_name $keys(-layer)
    set layer [$tech findLayer $layer_name]
    if { $layer == "NULL" } {
      utl::error "ORD" 202 "layer $layer_name not found."
    }

    if { [$layer getRoutingLevel] == 0 } {
      utl::error "ORD" 203 "$layer_name is not a routing layer."
    }

    if { ![info exists keys(-capacitance)] && ![info exists keys(-resistance)] } {
      utl::error "ORD" 204 "missing -capacitance or -resistance argument."
    }

    set cap 0.0
    if { [info exists keys(-capacitance)] } {
      set cap $keys(-capacitance)
      sta::check_positive_float "-capacitance" $cap
      # F/m
      set cap [expr [sta::capacitance_ui_sta $cap] / [sta::distance_ui_sta 1.0]]
    }

    set res 0.0
    if { [info exists keys(-resistance)] } {
      set res $keys(-resistance)
      sta::check_positive_float "-resistance" $res
      # ohm/m
      set res [expr [sta::resistance_ui_sta $res] / [sta::distance_ui_sta 1.0]]
    }

    if { $corners == "NULL" } {
      set corners [sta::corners]
      # Only update the db layers if -corner not specified.
      rsz::set_dblayer_wire_rc $layer $res $cap
    }

    foreach corner $corners {
      rsz::set_layer_rc_cmd $layer $corner $res $cap
    }

  } elseif { [info exists keys(-via)] } {
    set layer_name $keys(-via)
    set layer [$tech findLayer $layer_name]
    if { $layer == "NULL" } {
      utl::error "ORD" 205 "via $layer_name not found."
    }

    if { [info exists keys(-capacitance)] } {
      utl::warn "ORD" 206 "-capacitance not supported for vias."
    }

    if { [info exists keys(-resistance)] } {
      set res $keys(-resistance)
      sta::check_positive_float "-resistance" $res
      set res [sta::resistance_ui_sta $res]

      if { $corners == "NULL" } {
        set corners [sta::corners]
        # Only update the db layers if -corner not specified.
        rsz::set_dbvia_wire_r $layer $res
      }

      foreach corner $corners {
        rsz::set_layer_rc_cmd $layer $corner $res 0.0
      }
    } else {
      utl::error "ORD" 208 "no -resistance specified for via."
    }
  } else {
    utl::error "ORD" 209 "missing -layer or -via argument."
  }
}

sta::define_cmd_args "set_wire_rc" {[-clock] [-signal]\
                                      [-layer layer_name]\
                                      [-resistance res]\
                                      [-capacitance cap]\
                                      [-corner corner]}

proc set_wire_rc { args } {
  sta::parse_key_args "set_wire_rc" args \
    keys {-layer -resistance -capacitance -corner} \
    flags {-clock -signal -data}

  set corner [sta::parse_corner_or_all keys]

  set wire_res 0.0
  set wire_cap 0.0
  if { [info exists keys(-layer)] } {
    if { [info exists keys(-resistance)] \
           || [info exists keys(-capacitance)] } {
      utl::error RSZ 1 "Use -layer or -resistance/-capacitance but not both."
    }
    set layer_name $keys(-layer)
    set layer [[ord::get_db_tech] findLayer $layer_name]
    if { $layer == "NULL" } {
      utl::error RSZ 2 "layer $layer_name not found."
    }

    if { $corner == "NULL" } {
      lassign [rsz::dblayer_wire_rc $layer] wire_res wire_cap
    } else {
      set wire_res [rsz::layer_resistance $layer $corner]
      set wire_cap [rsz::layer_capacitance $layer $corner]
    }

    # Unfortunately this does not work very well with technologies like sky130
    # that use inappropriate kohm/pf units.
    if { 0 } {
      utl::info RSZ 61 "$signal_clk wire resistance [sta::format_resistance [expr $wire_res * 1e-6] 6] [sta::unit_scale_abbreviation resistance][sta::unit_suffix resistance]/um capacitance [sta::format_capacitance [expr $wire_cap * 1e-6] 6] [sta::unit_scale_abbreviation capacitance][sta::unit_suffix capacitance]/um."
    }
  } else {
    ord::ensure_units_initialized
    if { [info exists keys(-resistance)] } {
      set res $keys(-resistance)
      sta::check_positive_float "-resistance" $res
      set wire_res [expr [sta::resistance_ui_sta $res] / [sta::distance_ui_sta 1.0]]
    }

    if { [info exists keys(-capacitance)] } {
      set cap $keys(-capacitance)
      sta::check_positive_float "-capacitance" $cap
      set wire_cap [expr [sta::capacitance_ui_sta $cap] / [sta::distance_ui_sta 1.0]]
    }
  }

  sta::check_argc_eq0 "set_wire_rc" $args

  set signal [info exists flags(-signal)]
  set clk [info exists flags(-clock)]
  if { !$signal && !$clk } {
    set signal 1
    set clk 1
  }

  if { $signal && $clk } {
    set signal_clk "Signal/clock"
  } elseif { $signal } {
    set signal_clk "Signal"
  } elseif { $clk } {
    set signal_clk "Clock"
  }

  if { $wire_res == 0.0 } {
    utl::warn RSZ 10 "$signal_clk wire resistance is 0."
  }
  if { $wire_cap == 0.0 } {
    utl::warn RSZ 11 "$signal_clk wire capacitance is 0."
  }

  set corners $corner
  if { $corner == "NULL" } {
    set corners [sta::corners]
  }
  foreach corner $corners {
    if { $signal } {
      rsz::set_wire_signal_rc_cmd $corner $wire_res $wire_cap
    }
    if { $clk } {
      rsz::set_wire_clk_rc_cmd $corner $wire_res $wire_cap
    }
  }
}

sta::define_cmd_args "estimate_parasitics" { -placement|-global_routing }

proc estimate_parasitics { args } {
  sta::parse_key_args "estimate_parasitics" args \
    keys {} flags {-placement -global_routing}

  sta::check_argc_eq0 "estimate_parasitics" $args
  if { [info exists flags(-placement)] } {
    if { [rsz::check_corner_wire_cap] } {
      rsz::estimate_parasitics_cmd "placement"
    }
  } elseif { [info exists flags(-global_routing)] } {
    if { [grt::have_routes] } {
      # should check for layer rc
      rsz::estimate_parasitics_cmd "global_routing"
    } else {
      utl::error RSZ 5 "Run global_route before estimating parasitics for global routing."
    }
  } else {
    utl::error RSZ 3 "missing -placement or -global_routing flag."
  }
}

sta::define_cmd_args "set_dont_use" {lib_cells}

proc set_dont_use { args } {
  set_dont_use_cmd "set_dont_use" $args 1
}

sta::define_cmd_args "unset_dont_use" {lib_cells}

proc unset_dont_use { args } {
  set_dont_use_cmd "unset_dont_use" $args 0
}

proc set_dont_use_cmd { cmd cmd_args dont_use } {
  sta::check_argc_eq1 $cmd $cmd_args
  foreach lib_cell [sta::get_lib_cells_arg $cmd [lindex $cmd_args 0] sta::sta_warn] {
    rsz::set_dont_use $lib_cell $dont_use
  }
}

sta::define_cmd_args "set_dont_touch" {nets_instances}

proc set_dont_touch { args } {
  set_dont_touch_cmd "set_dont_touch" $args 1
}

sta::define_cmd_args "unset_dont_touch" {nets_instances}

proc unset_dont_touch { args } {
  set_dont_touch_cmd "unset_dont_touch" $args 0
}

proc set_dont_touch_cmd { cmd cmd_args dont_touch } {
  sta::check_argc_eq1 $cmd $cmd_args
  sta::parse_inst_net_arg [lindex $cmd_args 0] insts nets
  foreach inst $insts {
    rsz::set_dont_touch_instance $inst $dont_touch
  }
  foreach net $nets {
    rsz::set_dont_touch_net $net $dont_touch
  }
}

sta::define_cmd_args "buffer_ports" {[-inputs] [-outputs]\
                                       [-max_utilization util]}

proc buffer_ports { args } {
  sta::parse_key_args "buffer_ports" args \
    keys {-buffer_cell -max_utilization} \
    flags {-inputs -outputs}

  set buffer_inputs [info exists flags(-inputs)]
  set buffer_outputs [info exists flags(-outputs)]
  if { !$buffer_inputs && !$buffer_outputs } {
    set buffer_inputs 1
    set buffer_outputs 1
  }
  sta::check_argc_eq0 "buffer_ports" $args

  rsz::set_max_utilization [rsz::parse_max_util keys]
  if { $buffer_inputs } {
    rsz::buffer_inputs
  }
  if { $buffer_outputs } {
    rsz::buffer_outputs
  }
}

sta::define_cmd_args "remove_buffers" {}

proc remove_buffers { args } {
  sta::check_argc_eq0 "remove_buffers" $args
  rsz::remove_buffers_cmd
}

sta::define_cmd_args "repair_design" {[-max_wire_length max_wire_length] \
                                      [-max_utilization util] \
                                      [-slew_margin slack_margin] \
                                      [-cap_margin cap_margin] \
                                      [-verbose]}

proc repair_design { args } {
  sta::parse_key_args "repair_design" args \
    keys {-max_wire_length -max_utilization -slew_margin -cap_margin} \
    flags {-verbose}

  set max_wire_length [rsz::parse_max_wire_length keys]
  set slew_margin [rsz::parse_percent_margin_arg "-slew_margin" keys]
  set cap_margin [rsz::parse_percent_margin_arg "-cap_margin" keys]
  rsz::set_max_utilization [rsz::parse_max_util keys]

  sta::check_argc_eq0 "repair_design" $args
  rsz::check_parasitics
  set max_wire_length [rsz::check_max_wire_length $max_wire_length]
  set verbose [info exists flags(-verbose)]
  rsz::repair_design_cmd $max_wire_length $slew_margin $cap_margin $verbose
}

sta::define_cmd_args "repair_clock_nets" {[-max_wire_length max_wire_length]}

proc repair_clock_nets { args } {
  sta::parse_key_args "repair_clock_nets" args \
    keys {-max_wire_length} \
    flags {}

  set max_wire_length [rsz::parse_max_wire_length keys]


  sta::check_argc_eq0 "repair_clock_nets" $args
  rsz::check_parasitics
  set max_wire_length [rsz::check_max_wire_length $max_wire_length]
  rsz::repair_clk_nets_cmd $max_wire_length
}

sta::define_cmd_args "repair_clock_inverters" {}

proc repair_clock_inverters { args } {
  sta::check_argc_eq0 "repair_clock_inverters" $args
  rsz::repair_clk_inverters_cmd
}

sta::define_cmd_args "repair_tie_fanout" {lib_port [-separation dist] [-verbose]}

proc repair_tie_fanout { args } {
  sta::parse_key_args "repair_tie_fanout" args keys {-separation -max_fanout} \
    flags {-verbose}

  set separation 0
  if { [info exists keys(-separation)] } {
    set separation $keys(-separation)
    sta::check_positive_float "-separation" $separation
    set separation [sta::distance_ui_sta $separation]
  }
  set verbose [info exists flags(-verbose)]

  sta::check_argc_eq1 "repair_tie_fanout" $args
  set lib_port [lindex $args 0]
  if { ![sta::is_object $lib_port] } {
    set lib_port [get_lib_pins [lindex $args 0]]
    if { [llength $lib_port] > 1 } {
      # multiple libraries match the lib port arg; use any
      set lib_port [lindex $lib_port 0]
    }
  }
  if { $lib_port != "" } {
    rsz::repair_tie_fanout_cmd $lib_port $separation $verbose
  }
}


# -max_passes is for developer debugging so intentionally not documented
# in define_cmd_args
sta::define_cmd_args "repair_timing" {[-setup] [-hold] [-recover_power percent_of_paths_with_slack]\
                                        [-setup_margin setup_margin]\
                                        [-hold_margin hold_margin]\
                                        [-allow_setup_violations]\
                                        [-skip_pin_swap]\
                                        [-skip_gate_cloning)]\
                                        [-repair_tns tns_end_percent]\
                                        [-max_buffer_percent buffer_percent]\
                                        [-max_utilization util] \
                                        [-verbose]}

proc repair_timing { args } {
  sta::parse_key_args "repair_timing" args \
    keys {-setup_margin -hold_margin -slack_margin \
            -libraries -max_utilization -max_buffer_percent \
<<<<<<< HEAD
            -recover_power -repair_tns -max_passes} \
    flags {-setup -hold -allow_setup_violations -skip_pin_swap -enable_gate_cloning -verbose}
=======
            -repair_tns -max_passes} \
    flags {-setup -hold -recover_power -allow_setup_violations -skip_pin_swap -skip_gate_cloning -verbose}
>>>>>>> 688efc0e

  set setup [info exists flags(-setup)]
  set hold [info exists flags(-hold)]

  if { !$setup && !$hold } {
    set setup 1
    set hold 1
  }

  if { [info exists keys(-slack_margin)] } {
    utl::warn RSZ 76 "-slack_margin is deprecated. Use -setup_margin/-hold_margin"
    if { !$setup && $hold } {
      set setup_margin 0.0
      set hold_margin [rsz::parse_time_margin_arg "-slack_margin" keys]
    } else {
      set setup_margin [rsz::parse_time_margin_arg "-slack_margin" keys]
      set hold_margin 0.0
    }
  } else {
    set setup_margin [rsz::parse_time_margin_arg "-setup_margin" keys]
    set hold_margin [rsz::parse_time_margin_arg "-hold_margin" keys]
  }

  set allow_setup_violations [info exists flags(-allow_setup_violations)]
  set skip_pin_swap [info exists flags(-skip_pin_swap)]
  set skip_gate_cloning [info exists flags(-skip_gate_cloning)]
  rsz::set_max_utilization [rsz::parse_max_util keys]

  set max_buffer_percent 20
  if { [info exists keys(-max_buffer_percent)] } {
    set max_buffer_percent $keys(-max_buffer_percent)
    sta::check_percent "-max_buffer_percent" $max_buffer_percent
    set max_buffer_percent [expr $max_buffer_percent / 100.0]
  }

  set repair_tns_end_percent 0.0
  if { [info exists keys(-repair_tns)] } {
    set repair_tns_end_percent $keys(-repair_tns)
    sta::check_percent "-repair_tns" $repair_tns_end_percent
    set repair_tns_end_percent [expr $repair_tns_end_percent / 100.0]
  }

  set recover_power_percent -1
  if { [info exists keys(-recover_power)] } {
    set recover_power_percent $keys(-recover_power)
    sta::check_percent "-recover_power" $recover_power_percent
    set recover_power_percent [expr $recover_power_percent / 100.0]
  }

  set verbose 0
  if { [info exists flags(-verbose)] } {
    set verbose 1
  }

  set max_passes 10000
  if { [info exists keys(-max_passes)] } {
    set max_passes $keys(-max_passes)
  }
  sta::check_argc_eq0 "repair_timing" $args
  rsz::check_parasitics
  if { $recover_power_percent >= 0 } {
    rsz::recover_power $recover_power_percent
  } else {
      if { $setup } {
    rsz::repair_setup $setup_margin $repair_tns_end_percent $max_passes \
      $verbose \
      $skip_pin_swap $skip_gate_cloning
    }
      if { $hold } {
    rsz::repair_hold $setup_margin $hold_margin \
      $allow_setup_violations $max_buffer_percent $max_passes \
      $verbose	  
    }
  }
}

################################################################

sta::define_cmd_args "report_design_area" {}

proc report_design_area {} {
  set util [format %.0f [expr [rsz::utilization] * 100]]
  set area [sta::format_area [rsz::design_area] 0]
  utl::report "Design area ${area} u^2 ${util}% utilization."
}

sta::define_cmd_args "report_floating_nets" {[-verbose]}

proc report_floating_nets { args } {
  sta::parse_key_args "report_floating_nets" args keys {} flags {-verbose}

  set verbose [info exists flags(-verbose)]
  set floating_nets [rsz::find_floating_nets]
  set floating_net_count [llength $floating_nets]
  if { $floating_net_count > 0 } {
    utl::warn RSZ 20 "found $floating_net_count floating nets."
    if { $verbose } {
      foreach net $floating_nets {
        utl::report " [get_full_name $net]"
      }
    }
  }
}

sta::define_cmd_args "report_long_wires" {count}

sta::proc_redirect report_long_wires {
  global sta_report_default_digits

  sta::parse_key_args "report_long_wires" args keys {-digits} flags {}

  set digits $sta_report_default_digits
  if { [info exists keys(-digits)] } {
    set digits $keys(-digits)
  }

  sta::check_argc_eq1 "report_long_wires" $args
  set count [lindex $args 0]
  rsz::report_long_wires_cmd $count $digits
}

namespace eval rsz {

# for testing
proc repair_setup_pin { end_pin } {
  check_parasitics
  repair_setup_pin_cmd $end_pin
}

proc check_parasitics { } {
  if { ![have_estimated_parasitics] } {
    utl::warn RSZ 21 "no estimated parasitics. Using wire load models."
  }
}

proc parse_time_margin_arg { key keys_var } {
  return [sta::time_ui_sta [parse_margin_arg $key $keys_var]]
}

proc parse_percent_margin_arg { key keys_var } {
  set margin [parse_margin_arg $key $keys_var]
  if { !($margin >= 0 && $margin < 100) } {
    utl::warn RSZ 67 "$key must be  between 0 and 100 percent."
  }
  return $margin
}

proc parse_margin_arg { key keys_var } {
  upvar 2 $keys_var keys

  set margin 0.0
  if { [info exists keys($key)] } {
    set margin $keys($key)
    sta::check_positive_float $key $margin
  }
  return $margin
}

proc parse_max_util { keys_var } {
  upvar 1 $keys_var keys
  set max_util 0.0
  if { [info exists keys(-max_utilization)] } {
    set max_util $keys(-max_utilization)
    if {!([string is double $max_util] && $max_util >= 0.0 && $max_util <= 100)} {
      utl::error RSZ 4 "-max_utilization must be between 0 and 100%."
    }
    set max_util [expr $max_util / 100.0]
  }
  return $max_util
}

proc parse_max_wire_length { keys_var } {
  upvar 1 $keys_var keys
  set max_wire_length 0
  if { [info exists keys(-max_wire_length)] } {
    set max_wire_length $keys(-max_wire_length)
    sta::check_positive_float "-max_wire_length" $max_wire_length
    set max_wire_length [sta::distance_ui_sta $max_wire_length]
  }
  return $max_wire_length
}

proc check_corner_wire_caps {} {
  set have_rc 1
  foreach corner [sta::corners] {
    if { [rsz::wire_signal_capacitance $corner] == 0.0 } {
      utl::warn RSZ 14 "wire capacitance for corner [$corner name] is zero. Use the set_wire_rc command to set wire resistance and capacitance."
      set have_rc 0
    }
  }
  return $have_rc
}

proc check_max_wire_length { max_wire_length } {
  if { [rsz::wire_signal_resistance [sta::cmd_corner]] > 0 } {
    set min_delay_max_wire_length [rsz::find_max_wire_length]
    if { $max_wire_length > 0 } {
      if { $max_wire_length < $min_delay_max_wire_length } {
        utl::warn RSZ 65 "max wire length less than [format %.0fu [sta::distance_sta_ui $min_delay_max_wire_length]] increases wire delays."
      }
    } else {
      set max_wire_length $min_delay_max_wire_length
      utl::info RSZ 58 "Using max wire length [format %.0f [sta::distance_sta_ui $max_wire_length]]um."
    }
  }
  return $max_wire_length
}

proc dblayer_wire_rc { layer } {
  set layer_width_dbu [$layer getWidth]
  set layer_width_micron [ord::dbu_to_microns $layer_width_dbu]
  set res_ohm_per_sq [$layer getResistance]
  set res_ohm_per_micron [expr $res_ohm_per_sq / $layer_width_micron]
  set cap_area_pf_per_sq_micron [$layer getCapacitance]
  set cap_edge_pf_per_micron [$layer getEdgeCapacitance]
  set cap_pf_per_micron [expr 1 * $layer_width_micron * $cap_area_pf_per_sq_micron \
                           + $cap_edge_pf_per_micron * 2]
  # ohms/meter
  set wire_res [expr $res_ohm_per_micron * 1e+6]
  # farads/meter
  set wire_cap [expr $cap_pf_per_micron * 1e-12 * 1e+6]
  return [list $wire_res $wire_cap]
}

# Set DB layer RC
proc set_dblayer_wire_rc { layer res cap } {
  # Zero the edge cap and just use the user given value
  $layer setEdgeCapacitance 0
  set wire_width [ord::dbu_to_microns [$layer getWidth]]
  # Convert wire capacitance/wire_length to capacitance/area (pF/um)
  set cap_per_square [expr $cap * 1e+6 / $wire_width]
  $layer setCapacitance $cap_per_square

  # Convert resistance/wire_length (ohms/micron) to ohms/square
  set res_per_square [expr $wire_width * 1e-6 * $res]
  $layer setResistance $res_per_square
}

proc set_dbvia_wire_r { layer res } {
  $layer setResistance $res
}

# namespace
}<|MERGE_RESOLUTION|>--- conflicted
+++ resolved
@@ -404,13 +404,8 @@
   sta::parse_key_args "repair_timing" args \
     keys {-setup_margin -hold_margin -slack_margin \
             -libraries -max_utilization -max_buffer_percent \
-<<<<<<< HEAD
             -recover_power -repair_tns -max_passes} \
-    flags {-setup -hold -allow_setup_violations -skip_pin_swap -enable_gate_cloning -verbose}
-=======
-            -repair_tns -max_passes} \
-    flags {-setup -hold -recover_power -allow_setup_violations -skip_pin_swap -skip_gate_cloning -verbose}
->>>>>>> 688efc0e
+    flags {-setup -hold -allow_setup_violations -skip_pin_swap -skip_gate_cloning -verbose}
 
   set setup [info exists flags(-setup)]
   set hold [info exists flags(-hold)]
