module hi_fanout (clk1);
 input clk1;


 CLKBUF_X2 fanout9 (.A(net0),
    .Z(net10));
 BUF_X2 fanout8 (.A(net10),
    .Z(net9));
 BUF_X1 fanout7 (.A(net0),
    .Z(net8));
 CLKBUF_X2 fanout6 (.A(net8),
    .Z(net7));
 BUF_X2 fanout5 (.A(net7),
    .Z(net6));
<<<<<<< HEAD
 CLKBUF_X3 fanout4 (.A(net8),
=======
 BUF_X2 fanout4 (.A(net8),
    .Z(net5));
 BUF_X2 fanout3 (.A(net5),
>>>>>>> 66e4fe9b
    .Z(net2));
 BUF_X2 fanout3 (.A(net8),
    .Z(net4));
 CLKBUF_X2 fanout2 (.A(net8),
    .Z(net3));
<<<<<<< HEAD
 CLKBUF_X3 fanout1 (.A(net8),
=======
 BUF_X2 fanout1 (.A(net3),
>>>>>>> 66e4fe9b
    .Z(net1));
 DFF_X1 drvr (.CK(clk1),
    .Q(net0));
 hi_fanout_child hi_fanout_inst1 (.net0(net2),
    .clk1(clk1));
 hi_fanout_child_hi_fanout_inst2 hi_fanout_inst2 (.net0(net2),
    .clk1(clk1));
endmodule
module hi_fanout_child (net0,
    clk1);
 input net0;
 input clk1;


 DFF_X1 load0 (.D(net0),
    .CK(clk1));
 DFF_X1 load1 (.D(net0),
    .CK(clk1));
 DFF_X1 load10 (.D(net0),
    .CK(clk1));
 DFF_X1 load11 (.D(net0),
    .CK(clk1));
 DFF_X1 load12 (.D(net0),
    .CK(clk1));
 DFF_X1 load13 (.D(net0),
    .CK(clk1));
 DFF_X1 load14 (.D(net0),
    .CK(clk1));
 DFF_X1 load15 (.D(net0),
    .CK(clk1));
 DFF_X1 load16 (.D(net0),
    .CK(clk1));
 DFF_X1 load17 (.D(net0),
    .CK(clk1));
 DFF_X1 load18 (.D(net0),
    .CK(clk1));
 DFF_X1 load19 (.D(net0),
    .CK(clk1));
 DFF_X1 load2 (.D(net0),
    .CK(clk1));
 DFF_X1 load20 (.D(net0),
    .CK(clk1));
 DFF_X1 load21 (.D(net0),
    .CK(clk1));
 DFF_X1 load22 (.D(net0),
    .CK(clk1));
 DFF_X1 load23 (.D(net0),
    .CK(clk1));
 DFF_X1 load24 (.D(net0),
    .CK(clk1));
 DFF_X1 load25 (.D(net0),
    .CK(clk1));
 DFF_X1 load26 (.D(net0),
    .CK(clk1));
 DFF_X1 load27 (.D(net0),
    .CK(clk1));
 DFF_X1 load28 (.D(net0),
    .CK(clk1));
 DFF_X1 load29 (.D(net0),
    .CK(clk1));
 DFF_X1 load3 (.D(net0),
    .CK(clk1));
 DFF_X1 load30 (.D(net0),
    .CK(clk1));
 DFF_X1 load31 (.D(net0),
    .CK(clk1));
 DFF_X1 load32 (.D(net0),
    .CK(clk1));
 DFF_X1 load33 (.D(net0),
    .CK(clk1));
 DFF_X1 load34 (.D(net0),
    .CK(clk1));
 DFF_X1 load4 (.D(net0),
    .CK(clk1));
 DFF_X1 load5 (.D(net0),
    .CK(clk1));
 DFF_X1 load6 (.D(net0),
    .CK(clk1));
 DFF_X1 load7 (.D(net0),
    .CK(clk1));
 DFF_X1 load8 (.D(net0),
    .CK(clk1));
 DFF_X1 load9 (.D(net0),
    .CK(clk1));
endmodule
module hi_fanout_child_hi_fanout_inst2 (net0,
    clk1);
 input net0;
 input clk1;


 DFF_X1 load0 (.D(net0),
    .CK(clk1));
 DFF_X1 load1 (.D(net0),
    .CK(clk1));
 DFF_X1 load10 (.D(net0),
    .CK(clk1));
 DFF_X1 load11 (.D(net0),
    .CK(clk1));
 DFF_X1 load12 (.D(net0),
    .CK(clk1));
 DFF_X1 load13 (.D(net0),
    .CK(clk1));
 DFF_X1 load14 (.D(net0),
    .CK(clk1));
 DFF_X1 load15 (.D(net0),
    .CK(clk1));
 DFF_X1 load16 (.D(net0),
    .CK(clk1));
 DFF_X1 load17 (.D(net0),
    .CK(clk1));
 DFF_X1 load18 (.D(net0),
    .CK(clk1));
 DFF_X1 load19 (.D(net0),
    .CK(clk1));
 DFF_X1 load2 (.D(net0),
    .CK(clk1));
 DFF_X1 load20 (.D(net0),
    .CK(clk1));
 DFF_X1 load21 (.D(net0),
    .CK(clk1));
 DFF_X1 load22 (.D(net0),
    .CK(clk1));
 DFF_X1 load23 (.D(net0),
    .CK(clk1));
 DFF_X1 load24 (.D(net0),
    .CK(clk1));
 DFF_X1 load25 (.D(net0),
    .CK(clk1));
 DFF_X1 load26 (.D(net0),
    .CK(clk1));
 DFF_X1 load27 (.D(net0),
    .CK(clk1));
 DFF_X1 load28 (.D(net0),
    .CK(clk1));
 DFF_X1 load29 (.D(net0),
    .CK(clk1));
 DFF_X1 load3 (.D(net0),
    .CK(clk1));
 DFF_X1 load30 (.D(net0),
    .CK(clk1));
 DFF_X1 load31 (.D(net0),
    .CK(clk1));
 DFF_X1 load32 (.D(net0),
    .CK(clk1));
 DFF_X1 load33 (.D(net0),
    .CK(clk1));
 DFF_X1 load34 (.D(net0),
    .CK(clk1));
 DFF_X1 load4 (.D(net0),
    .CK(clk1));
 DFF_X1 load5 (.D(net0),
    .CK(clk1));
 DFF_X1 load6 (.D(net0),
    .CK(clk1));
 DFF_X1 load7 (.D(net0),
    .CK(clk1));
 DFF_X1 load8 (.D(net0),
    .CK(clk1));
 DFF_X1 load9 (.D(net0),
    .CK(clk1));
endmodule<|MERGE_RESOLUTION|>--- conflicted
+++ resolved
@@ -2,33 +2,23 @@
  input clk1;
 
 
- CLKBUF_X2 fanout9 (.A(net0),
+ BUF_X2 fanout9 (.A(net0),
     .Z(net10));
  BUF_X2 fanout8 (.A(net10),
     .Z(net9));
- BUF_X1 fanout7 (.A(net0),
+ BUF_X2 fanout7 (.A(net0),
     .Z(net8));
- CLKBUF_X2 fanout6 (.A(net8),
+ BUF_X2 fanout6 (.A(net8),
     .Z(net7));
  BUF_X2 fanout5 (.A(net7),
     .Z(net6));
-<<<<<<< HEAD
- CLKBUF_X3 fanout4 (.A(net8),
-=======
  BUF_X2 fanout4 (.A(net8),
-    .Z(net5));
- BUF_X2 fanout3 (.A(net5),
->>>>>>> 66e4fe9b
     .Z(net2));
  BUF_X2 fanout3 (.A(net8),
     .Z(net4));
- CLKBUF_X2 fanout2 (.A(net8),
+ BUF_X2 fanout2 (.A(net8),
     .Z(net3));
-<<<<<<< HEAD
- CLKBUF_X3 fanout1 (.A(net8),
-=======
- BUF_X2 fanout1 (.A(net3),
->>>>>>> 66e4fe9b
+ BUF_X2 fanout1 (.A(net8),
     .Z(net1));
  DFF_X1 drvr (.CK(clk1),
     .Q(net0));
