[INFO ODB-0227] LEF file: Nangate45/Nangate45.lef, created 22 layers, 27 vias, 135 library cells
[INFO IFP-0001] Added 857 rows of 210 site FreePDK45_38x28_10R_NP_162NW_34O.
[INFO GPL-0002] DBU: 2000
[INFO GPL-0003] SiteSize: (  0.190  1.400 ) um
[INFO GPL-0004] CoreBBox: (  0.000  0.000 ) ( 39.900 1199.800 ) um
[WARNING GPL-0001] a1 toplevel port is not placed!
       Replace will regard a1 is placed in (0, 0)
[WARNING GPL-0001] a2 toplevel port is not placed!
       Replace will regard a2 is placed in (0, 0)
[WARNING GPL-0001] a3 toplevel port is not placed!
       Replace will regard a3 is placed in (0, 0)
[WARNING GPL-0001] a4 toplevel port is not placed!
       Replace will regard a4 is placed in (0, 0)
[WARNING GPL-0001] a5 toplevel port is not placed!
       Replace will regard a5 is placed in (0, 0)
[WARNING GPL-0001] a6 toplevel port is not placed!
       Replace will regard a6 is placed in (0, 0)
[WARNING GPL-0001] clk toplevel port is not placed!
       Replace will regard clk is placed in (0, 0)
[WARNING GPL-0001] y1 toplevel port is not placed!
       Replace will regard y1 is placed in (0, 0)
[WARNING GPL-0001] y2 toplevel port is not placed!
       Replace will regard y2 is placed in (0, 0)
[INFO GPL-0006] NumInstances:                 4
[INFO GPL-0007] NumPlaceInstances:            4
[INFO GPL-0008] NumFixedInstances:            0
[INFO GPL-0009] NumDummyInstances:            0
[INFO GPL-0010] NumNets:                     11
[INFO GPL-0011] NumPins:                     22
[INFO GPL-0012] DieBBox:  (  0.000  0.000 ) ( 40.000 1200.000 ) um
[INFO GPL-0013] CoreBBox: (  0.000  0.000 ) ( 39.900 1199.800 ) um
[INFO GPL-0016] CoreArea:             47872.020 um^2
[INFO GPL-0017] NonPlaceInstsArea:        0.000 um^2
[INFO GPL-0018] PlaceInstsArea:           6.916 um^2
[INFO GPL-0019] Util:                     0.014 %
[INFO GPL-0020] StdInstsArea:             6.916 um^2
[INFO GPL-0021] MacroInstsArea:           0.000 um^2
[InitialPlace]  Iter: 1 CG residual: 0.00000003 HPWL: 52320
[InitialPlace]  Iter: 2 CG residual: 0.00000000 HPWL: 54130
[InitialPlace]  Iter: 3 CG residual: 0.00000000 HPWL: 52513
[InitialPlace]  Iter: 4 CG residual: 0.00000000 HPWL: 52373
[InitialPlace]  Iter: 5 CG residual: 0.00000000 HPWL: 52373
Placement Analysis
---------------------------------
total displacement         11.1 u
average displacement        2.8 u
max displacement            3.6 u
original HPWL               1.3 u
legalized HPWL              7.4 u
delta HPWL                  470 %

worst slack -0.04
[INFO RSZ-0058] Using max wire length 693um.
<<<<<<< HEAD
[INFO RSZ-0039] Resized 1 instances.
[INFO RSZ-0094] Found 1 endpoints with setup violations.
[INFO RSZ-0099] Repairing 1 out of 1 (100.00%) violating endpoints...
   Iter   | Removed | Resized | Inserted | Cloned |  Pin  |    WNS   |   TNS      |  Viol  | Worst
          | Buffers |  Gates  | Buffers  |  Gates | Swaps |          |            | Endpts | Endpt
---------------------------------------------------------------------------------------------------
        0 |       0 |       0 |        0 |      0 |     0 |   -0.028 |       -0.0 |      1 | y2
       10 |       0 |       5 |        2 |      0 |     3 |   -0.009 |       -0.0 |      1 | y2
       10 |       0 |       5 |        2 |      0 |     3 |   -0.009 |       -0.0 |      1 | y2
      10* |       0 |       5 |        2 |      0 |     3 |   -0.009 |       -0.0 |      2 | y2
      11* |       0 |       5 |        2 |      0 |     3 |   -0.009 |       -0.0 |      2 | y2
      12* |       0 |       5 |        2 |      0 |     3 |   -0.009 |       -0.0 |      2 | y2
    final |       0 |       5 |        2 |      0 |     3 |   -0.009 |       -0.0 |      2 | y2
---------------------------------------------------------------------------------------------------
=======
[INFO RSZ-0094] Found 2 endpoints with setup violations.
[INFO RSZ-0099] Repairing 2 out of 2 (100.00%) violating endpoints...
   Iter   | Removed | Resized | Inserted | Cloned |  Pin  |   Area   |    WNS   |   TNS      |  Viol  | Worst
          | Buffers |  Gates  | Buffers  |  Gates | Swaps |          |          |            | Endpts | Endpt
--------------------------------------------------------------------------------------------------------------
        0 |       0 |       0 |        0 |      0 |     0 |    +0.0% |   -0.039 |       -0.0 |      2 | y2
       10 |       0 |       6 |        2 |      0 |     2 |  +846.2% |   -0.015 |       -0.0 |      2 | y2
       12 |       0 |       7 |        2 |      0 |     3 |  +961.5% |   -0.009 |       -0.0 |      2 | y2
       13 |       0 |       7 |        2 |      0 |     3 |  +961.5% |   -0.009 |       -0.0 |      2 | y2
      14* |       0 |       7 |        2 |      0 |     3 |  +961.5% |   -0.009 |       -0.0 |      2 | y2
      15* |       0 |       7 |        2 |      0 |     3 |  +961.5% |   -0.009 |       -0.0 |      2 | y2
    final |       0 |       7 |        2 |      0 |     3 |  +961.5% |   -0.009 |       -0.0 |      2 | y2
--------------------------------------------------------------------------------------------------------------
>>>>>>> daf00cba
[INFO RSZ-0040] Inserted 1 buffers.
[INFO RSZ-0041] Resized 5 instances.
[INFO RSZ-0043] Swapped pins on 3 instances.
[WARNING RSZ-0062] Unable to repair all setup violations.
No differences found.<|MERGE_RESOLUTION|>--- conflicted
+++ resolved
@@ -51,22 +51,6 @@
 
 worst slack -0.04
 [INFO RSZ-0058] Using max wire length 693um.
-<<<<<<< HEAD
-[INFO RSZ-0039] Resized 1 instances.
-[INFO RSZ-0094] Found 1 endpoints with setup violations.
-[INFO RSZ-0099] Repairing 1 out of 1 (100.00%) violating endpoints...
-   Iter   | Removed | Resized | Inserted | Cloned |  Pin  |    WNS   |   TNS      |  Viol  | Worst
-          | Buffers |  Gates  | Buffers  |  Gates | Swaps |          |            | Endpts | Endpt
----------------------------------------------------------------------------------------------------
-        0 |       0 |       0 |        0 |      0 |     0 |   -0.028 |       -0.0 |      1 | y2
-       10 |       0 |       5 |        2 |      0 |     3 |   -0.009 |       -0.0 |      1 | y2
-       10 |       0 |       5 |        2 |      0 |     3 |   -0.009 |       -0.0 |      1 | y2
-      10* |       0 |       5 |        2 |      0 |     3 |   -0.009 |       -0.0 |      2 | y2
-      11* |       0 |       5 |        2 |      0 |     3 |   -0.009 |       -0.0 |      2 | y2
-      12* |       0 |       5 |        2 |      0 |     3 |   -0.009 |       -0.0 |      2 | y2
-    final |       0 |       5 |        2 |      0 |     3 |   -0.009 |       -0.0 |      2 | y2
----------------------------------------------------------------------------------------------------
-=======
 [INFO RSZ-0094] Found 2 endpoints with setup violations.
 [INFO RSZ-0099] Repairing 2 out of 2 (100.00%) violating endpoints...
    Iter   | Removed | Resized | Inserted | Cloned |  Pin  |   Area   |    WNS   |   TNS      |  Viol  | Worst
@@ -80,7 +64,6 @@
       15* |       0 |       7 |        2 |      0 |     3 |  +961.5% |   -0.009 |       -0.0 |      2 | y2
     final |       0 |       7 |        2 |      0 |     3 |  +961.5% |   -0.009 |       -0.0 |      2 | y2
 --------------------------------------------------------------------------------------------------------------
->>>>>>> daf00cba
 [INFO RSZ-0040] Inserted 1 buffers.
 [INFO RSZ-0041] Resized 5 instances.
 [INFO RSZ-0043] Swapped pins on 3 instances.
