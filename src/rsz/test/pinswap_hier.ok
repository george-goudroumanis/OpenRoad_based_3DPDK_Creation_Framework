[INFO ODB-0227] LEF file: Nangate45/Nangate45.lef, created 22 layers, 27 vias, 135 library cells
[WARNING ORD-0011] Hierarchical flow (-hier) is currently in development and may cause multiple issues. Do not use in production environments.
[INFO IFP-0001] Added 857 rows of 210 site FreePDK45_38x28_10R_NP_162NW_34O.
[INFO GPL-0005] Execute conjugate gradient initial placement.
[INFO GPL-0002] DBU: 2000
[INFO GPL-0003] SiteSize: (  0.190  1.400 ) um
[INFO GPL-0004] CoreBBox: (  0.000  0.000 ) ( 39.900 1199.800 ) um
[WARNING GPL-0001] a1 toplevel port is not placed!
       Replace will regard a1 is placed in (0, 0)
[WARNING GPL-0001] a2 toplevel port is not placed!
       Replace will regard a2 is placed in (0, 0)
[WARNING GPL-0001] a3 toplevel port is not placed!
       Replace will regard a3 is placed in (0, 0)
[WARNING GPL-0001] a4 toplevel port is not placed!
       Replace will regard a4 is placed in (0, 0)
[WARNING GPL-0001] a5 toplevel port is not placed!
       Replace will regard a5 is placed in (0, 0)
[WARNING GPL-0001] a6 toplevel port is not placed!
       Replace will regard a6 is placed in (0, 0)
[WARNING GPL-0001] clk toplevel port is not placed!
       Replace will regard clk is placed in (0, 0)
[WARNING GPL-0001] y1 toplevel port is not placed!
       Replace will regard y1 is placed in (0, 0)
[WARNING GPL-0001] y2 toplevel port is not placed!
       Replace will regard y2 is placed in (0, 0)
[INFO GPL-0006] Number of instances:                 4
[INFO GPL-0007] Movable instances:                   4
[INFO GPL-0008] Fixed instances:                     0
[INFO GPL-0009] Dummy instances:                     0
[INFO GPL-0010] Number of nets:                     11
[INFO GPL-0011] Number of pins:                     22
[INFO GPL-0012] Die BBox:  (  0.000  0.000 ) ( 40.000 1200.000 ) um
[INFO GPL-0013] Core BBox: (  0.000  0.000 ) ( 39.900 1199.800 ) um
[INFO GPL-0016] Core area:                   47872.020 um^2
[INFO GPL-0017] Fixed instances area:            0.000 um^2
[INFO GPL-0018] Movable instances area:          6.916 um^2
[INFO GPL-0019] Utilization:                     0.014 %
[INFO GPL-0020] Standard cells area:             6.916 um^2
[INFO GPL-0021] Large instances area:            0.000 um^2
[InitialPlace]  Iter: 1 conjugate gradient residual: 0.00000003 HPWL: 52320
[InitialPlace]  Iter: 2 conjugate gradient residual: 0.00000000 HPWL: 54130
[InitialPlace]  Iter: 3 conjugate gradient residual: 0.00000000 HPWL: 52513
[InitialPlace]  Iter: 4 conjugate gradient residual: 0.00000000 HPWL: 52373
[InitialPlace]  Iter: 5 conjugate gradient residual: 0.00000000 HPWL: 52373
Placement Analysis
---------------------------------
total displacement         11.1 u
average displacement        2.8 u
max displacement            3.6 u
original HPWL               1.3 u
legalized HPWL              7.4 u
delta HPWL                  470 %

worst slack max -0.04
Iteration |   Area    | Resized | Buffers | Nets repaired | Remaining
---------------------------------------------------------------------
        0 |     +0.0% |       0 |       0 |             0 |        11
    final |     +0.0% |       0 |       0 |             0 |         0
---------------------------------------------------------------------
[INFO RSZ-0100] Repair move sequence: UnbufferMove SizeUpMove SwapPinsMove BufferMove CloneMove SplitLoadMove 
[INFO RSZ-0094] Found 2 endpoints with setup violations.
[INFO RSZ-0099] Repairing 2 out of 2 (100.00%) violating endpoints...
   Iter   | Removed | Resized | Inserted | Cloned |  Pin  |   Area   |    WNS   |   TNS      |  Viol  | Worst
          | Buffers |  Gates  | Buffers  |  Gates | Swaps |          |          |            | Endpts | Endpt
--------------------------------------------------------------------------------------------------------------
        0 |       0 |       0 |        0 |      0 |     0 |    +0.0% |   -0.039 |       -0.0 |      2 | y2
       10 |       0 |       6 |        1 |      0 |     2 |   +84.6% |   -0.015 |       -0.0 |      2 | y2
       12 |       0 |       7 |        1 |      0 |     3 |   +96.2% |   -0.008 |       -0.0 |      2 | y2
       13 |       0 |       7 |        1 |      0 |     3 |   +96.2% |   -0.008 |       -0.0 |      2 | y2
      14* |       0 |       7 |        1 |      0 |     3 |   +96.2% |   -0.008 |       -0.0 |      2 | y2
      15* |       0 |       7 |        1 |      0 |     3 |   +96.2% |   -0.008 |       -0.0 |      2 | y2
    final |       0 |       7 |        1 |      0 |     3 |   +96.2% |   -0.008 |       -0.0 |      2 | y2
--------------------------------------------------------------------------------------------------------------
[INFO RSZ-0040] Inserted 1 buffers.
<<<<<<< HEAD
[INFO RSZ-0051] Resized 6 instances: 6 up, 0 up match, 0 down, 0 VT
=======
[INFO RSZ-0051] Resized 7 instances, 7 sized up, 0 sized down.
>>>>>>> ea001a13
[INFO RSZ-0043] Swapped pins on 3 instances.
[WARNING RSZ-0062] Unable to repair all setup violations.
No differences found.<|MERGE_RESOLUTION|>--- conflicted
+++ resolved
@@ -72,11 +72,7 @@
     final |       0 |       7 |        1 |      0 |     3 |   +96.2% |   -0.008 |       -0.0 |      2 | y2
 --------------------------------------------------------------------------------------------------------------
 [INFO RSZ-0040] Inserted 1 buffers.
-<<<<<<< HEAD
-[INFO RSZ-0051] Resized 6 instances: 6 up, 0 up match, 0 down, 0 VT
-=======
-[INFO RSZ-0051] Resized 7 instances, 7 sized up, 0 sized down.
->>>>>>> ea001a13
+[INFO RSZ-0051] Resized 7 instances: 7 up, 0 up match, 0 down, 0 VT
 [INFO RSZ-0043] Swapped pins on 3 instances.
 [WARNING RSZ-0062] Unable to repair all setup violations.
 No differences found.