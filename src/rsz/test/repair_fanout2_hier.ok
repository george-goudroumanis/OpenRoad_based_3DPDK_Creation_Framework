--- conflicted
+++ resolved
@@ -43,19 +43,11 @@
 Iteration |   Area    | Resized | Buffers | Nets repaired | Remaining
 ---------------------------------------------------------------------
         0 |     +0.0% |       0 |       0 |             0 |       143
-<<<<<<< HEAD
-    final |    +45.6% |       9 |       9 |             1 |         0
----------------------------------------------------------------------
-[INFO RSZ-0035] Found 1 fanout violations.
-[INFO RSZ-0038] Inserted 9 buffers in 1 nets.
-[INFO RSZ-0039] Resized 9 instances.
-=======
     final |     +4.3% |       7 |       9 |             1 |         0
 ---------------------------------------------------------------------
 [INFO RSZ-0035] Found 1 fanout violations.
 [INFO RSZ-0039] Resized 7 instances.
 [INFO RSZ-0038] Inserted 9 buffers in 1 nets.
->>>>>>> fb62c2c5
 max fanout
 
 Pin                                   Limit Fanout  Slack
