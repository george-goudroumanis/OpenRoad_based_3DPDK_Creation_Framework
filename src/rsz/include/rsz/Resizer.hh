// SPDX-License-Identifier: BSD-3-Clause
// Copyright (c) 2019-2025, The OpenROAD Authors

#pragma once

#include <array>
#include <optional>
#include <string>
#include <vector>

#include "db_sta/dbNetwork.hh"
#include "db_sta/dbSta.hh"
#include "dpl/Opendp.h"
#include "grt/GlobalRouter.h"
#include "rsz/OdbCallBack.hh"
#include "sta/Path.hh"
#include "sta/UnorderedSet.hh"
#include "utl/Logger.h"

namespace grt {
class GlobalRouter;
class IncrementalGRoute;
}  // namespace grt

namespace stt {
class SteinerTreeBuilder;
}

namespace sta {
class SpefWriter;
}

namespace rsz {

using utl::Logger;

using odb::dbBlock;
using odb::dbDatabase;
using odb::dbInst;
using odb::dbMaster;
using odb::dbNet;
using odb::dbTechLayer;
using odb::Point;
using odb::Rect;

using stt::SteinerTreeBuilder;

using grt::GlobalRouter;
using grt::IncrementalGRoute;

using sta::ArcDelay;
using sta::Cell;
using sta::Corner;
using sta::dbNetwork;
using sta::dbNetworkObserver;
using sta::dbSta;
using sta::dbStaState;
using sta::DcalcAnalysisPt;
using sta::Delay;
using sta::GateTimingModel;
using sta::Instance;
using sta::InstanceSeq;
using sta::InstanceSet;
using sta::LibertyCell;
using sta::LibertyCellSeq;
using sta::LibertyCellSet;
using sta::LibertyLibrary;
using sta::LibertyLibrarySeq;
using sta::LibertyPort;
using sta::Map;
using sta::MinMax;
using sta::Net;
using sta::NetSeq;
using sta::Parasitic;
using sta::ParasiticAnalysisPt;
using sta::ParasiticNode;
using sta::Parasitics;
using sta::Pin;
using sta::PinSeq;
using sta::PinSet;
using sta::Pvt;
using sta::Required;
using sta::RiseFall;
using sta::Slack;
using sta::Slew;
using sta::SpefWriter;
using sta::TimingArc;
using sta::UnorderedSet;
using sta::Vector;
using sta::Vertex;
using sta::VertexSeq;
using sta::VertexSet;

using LibertyPortTuple = std::tuple<LibertyPort*, LibertyPort*>;
using InstanceTuple = std::tuple<Instance*, Instance*>;
using InputSlews = std::array<Slew, RiseFall::index_count>;

class AbstractSteinerRenderer;
class SteinerTree;
using SteinerPt = int;

class BufferedNet;
using BufferedNetPtr = std::shared_ptr<BufferedNet>;

using PinPtr = const sta::Pin*;
using PinVector = std::vector<PinPtr>;

class RecoverPower;
class RepairDesign;
class RepairSetup;
class RepairHold;
class Rebuffer;
class ResizerObserver;
class ConcreteSwapArithModules;

class CloneMove;
class BufferMove;
class SplitLoadMove;
class SizeDownMove;
class SizeUpMove;
class SwapPinsMove;
class UnbufferMove;
class RegisterOdbCallbackGuard;

class NetHash
{
 public:
  size_t operator()(const Net* net) const { return hashPtr(net); }
};

using CellTargetLoadMap = Map<LibertyCell*, float>;
using TgtSlews = std::array<Slew, RiseFall::index_count>;

enum class ParasiticsSrc
{
  none,
  placement,
  global_routing,
  detailed_routing
};

struct ParasiticsResistance
{
  double h_res;
  double v_res;
};

struct ParasiticsCapacitance
{
  double h_cap;
  double v_cap;
};

enum class MoveType
{
  BUFFER,
  UNBUFFER,
  SWAP,
  SIZE,
  SIZEUP,
  SIZEDOWN,
  CLONE,
  SPLIT
};

class OdbCallBack;

class Resizer : public dbStaState, public dbNetworkObserver
{
 public:
  Resizer();
  ~Resizer() override;
  void init(Logger* logger,
            dbDatabase* db,
            dbSta* sta,
            SteinerTreeBuilder* stt_builder,
            GlobalRouter* global_router,
            dpl::Opendp* opendp,
            std::unique_ptr<AbstractSteinerRenderer> steiner_renderer);
  void setLayerRC(dbTechLayer* layer,
                  const Corner* corner,
                  double res,
                  double cap);
  void layerRC(dbTechLayer* layer,
               const Corner* corner,
               // Return values.
               double& res,
               double& cap) const;
  // Set the resistance and capacitance used for horizontal parasitics on signal
  // nets.
  void setHWireSignalRC(const Corner* corner,
                        double res,   // ohms/meter
                        double cap);  // farads/meter
  // Set the resistance and capacitance used for vertical wires parasitics on
  // signal nets.
  void setVWireSignalRC(const Corner* corner,
                        double res,   // ohms/meter
                        double cap);  // farads/meter
  // Set the resistance and capacitance used for parasitics on clock nets.
  void setHWireClkRC(const Corner* corner,
                     double res,
                     double cap);  // farads/meter
  // Set the resistance and capacitance used for parasitics on clock nets.
  void setVWireClkRC(const Corner* corner,
                     double res,
                     double cap);  // farads/meter
  // ohms/meter, farads/meter
  void wireSignalRC(const Corner* corner,
                    // Return values.
                    double& res,
                    double& cap) const;
  double wireSignalResistance(const Corner* corner) const;
  double wireSignalHResistance(const Corner* corner) const;
  double wireSignalVResistance(const Corner* corner) const;
  double wireClkResistance(const Corner* corner) const;
  double wireClkHResistance(const Corner* corner) const;
  double wireClkVResistance(const Corner* corner) const;
  // farads/meter
  double wireSignalCapacitance(const Corner* corner) const;
  double wireSignalHCapacitance(const Corner* corner) const;
  double wireSignalVCapacitance(const Corner* corner) const;
  double wireClkCapacitance(const Corner* corner) const;
  double wireClkHCapacitance(const Corner* corner) const;
  double wireClkVCapacitance(const Corner* corner) const;
  void estimateParasitics(ParasiticsSrc src);
  void estimateParasitics(ParasiticsSrc src,
                          std::map<Corner*, std::ostream*>& spef_streams_);
  void estimateWireParasitics(SpefWriter* spef_writer = nullptr);
  void estimateWireParasitic(const Net* net, SpefWriter* spef_writer = nullptr);
  void estimateWireParasitic(const Pin* drvr_pin,
                             const Net* net,
                             SpefWriter* spef_writer = nullptr);
  bool haveEstimatedParasitics() const;
  void parasiticsInvalid(const Net* net);
  void parasiticsInvalid(const dbNet* net);
  bool parasiticsValid() const;

  // Core area (meters).
  double coreArea() const;
  // 0.0 - 1.0 (100%) of core size.
  double utilization();
  // Maximum utilizable area (core area * utilization)
  double maxArea() const;

  void setDontUse(LibertyCell* cell, bool dont_use);
  void resetDontUse();
  bool dontUse(const LibertyCell* cell);
  void reportDontUse() const;
  void setDontTouch(const Instance* inst, bool dont_touch);
  bool dontTouch(const Instance* inst);
  void setDontTouch(const Net* net, bool dont_touch);
  bool dontTouch(const Net* net);
  bool dontTouch(const Pin* pin);
  void reportDontTouch();

  void reportFastBufferSizes();

  void setMaxUtilization(double max_utilization);
  // Remove all or selected buffers from the netlist.
  void removeBuffers(InstanceSeq insts);
  void unbufferNet(Net* net);
  void bufferInputs();
  void bufferOutputs();

  // from sta::dbNetworkObserver callbacks
  void postReadLiberty() override;

  // Balance the usage of hybrid rows
  void balanceRowUsage();

  // Resize drvr_pin instance to target slew.
  void resizeDrvrToTargetSlew(const Pin* drvr_pin);
  // Accessor for debugging.
  Slew targetSlew(const RiseFall* rf);
  // Accessor for debugging.
  float targetLoadCap(LibertyCell* cell);

  ////////////////////////////////////////////////////////////////
  bool repairSetup(double setup_margin,
                   double repair_tns_end_percent,
                   int max_passes,
                   int max_repairs_per_pass,
                   bool match_cell_footprint,
                   bool verbose,
                   const std::vector<MoveType>& sequence,
                   bool skip_pin_swap,
                   bool skip_gate_cloning,
                   bool skip_size_down,
                   bool skip_buffering,
                   bool skip_buffer_removal,
                   bool skip_last_gasp);
  // For testing.
  void repairSetup(const Pin* end_pin);
  // For testing.
  void reportSwappablePins();
  // Rebuffer one net (for testing).
  // resizerPreamble() required.
  void rebufferNet(const Pin* drvr_pin);

  ////////////////////////////////////////////////////////////////

  bool repairHold(double setup_margin,
                  double hold_margin,
                  bool allow_setup_violations,
                  // Max buffer count as percent of design instance count.
                  float max_buffer_percent,
                  int max_passes,
                  bool match_cell_footprint,
                  bool verbose);
  void repairHold(const Pin* end_pin,
                  double setup_margin,
                  double hold_margin,
                  bool allow_setup_violations,
                  float max_buffer_percent,
                  int max_passes);
  int holdBufferCount() const;

  ////////////////////////////////////////////////////////////////
  bool recoverPower(float recover_power_percent,
                    bool match_cell_footprint,
                    bool verbose);

  ////////////////////////////////////////////////////////////////
  void swapArithModules(int path_count,
                        const std::string& target,
                        float slack_margin);

  ////////////////////////////////////////////////////////////////

  // Area of the design in meter^2.
  double designArea();
  // Increment design_area
  void designAreaIncr(float delta);
  // Caller owns return value.
  NetSeq* findFloatingNets();
  PinSet* findFloatingPins();
  NetSeq* findOverdrivenNets(bool include_parallel_driven);
  void repairTieFanout(LibertyPort* tie_port,
                       double separation,  // meters
                       bool verbose);
  void bufferWireDelay(LibertyCell* buffer_cell,
                       double wire_length,  // meters
                       Delay& delay,
                       Slew& slew);
  void setDebugPin(const Pin* pin);
  void setWorstSlackNetsPercent(float);
  void annotateInputSlews(Instance* inst, const DcalcAnalysisPt* dcalc_ap);
  void resetInputSlews();

  ////////////////////////////////////////////////////////////////

  // Repair long wires, max fanout violations.
  void repairDesign(
      double max_wire_length,  // max_wire_length zero for none (meters)
      double slew_margin,      // 0.0-1.0
      double cap_margin,       // 0.0-1.0
      double buffer_gain,
      bool match_cell_footprint,
      bool verbose);
  int repairDesignBufferCount() const;
  // for debugging
  void repairNet(Net* net,
                 double max_wire_length,  // meters
                 double slew_margin,
                 double cap_margin);

  // Repair long wires from clock input pins to clock tree root buffer
  // because CTS ignores the issue.
  // no max_fanout/max_cap checks.
  // Use max_wire_length zero for none (meters)
  void repairClkNets(
      double max_wire_length);  // max_wire_length zero for none (meters)
  void setClockBuffersList(const LibertyCellSeq& clk_buffers)
  {
    clk_buffers_ = clk_buffers;
  }
  // Clone inverters next to the registers they drive to remove them
  // from the clock network.
  // yosys is too stupid to use the inverted clock registers
  // and TritonCTS is too stupid to balance clock networks with inverters.
  void repairClkInverters();

  void reportLongWires(int count, int digits);
  // Find the max wire length before it is faster to split the wire
  // in half with a buffer (in meters).
  double findMaxWireLength(bool issue_error = true);
  double findMaxWireLength(LibertyCell* buffer_cell, const Corner* corner);
  double findMaxWireLength(LibertyPort* drvr_port, const Corner* corner);
  // Longest driver to load wire (in meters).
  double maxLoadManhattenDistance(const Net* net);

  ////////////////////////////////////////////////////////////////
  // API for timing driven placement.
  // Each pass (findResizeSlacks)
  //  estiimate parasitics
  //  repair design
  //  save slacks
  //  remove inserted buffers
  //  restore resized gates
  // resizeSlackPreamble must be called before the first findResizeSlacks.
  void resizeSlackPreamble();
  void findResizeSlacks(bool run_journal_restore);
  // Return nets with worst slack.
  NetSeq resizeWorstSlackNets();
  // Return net slack, if any (indicated by the bool).
  std::optional<Slack> resizeNetSlack(const Net* net);
  std::optional<Slack> resizeNetSlack(const dbNet* db_net);

  ////////////////////////////////////////////////////////////////
  // API for logic resynthesis
  PinSet findFaninFanouts(PinSet& end_pins);
  PinSet findFanins(PinSet& end_pins);

  ////////////////////////////////////////////////////////////////
  void highlightSteiner(const Pin* drvr);

  dbNetwork* getDbNetwork() { return db_network_; }
  ParasiticsSrc getParasiticsSrc() { return parasitics_src_; }
  void setParasiticsSrc(ParasiticsSrc src);
  dbBlock* getDbBlock() { return block_; };
  double dbuToMeters(int dist) const;
  int metersToDbu(double dist) const;
  void makeEquivCells();
  std::pair<int, std::string> cellVTType(dbMaster* master);

  ////////////////////////////////////////////////////////////////
  void initBlock();
  void journalBeginTest();
  void journalRestoreTest();
  Logger* logger() const { return logger_; }
  void eraseParasitics(const Net* net);
  void eliminateDeadLogic(bool clean_nets);
  std::optional<float> cellLeakage(LibertyCell* cell);
  // For debugging - calls getSwappableCells
  void reportEquivalentCells(LibertyCell* base_cell,
                             bool match_cell_footprint,
                             bool report_all_cells);
  void setDebugGraphics(std::shared_ptr<ResizerObserver> graphics);

  static MoveType parseMove(const std::string& s);
  static std::vector<MoveType> parseMoveSequence(const std::string& sequence);
  void fullyRebuffer(Pin* pin);

 protected:
  void init();
  double computeDesignArea();
  void initDesignArea();
  void ensureLevelDrvrVertices();
  Instance* bufferInput(const Pin* top_pin, LibertyCell* buffer_cell);
  void bufferOutput(const Pin* top_pin, LibertyCell* buffer_cell);
  bool hasTristateOrDontTouchDriver(const Net* net);
  bool isTristateDriver(const Pin* pin);
  void checkLibertyForAllCorners();
  void copyDontUseFromLiberty();
  bool bufferSizeOutmatched(LibertyCell* worse,
                            LibertyCell* better,
                            float max_drive_resist);
  void findBuffers();
  void findFastBuffers();
  bool isLinkCell(LibertyCell* cell) const;
  void findTargetLoads();
  void balanceBin(const std::vector<odb::dbInst*>& bin,
                  const std::set<odb::dbSite*>& base_sites);

  //==============================
  // APIs for gate cloning
  LibertyCell* halfDrivingPowerCell(Instance* inst);
  LibertyCell* halfDrivingPowerCell(LibertyCell* cell);
  LibertyCell* closestDriver(LibertyCell* cell,
                             const LibertyCellSeq& candidates,
                             float scale);
  std::vector<sta::LibertyPort*> libraryPins(Instance* inst) const;
  std::vector<sta::LibertyPort*> libraryPins(LibertyCell* cell) const;
  bool isSingleOutputCombinational(Instance* inst) const;
  bool isSingleOutputCombinational(LibertyCell* cell) const;
  bool isCombinational(LibertyCell* cell) const;
  std::vector<sta::LibertyPort*> libraryOutputPins(LibertyCell* cell) const;
  float maxLoad(Cell* cell);
  //==============================
  float findTargetLoad(LibertyCell* cell);
  float findTargetLoad(LibertyCell* cell,
                       TimingArc* arc,
                       Slew in_slew,
                       Slew out_slew);
  Slew gateSlewDiff(LibertyCell* cell,
                    TimingArc* arc,
                    GateTimingModel* model,
                    Slew in_slew,
                    float load_cap,
                    Slew out_slew);
  void findBufferTargetSlews();
  void findBufferTargetSlews(LibertyCell* buffer,
                             const Pvt* pvt,
                             // Return values.
                             Slew slews[],
                             int counts[]);
  bool hasMultipleOutputs(const Instance* inst);

  void resizePreamble();
  LibertyCellSeq getSwappableCells(LibertyCell* source_cell);

  bool getCin(const LibertyCell* cell, float& cin);
  // Resize drvr_pin instance to target slew.
  // Return 1 if resized.
  int resizeToTargetSlew(const Pin* drvr_pin);

  // Resize drvr_pin instance to target cap ratio.
  // Return 1 if resized.
  int resizeToCapRatio(const Pin* drvr_pin, bool upsize_only);

  ////////////////////////////////////////////////////////////////

  void findLongWires(VertexSeq& drvrs);
  int findMaxSteinerDist(Vertex* drvr, const Corner* corner);
  float driveResistance(const Pin* drvr_pin);
  float bufferDriveResistance(const LibertyCell* buffer) const;
  float cellDriveResistance(const LibertyCell* cell) const;

  // Max distance from driver to load (in dbu).
  int maxLoadManhattenDistance(Vertex* drvr);

  double findMaxWireLength1(bool issue_error = true);
  float portFanoutLoad(LibertyPort* port) const;
  float portCapacitance(LibertyPort* input, const Corner* corner) const;
  float pinCapacitance(const Pin* pin, const DcalcAnalysisPt* dcalc_ap) const;
  void swapPins(Instance* inst,
                LibertyPort* port1,
                LibertyPort* port2,
                bool journal);
  void findSwapPinCandidate(LibertyPort* input_port,
                            LibertyPort* drvr_port,
                            const sta::LibertyPortSet& equiv_ports,
                            float load_cap,
                            const DcalcAnalysisPt* dcalc_ap,
                            // Return value
                            LibertyPort** swap_port);
  void gateDelays(const LibertyPort* drvr_port,
                  float load_cap,
                  const DcalcAnalysisPt* dcalc_ap,
                  // Return values.
                  ArcDelay delays[RiseFall::index_count],
                  Slew slews[RiseFall::index_count]);
  void gateDelays(const LibertyPort* drvr_port,
                  float load_cap,
                  const Slew in_slews[RiseFall::index_count],
                  const DcalcAnalysisPt* dcalc_ap,
                  // Return values.
                  ArcDelay delays[RiseFall::index_count],
                  Slew out_slews[RiseFall::index_count]);
  ArcDelay gateDelay(const LibertyPort* drvr_port,
                     float load_cap,
                     const DcalcAnalysisPt* dcalc_ap);
  ArcDelay gateDelay(const LibertyPort* drvr_port,
                     const RiseFall* rf,
                     float load_cap,
                     const DcalcAnalysisPt* dcalc_ap);
  float bufferDelay(LibertyCell* buffer_cell,
                    float load_cap,
                    const DcalcAnalysisPt* dcalc_ap);
  float bufferDelay(LibertyCell* buffer_cell,
                    const RiseFall* rf,
                    float load_cap,
                    const DcalcAnalysisPt* dcalc_ap);
  void bufferDelays(LibertyCell* buffer_cell,
                    float load_cap,
                    const DcalcAnalysisPt* dcalc_ap,
                    // Return values.
                    ArcDelay delays[RiseFall::index_count],
                    Slew slews[RiseFall::index_count]);
  void cellWireDelay(LibertyPort* drvr_port,
                     LibertyPort* load_port,
                     double wire_length,  // meters
                     std::unique_ptr<dbSta>& sta,
                     // Return values.
                     Delay& delay,
                     Slew& slew);
  void makeWireParasitic(Net* net,
                         Pin* drvr_pin,
                         Pin* load_pin,
                         double wire_length,  // meters
                         const Corner* corner,
                         Parasitics* parasitics);
  std::string makeUniqueNetName(Instance* parent = nullptr);
  Net* makeUniqueNet();
  std::string makeUniqueInstName(const char* base_name);
  std::string makeUniqueInstName(const char* base_name, bool underscore);
  bool overMaxArea();
  bool bufferBetweenPorts(Instance* buffer);
  bool hasPort(const Net* net);
  Point location(Instance* inst);
  double area(dbMaster* master);
  double area(Cell* cell);
  double splitWireDelayDiff(double wire_length,
                            LibertyCell* buffer_cell,
                            std::unique_ptr<dbSta>& sta);
  double maxSlewWireDiff(LibertyPort* drvr_port,
                         LibertyPort* load_port,
                         double wire_length,
                         double max_slew);
  void bufferWireDelay(LibertyCell* buffer_cell,
                       double wire_length,  // meters
                       std::unique_ptr<dbSta>& sta,
                       Delay& delay,
                       Slew& slew);
  void findCellInstances(LibertyCell* cell,
                         // Return value.
                         InstanceSeq& insts);
  void findLoads(Pin* drvr_pin, PinSeq& loads);
  bool isFuncOneZero(const Pin* drvr_pin);
  bool hasPins(Net* net);
  void getPins(Net* net, PinVector& pins) const;
  void getPins(Instance* inst, PinVector& pins) const;
  void SwapNetNames(odb::dbITerm* iterm_to, odb::dbITerm* iterm_from);
  Point tieLocation(const Pin* load, int separation);
  bool hasFanout(Vertex* drvr);
  InstanceSeq findClkInverters();
  void cloneClkInverter(Instance* inv);

  void incrementalParasiticsBegin();
  void incrementalParasiticsEnd();
  void ensureParasitics();
  void updateParasitics(bool save_guides = false);
  void ensureWireParasitic(const Pin* drvr_pin);
  void ensureWireParasitic(const Pin* drvr_pin, const Net* net);
  void estimateWireParasiticSteiner(const Pin* drvr_pin,
                                    const Net* net,
                                    SpefWriter* spef_writer);
  float totalLoad(SteinerTree* tree) const;
  float subtreeLoad(SteinerTree* tree,
                    float cap_per_micron,
                    SteinerPt pt) const;
  void makePadParasitic(const Net* net, SpefWriter* spef_writer);
  bool isPadNet(const Net* net) const;
  bool isPadPin(const Pin* pin) const;
  bool isPad(const Instance* inst) const;
  void net2Pins(const Net* net, const Pin*& pin1, const Pin*& pin2) const;
  void parasiticNodeConnectPins(Parasitic* parasitic,
                                ParasiticNode* node,
                                SteinerTree* tree,
                                SteinerPt pt,
                                size_t& resistor_id);

  bool replaceCell(Instance* inst,
                   const LibertyCell* replacement,
                   bool journal);

  void findResizeSlacks1();
  Instance* makeInstance(LibertyCell* cell,
                         const char* name,
                         Instance* parent,
                         const Point& loc);
  void getBufferPins(Instance* buffer, Pin*& ip_pin, Pin*& op_pin);

  Instance* makeBuffer(LibertyCell* cell,
                       const char* name,
                       Instance* parent,
                       const Point& loc);
  void setLocation(dbInst* db_inst, const Point& pt);
  LibertyCell* findTargetCell(LibertyCell* cell,
                              float load_cap,
                              bool revisiting_inst);
  // Returns nullptr if net has less than 2 pins or any pin is not placed.
  SteinerTree* makeSteinerTree(Point drvr_location,
                               const std::vector<Point>& sink_locations);
  SteinerTree* makeSteinerTree(const Pin* drvr_pin);
  BufferedNetPtr makeBufferedNet(const Pin* drvr_pin, const Corner* corner);
  BufferedNetPtr makeBufferedNetSteiner(const Pin* drvr_pin,
                                        const Corner* corner);
  BufferedNetPtr makeBufferedNetSteinerOverBnets(
      Point root,
      const std::vector<BufferedNetPtr>& sinks,
      const Corner* corner);
  BufferedNetPtr makeBufferedNetGroute(const Pin* drvr_pin,
                                       const Corner* corner);
  float bufferSlew(LibertyCell* buffer_cell,
                   float load_cap,
                   const DcalcAnalysisPt* dcalc_ap);
  float maxInputSlew(const LibertyPort* input, const Corner* corner) const;
  void checkLoadSlews(const Pin* drvr_pin,
                      double slew_margin,
                      // Return values.
                      Slew& slew,
                      float& limit,
                      float& slack,
                      const Corner*& corner);
  void warnBufferMovedIntoCore();
  bool isLogicStdCell(const Instance* inst);
  ////////////////////////////////////////////////////////////////
  // Jounalling support for checkpointing and backing out changes
  // during repair timing.
  void journalBegin();
  void journalEnd();
  void journalRestore();
  void journalMakeBuffer(Instance* buffer);

  ////////////////////////////////////////////////////////////////
  // API for logic resynthesis
  VertexSet findFaninFanouts(VertexSet& ends);
  VertexSet findFaninRoots(VertexSet& ends);
  VertexSet findFanouts(VertexSet& reg_outs);
  bool isRegOutput(Vertex* vertex);
  bool isRegister(Vertex* vertex);
  ////////////////////////////////////////////////////////////////

  // Components
<<<<<<< HEAD
  RecoverPower* recover_power_;
  RepairDesign* repair_design_;
  RepairSetup* repair_setup_;
  RepairHold* repair_hold_;
  Rebuffer* rebuffer_;
=======
  std::unique_ptr<RecoverPower> recover_power_;
  std::unique_ptr<RepairDesign> repair_design_;
  std::unique_ptr<RepairSetup> repair_setup_;
  std::unique_ptr<RepairHold> repair_hold_;
  std::unique_ptr<ConcreteSwapArithModules> swap_arith_modules_;
>>>>>>> 1f25bd68
  std::unique_ptr<AbstractSteinerRenderer> steiner_renderer_;

  // Layer RC per wire length indexed by layer->getNumber(), corner->index
  std::vector<std::vector<double>> layer_res_;  // ohms/meter
  std::vector<std::vector<double>> layer_cap_;  // Farads/meter
  // Signal wire RC indexed by corner->index
  std::vector<ParasiticsResistance> wire_signal_res_;   // ohms/metre
  std::vector<ParasiticsCapacitance> wire_signal_cap_;  // Farads/meter
  // Clock wire RC.
  std::vector<ParasiticsResistance> wire_clk_res_;   // ohms/metre
  std::vector<ParasiticsCapacitance> wire_clk_cap_;  // Farads/meter
  LibertyCellSet dont_use_;
  double max_area_ = 0.0;

  Logger* logger_ = nullptr;
  SteinerTreeBuilder* stt_builder_ = nullptr;
  GlobalRouter* global_router_ = nullptr;
  IncrementalGRoute* incr_groute_ = nullptr;
  dbNetwork* db_network_ = nullptr;
  dbDatabase* db_ = nullptr;
  dbBlock* block_ = nullptr;
  int dbu_ = 0;
  const Pin* debug_pin_ = nullptr;

  Rect core_;
  bool core_exists_ = false;

  ParasiticsSrc parasitics_src_ = ParasiticsSrc::none;
  UnorderedSet<const Net*, NetHash> parasitics_invalid_;
  bool incremental_parasitics_enabled_ = false;

  double design_area_ = 0.0;
  const MinMax* min_ = MinMax::min();
  const MinMax* max_ = MinMax::max();
  LibertyCellSeq buffer_cells_;
  LibertyCell* buffer_lowest_drive_ = nullptr;
  std::set<LibertyCell*> buffer_fast_sizes_;
  // Buffer list created by CTS kept here so that we use the
  // exact same buffers when reparing clock nets.
  LibertyCellSeq clk_buffers_;

  // Cache results of getSwappableCells() as this is expensive for large PDKs.
  std::unordered_map<LibertyCell*, LibertyCellSeq> swappable_cells_cache_;

  std::unique_ptr<CellTargetLoadMap> target_load_map_;
  VertexSeq level_drvr_vertices_;
  bool level_drvr_vertices_valid_ = false;
  TgtSlews tgt_slews_;
  Corner* tgt_slew_corner_ = nullptr;
  const DcalcAnalysisPt* tgt_slew_dcalc_ap_ = nullptr;
  // Instances with multiple output ports that have been resized.
  InstanceSet resized_multi_output_insts_;
  int unique_net_index_ = 1;
  int unique_inst_index_ = 1;
  int inserted_buffer_count_ = 0;
  int cloned_gate_count_ = 0;
  int swap_pin_count_ = 0;
  int removed_buffer_count_ = 0;
  bool exclude_clock_buffers_ = true;
  bool buffer_moved_into_core_ = false;
  bool match_cell_footprint_ = false;
  // Slack map variables.
  // This is the minimum length of wire that is worth while to split and
  // insert a buffer in the middle of. Theoretically computed using the smallest
  // drive cell (because larger ones would give us a longer length).
  float max_wire_length_ = 0;
  float worst_slack_nets_percent_ = 10;
  Map<const Net*, Slack> net_slack_map_;

  std::unordered_map<LibertyCell*, std::optional<float>> cell_leakage_cache_;

  InstanceSet inserted_buffer_set_;
  InstanceSet all_inserted_buffer_set_;
  InstanceSet removed_buffer_set_;

  dpl::Opendp* opendp_ = nullptr;

  // "factor debatable"
  static constexpr float tgt_slew_load_cap_factor = 10.0;

  // Use actual input slews for accurate delay/slew estimation
  sta::UnorderedMap<LibertyPort*, InputSlews> input_slew_map_;

  std::unique_ptr<OdbCallBack> db_cbk_;

  // Restrict default sizing such that one sizing move cannot increase area or
  // leakage by more than 4X.  Subsequent sizing moves can exceed the 4X limit.
  std::optional<double> sizing_area_limit_ = 4.0;
  std::optional<double> sizing_leakage_limit_ = 4.0;
  bool default_sizing_area_limit_set_ = true;
  bool default_sizing_leakage_limit_set_ = true;
  bool sizing_keep_site_ = false;
  bool sizing_keep_vt_ = false;

  // Sizing
  const double default_sizing_cap_ratio_ = 4.0;
  const double default_buffer_sizing_cap_ratio_ = 9.0;
  double sizing_cap_ratio_;
  double buffer_sizing_cap_ratio_;

  // VT layer hash
  std::unordered_map<dbMaster*, std::pair<int, std::string>> vt_map_;
  std::unordered_map<size_t, int>
      vt_hash_map_;  // maps hash value to unique int

  std::shared_ptr<ResizerObserver> graphics_;

  // Optimization moves
  // Will eventually be replaced with a getter method and some "recipes"
  std::unique_ptr<CloneMove> clone_move_;
  std::unique_ptr<SplitLoadMove> split_load_move_;
  std::unique_ptr<BufferMove> buffer_move_;
  std::unique_ptr<SizeDownMove> size_down_move_;
  std::unique_ptr<SizeUpMove> size_up_move_;
  std::unique_ptr<SwapPinsMove> swap_pins_move_;
  std::unique_ptr<UnbufferMove> unbuffer_move_;
  int accepted_move_count_ = 0;
  int rejected_move_count_ = 0;

  friend class BufferedNet;
  friend class GateCloner;
  friend class PreChecks;
  friend class RecoverPower;
  friend class RepairDesign;
  friend class RepairSetup;
  friend class RepairHold;
  friend class SteinerTree;
  friend class BaseMove;
  friend class BufferMove;
  friend class SizeDownMove;
  friend class SizeUpMove;
  friend class SplitLoadMove;
  friend class CloneMove;
  friend class SwapPinsMove;
  friend class UnbufferMove;
  friend class SwapArithModules;
  friend class ConcreteSwapArithModules;
  friend class IncrementalParasiticsGuard;
  friend class Rebuffer;
  friend class OdbCallBack;
};

class IncrementalParasiticsGuard
{
 public:
  IncrementalParasiticsGuard(Resizer* resizer);
  ~IncrementalParasiticsGuard();

 private:
  Resizer* resizer_;
  bool need_unregister_;
};

}  // namespace rsz<|MERGE_RESOLUTION|>--- conflicted
+++ resolved
@@ -703,20 +703,13 @@
   ////////////////////////////////////////////////////////////////
 
   // Components
-<<<<<<< HEAD
-  RecoverPower* recover_power_;
-  RepairDesign* repair_design_;
-  RepairSetup* repair_setup_;
-  RepairHold* repair_hold_;
-  Rebuffer* rebuffer_;
-=======
   std::unique_ptr<RecoverPower> recover_power_;
   std::unique_ptr<RepairDesign> repair_design_;
   std::unique_ptr<RepairSetup> repair_setup_;
   std::unique_ptr<RepairHold> repair_hold_;
   std::unique_ptr<ConcreteSwapArithModules> swap_arith_modules_;
->>>>>>> 1f25bd68
   std::unique_ptr<AbstractSteinerRenderer> steiner_renderer_;
+  std::unique_ptr<Rebuffer> rebuffer_;
 
   // Layer RC per wire length indexed by layer->getNumber(), corner->index
   std::vector<std::vector<double>> layer_res_;  // ohms/meter
