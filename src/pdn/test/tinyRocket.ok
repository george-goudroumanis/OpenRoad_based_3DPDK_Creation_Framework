[INFO ODB-0222] Reading LEF file: ../../../test/Nangate45/Nangate45.lef
[INFO ODB-0223]     Created 22 technology layers
[INFO ODB-0224]     Created 27 technology vias
[INFO ODB-0225]     Created 134 library cells
[INFO ODB-0226] Finished LEF file:  ../../../test/Nangate45/Nangate45.lef
[INFO ODB-0222] Reading LEF file: fakeram45_64x32.lef
[INFO ODB-0225]     Created 1 library cells
[INFO ODB-0226] Finished LEF file:  fakeram45_64x32.lef
[INFO ODB-0222] Reading LEF file: fakeram45_1024x32.lef
[INFO ODB-0225]     Created 1 library cells
[INFO ODB-0226] Finished LEF file:  fakeram45_1024x32.lef
[INFO ODB-0127] Reading DEF file: tinyRocket/2_5_floorplan_tapcell.def
[INFO ODB-0128] Design: RocketTile
[INFO ODB-0130]     Created 269 pins.
[INFO ODB-0131]     Created 41868 components and 209139 component-terminals.
[INFO ODB-0133]     Created 42811 nets and 125379 connections.
[INFO ODB-0134] Finished DEF file: tinyRocket/2_5_floorplan_tapcell.def
[INFO PDN-0016] Power Delivery Network Generator: Generating PDN
  config: tinyRocket/PDN.cfg
<<<<<<< HEAD
[INFO PDN-0008] Design name is RocketTile
[INFO PDN-0009] Reading technology data
=======
[INFO PDN-0008] Design name is RocketTile.
[INFO PDN-0009] Reading technology data.
[WARNING PDN-0037] Cannot find pin VDDPE on instance dcache.data.data_arrays_0.data_arrays_0_ext.mem (fakeram45_64x32).
[WARNING PDN-0037] Cannot find pin VDDCE on instance dcache.data.data_arrays_0.data_arrays_0_ext.mem (fakeram45_64x32).
[WARNING PDN-0037] Cannot find pin VSSE on instance dcache.data.data_arrays_0.data_arrays_0_ext.mem (fakeram45_64x32).
[WARNING PDN-0037] Cannot find pin VDDPE on instance frontend.icache.data_arrays_0.data_arrays_0_0_ext.mem (fakeram45_64x32).
[WARNING PDN-0037] Cannot find pin VDDCE on instance frontend.icache.data_arrays_0.data_arrays_0_0_ext.mem (fakeram45_64x32).
[WARNING PDN-0037] Cannot find pin VSSE on instance frontend.icache.data_arrays_0.data_arrays_0_0_ext.mem (fakeram45_64x32).
>>>>>>> 947720ea
[INFO PDN-0011] ****** INFO ******
Type: stdcell, grid
    Stdcell Rails
      Layer: metal1  -  width: 0.170  pitch: 2.400  offset: 0.000 
    Straps
      Layer: metal4  -  width: 0.480  pitch: 56.000  offset: 2.000 
      Layer: metal7  -  width: 1.400  pitch: 40.000  offset: 2.000 
    Connect: {metal1 metal4} {metal4 metal7}
Type: macro, CORE_macro_grid_1
    Macro orientation: R0 R180 MX MY
    Straps
      Layer: metal5  -  width: 0.930  pitch: 10.000  offset: 2.000 
      Layer: metal6  -  width: 0.930  pitch: 10.000  offset: 2.000 
    Connect: {metal4_PIN_ver metal5} {metal5 metal6} {metal6 metal7}
Type: macro, CORE_macro_grid_2
    Macro orientation: R90 R270 MXR90 MYR90
    Straps
      Layer: metal6  -  width: 0.930  pitch: 10.000  offset: 2.000 
    Connect: {metal4_PIN_hor metal6} {metal6 metal7}
[INFO PDN-0012] **** END INFO ****
<<<<<<< HEAD
[INFO PDN-0013] Inserting stdcell grid - grid
[INFO PDN-0010] Inserting macro grid for 2 macros
[INFO PDN-0034]   - grid CORE_macro_grid_1 for instance dcache.data.data_arrays_0.data_arrays_0_ext.mem
[INFO PDN-0034]   - grid CORE_macro_grid_1 for instance frontend.icache.data_arrays_0.data_arrays_0_0_ext.mem
[INFO PDN-0015] Writing to database
=======
[INFO PDN-0013] Inserting stdcell grid - grid.
[INFO PDN-0010] Inserting macro grid for 2 macros.
[INFO PDN-0034]   - grid for instance dcache.data.data_arrays_0.data_arrays_0_ext.mem.
[INFO PDN-0034]   - grid for instance frontend.icache.data_arrays_0.data_arrays_0_0_ext.mem.
[INFO PDN-0015] Writing to database.
>>>>>>> 947720ea
No differences found.<|MERGE_RESOLUTION|>--- conflicted
+++ resolved
@@ -17,19 +17,8 @@
 [INFO ODB-0134] Finished DEF file: tinyRocket/2_5_floorplan_tapcell.def
 [INFO PDN-0016] Power Delivery Network Generator: Generating PDN
   config: tinyRocket/PDN.cfg
-<<<<<<< HEAD
-[INFO PDN-0008] Design name is RocketTile
-[INFO PDN-0009] Reading technology data
-=======
 [INFO PDN-0008] Design name is RocketTile.
 [INFO PDN-0009] Reading technology data.
-[WARNING PDN-0037] Cannot find pin VDDPE on instance dcache.data.data_arrays_0.data_arrays_0_ext.mem (fakeram45_64x32).
-[WARNING PDN-0037] Cannot find pin VDDCE on instance dcache.data.data_arrays_0.data_arrays_0_ext.mem (fakeram45_64x32).
-[WARNING PDN-0037] Cannot find pin VSSE on instance dcache.data.data_arrays_0.data_arrays_0_ext.mem (fakeram45_64x32).
-[WARNING PDN-0037] Cannot find pin VDDPE on instance frontend.icache.data_arrays_0.data_arrays_0_0_ext.mem (fakeram45_64x32).
-[WARNING PDN-0037] Cannot find pin VDDCE on instance frontend.icache.data_arrays_0.data_arrays_0_0_ext.mem (fakeram45_64x32).
-[WARNING PDN-0037] Cannot find pin VSSE on instance frontend.icache.data_arrays_0.data_arrays_0_0_ext.mem (fakeram45_64x32).
->>>>>>> 947720ea
 [INFO PDN-0011] ****** INFO ******
 Type: stdcell, grid
     Stdcell Rails
@@ -50,17 +39,9 @@
       Layer: metal6  -  width: 0.930  pitch: 10.000  offset: 2.000 
     Connect: {metal4_PIN_hor metal6} {metal6 metal7}
 [INFO PDN-0012] **** END INFO ****
-<<<<<<< HEAD
-[INFO PDN-0013] Inserting stdcell grid - grid
-[INFO PDN-0010] Inserting macro grid for 2 macros
-[INFO PDN-0034]   - grid CORE_macro_grid_1 for instance dcache.data.data_arrays_0.data_arrays_0_ext.mem
-[INFO PDN-0034]   - grid CORE_macro_grid_1 for instance frontend.icache.data_arrays_0.data_arrays_0_0_ext.mem
-[INFO PDN-0015] Writing to database
-=======
 [INFO PDN-0013] Inserting stdcell grid - grid.
 [INFO PDN-0010] Inserting macro grid for 2 macros.
 [INFO PDN-0034]   - grid for instance dcache.data.data_arrays_0.data_arrays_0_ext.mem.
 [INFO PDN-0034]   - grid for instance frontend.icache.data_arrays_0.data_arrays_0_0_ext.mem.
 [INFO PDN-0015] Writing to database.
->>>>>>> 947720ea
 No differences found.