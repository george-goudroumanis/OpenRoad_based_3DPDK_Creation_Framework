// SPDX-License-Identifier: BSD-3-Clause
// Copyright (c) 2019-2025, The OpenROAD Authors

#pragma once

#include <cstdint>
#include <iostream>
#include <list>
#include <map>
#include <optional>
#include <set>
#include <string>
#include <string_view>
#include <utility>
#include <variant>
#include <vector>

#include "dbBlockSet.h"
#include "dbCCSegSet.h"
#include "dbDatabaseObserver.h"
#include "dbMatrix.h"
#include "dbNetSet.h"
#include "dbObject.h"
#include "dbSet.h"
#include "dbTypes.h"
#include "dbViaParams.h"
#include "geom.h"
#include "odb.h"

constexpr int ADS_MAX_CORNER = 10;

namespace utl {
class Logger;
}

namespace odb {

class dbShape;
class lefout;
class dbViaParams;
class dbTransform;

template <class T>
class dbId;

// Forward declarations of all database objects
class dbBox;
class dbJournalEntry;

// Property objects
class dbBoolProperty;
class dbStringProperty;
class dbIntProperty;
class dbDoubleProperty;

// Design objects
class dbBlock;
class dbBTerm;
class dbNet;
class dbInst;
class dbITerm;
class dbVia;
class dbTrackGrid;
class dbObstruction;
class dbBlockage;
class dbWire;
class dbSWire;
class dbSBox;
class dbCapNode;
class dbRSeg;
class dbCCSeg;
class dbBlockSearch;
class dbRow;
class dbFill;
class dbTechAntennaPinModel;
class dbBlockCallBackObj;
class dbRegion;
class dbBPin;

// Lib objects
class dbLib;
class dbSite;
class dbMaster;
class dbMTerm;
class dbMPin;
class dbGDSLib;

// Tech objects
class dbTech;
class dbTechVia;
class dbTechViaRule;
class dbTechViaLayerRule;
class dbTechViaGenerateRule;
class dbTechNonDefaultRule;
class dbTechLayerRule;
class dbTechLayerSpacingRule;
class dbTechLayerAntennaRule;
class dbTechMinCutRule;
class dbTechMinEncRule;
class dbTechV55InfluenceEntry;
class dbTechSameNetRule;
class dbViaParams;

// Generator Code Begin ClassDeclarations
class dbAccessPoint;
class dbBusPort;
class dbCellEdgeSpacing;
class dbChip;
class dbChipInst;
class dbDatabase;
class dbDft;
class dbGCellGrid;
class dbGDSARef;
class dbGDSBoundary;
class dbGDSBox;
class dbGDSPath;
class dbGDSSRef;
class dbGDSStructure;
class dbGDSText;
class dbGlobalConnect;
class dbGroup;
class dbGuide;
class dbIsolation;
class dbLevelShifter;
class dbLogicPort;
class dbMarker;
class dbMarkerCategory;
class dbMasterEdgeType;
class dbMetalWidthViaMap;
class dbModBTerm;
class dbModInst;
class dbModITerm;
class dbModNet;
class dbModule;
class dbNetTrack;
class dbPolygon;
class dbPowerDomain;
class dbPowerSwitch;
class dbProperty;
class dbScanChain;
class dbScanInst;
class dbScanList;
class dbScanPartition;
class dbScanPin;
class dbTechLayer;
class dbTechLayerAreaRule;
class dbTechLayerArraySpacingRule;
class dbTechLayerCornerSpacingRule;
class dbTechLayerCutClassRule;
class dbTechLayerCutEnclosureRule;
class dbTechLayerCutSpacingRule;
class dbTechLayerCutSpacingTableDefRule;
class dbTechLayerCutSpacingTableOrthRule;
class dbTechLayerEolExtensionRule;
class dbTechLayerEolKeepOutRule;
class dbTechLayerForbiddenSpacingRule;
class dbTechLayerKeepOutZoneRule;
class dbTechLayerMaxSpacingRule;
class dbTechLayerMinCutRule;
class dbTechLayerMinStepRule;
class dbTechLayerSpacingEolRule;
class dbTechLayerSpacingTablePrlRule;
class dbTechLayerTwoWiresForbiddenSpcRule;
class dbTechLayerWidthTableRule;
class dbTechLayerWrongDirSpacingRule;
// Generator Code End ClassDeclarations

// Extraction Objects
class dbExtControl;

// Custom iterators
class dbModuleBusPortModBTermItr;

///////////////////////////////////////////////////////////////////////////////
///
/// A box is the element used to represent layout shapes.
///
///////////////////////////////////////////////////////////////////////////////
class dbBox : public dbObject
{
 public:
  ///
  /// Get the lower coordinate.
  ///
  int xMin();

  ///
  /// Get the lower y coordinate.
  ///
  int yMin();

  ///
  /// Get the high x coordinate.
  ///
  int xMax();

  ///
  /// Get the high y coordinate.
  ///
  int yMax();

  ///
  /// Returns true if this box represents a via
  ///
  bool isVia();

  ///
  /// Get tech-via this box represents.
  /// returns nullptr if this box does not represent a tech-via
  ///
  dbTechVia* getTechVia();

  ///
  /// Get block-via this box represents.
  /// returns nullptr if this box does not represent a block-via
  ///
  dbVia* getBlockVia();

  ///
  /// Return the placed location of this via.
  ///
  void getViaXY(int& x, int& y);

  ///
  /// Return the placed location of this via.
  ///
  Point getViaXY();

  ///
  /// Get the box bounding points.
  ///
  Rect getBox();

  ///
  /// Get the translated boxes of this via
  ///
  void getViaBoxes(std::vector<dbShape>& shapes);

  ///
  /// Get the translated boxes of this via on the given layer
  ///
  void getViaLayerBoxes(dbTechLayer* layer, std::vector<dbShape>& shapes);

  ///
  /// Get the width (xMax-xMin) of the box.
  ///
  int getDir();

  ///
  /// Get the width (xMax-xMin) of the box.
  ///
  uint getDX();

  int getDesignRuleWidth() const;

  void setDesignRuleWidth(int);

  ///
  /// Get the height (yMax-yMin) of the box.
  ///
  uint getDY();
  uint getWidth(uint dir = 1);
  uint getLength(uint dir = 1);

  ///
  /// Set temporary flag visited
  ///
  void setVisited(bool value);
  bool isVisited();

  ///
  /// Get the owner of this box
  ///
  dbObject* getBoxOwner();

  ///
  /// Get the owner type of this box
  ///
  dbBoxOwner getOwnerType();

  ///
  /// Get the layer of this box.
  /// Returns nullptr if this shape is an object bbox.
  /// These bboxes have no layer.
  ///     dbBlock    - bbox has no layer
  ///     dbInst     - bbox has no layer
  ///     dbVia      - bbox has no layer
  ///     dbTechVia  - bbox has no layer
  ///
  /// These bboxes have no layer.
  ///    All dbBox(s) that represent VIA's.
  ///
  dbTechLayer* getTechLayer();

  ///
  /// Get the layer mask assigned to this box.
  /// Returns 0 is not assigned or bbox has no layer
  ///
  uint getLayerMask();

  ///
  /// Sets the layer mask for this box.
  ///
  void setLayerMask(uint mask);

  ///
  /// Add a physical pin to a dbBPin.
  /// Returns nullptr if this dbBPin already has a pin.
  ///
  static dbBox* create(dbBPin* bpin,
                       dbTechLayer* layer,
                       int x1,
                       int y1,
                       int x2,
                       int y2,
                       uint mask = 0);

  ///
  /// Add a box to a block-via.
  ///
  static dbBox* create(dbVia* via,
                       dbTechLayer* layer,
                       int x1,
                       int y1,
                       int x2,
                       int y2);

  ///
  /// Add an obstruction to a master.
  ///
  static dbBox* create(dbMaster* master,
                       dbTechLayer* layer,
                       int x1,
                       int y1,
                       int x2,
                       int y2);

  ///
  /// Add a via obstrction to a master.
  /// This function may fail and return nullptr if this via has no shapes.
  ///
  static dbBox* create(dbMaster* master, dbTechVia* via, int x, int y);

  ///
  /// Add a wire-shape to a master-pin.
  ///
  static dbBox* create(dbMPin* pin,
                       dbTechLayer* layer,
                       int x1,
                       int y1,
                       int x2,
                       int y2);

  ///
  /// Add a wire-shape to a polygon.
  ///
  static dbBox* create(dbPolygon* pbox, int x1, int y1, int x2, int y2);

  ///
  /// Add a via obstrction to a master-pin.
  /// This function may fail and return nullptr if this via has no shapes.
  ///
  static dbBox* create(dbMPin* pin, dbTechVia* via, int x, int y);

  ///
  /// Add a shape to a tech-via;
  ///
  static dbBox* create(dbTechVia* via,
                       dbTechLayer* layer,
                       int x1,
                       int y1,
                       int x2,
                       int y2);

  ///
  /// Add a boundary to a region
  ///
  static dbBox* create(dbRegion* region, int x1, int y1, int x2, int y2);

  ///
  /// Create a halo on an instance.
  ///
  static dbBox* create(dbInst* inst, int x1, int y1, int x2, int y2);

  // Destroy box
  static void destroy(dbBox* box);

  ///
  /// Translate a database-id back to a pointer.
  /// This function translates any dbBox which is part of a block.
  ///
  static dbBox* getBox(dbBlock* block, uint oid);

  /// Translate a database-id back to a pointer.
  /// This function translates any dbBox which is part of a tech.
  ///
  static dbBox* getBox(dbTech* tech, uint oid);

  ///
  /// Translate a database-id back to a pointer.
  /// This function translates any dbBox whichs is part of a master.
  ///
  static dbBox* getBox(dbMaster* master, uint oid);
};

///////////////////////////////////////////////////////////////////////////////
///
/// A sbox is the element used to represent special layout shapes.
///
///////////////////////////////////////////////////////////////////////////////
class dbSBox : public dbBox
{
 public:
  /// Direction of segment
  enum Direction
  {
    UNDEFINED = 0,
    HORIZONTAL = 1,
    VERTICAL = 2,
    OCTILINEAR = 3
  };

  ///
  /// Get the shape type of this wire.
  ///
  dbWireShapeType getWireShapeType();

  ///
  /// Return the specified direction of this segment
  ///
  Direction getDirection();

  ///
  /// Get the swire of this shape
  ///
  dbSWire* getSWire();

  ///
  /// Get Oct Wire Shape
  ///
  Oct getOct();

  ///
  /// Get via mask for bottom layer of via
  ///
  uint getViaBottomLayerMask();

  ///
  /// Get via mask for cut layer of via
  ///
  uint getViaCutLayerMask();

  ///
  /// Get via mask for top layer of via
  ///
  uint getViaTopLayerMask();

  ///
  /// Set via masks
  ///
  void setViaLayerMask(uint bottom, uint cut, uint top);

  ///
  /// Has via mask
  ///
  bool hasViaLayerMasks();

  ///
  /// Create a set of new sboxes from a via array
  ///
  std::vector<dbSBox*> smashVia();

  ///
  /// Add a rect to a dbSWire.
  ///
  /// If direction == UNDEFINED
  ///    |(x2-x1)| must be an even number or |(y2-y1)| must be an even number
  ///
  /// If direction == HORIZONTAL
  ///    |(y2-y1)| must be an even number
  ///
  /// If direction == VERTICAL
  ///    |(x2-x1)| must be an even number
  ///
  /// If the direction sementics are not met, this function will return nullptr.
  ///
  /// These requirements are a result that the current DEF semantics (5.5) use
  /// PATH statements to output these rectangles, the paths must have even
  /// widths.
  static dbSBox* create(dbSWire* swire,
                        dbTechLayer* layer,
                        int x1,
                        int y1,
                        int x2,
                        int y2,
                        dbWireShapeType type,
                        Direction dir = UNDEFINED,
                        int width = 0);

  ///
  /// Add a block-via to a dbSWire
  /// This function may fail and return nullptr if this via has no shapes.
  ///
  static dbSBox* create(dbSWire* swire,
                        dbVia* via,
                        int x,
                        int y,
                        dbWireShapeType type);

  ///
  /// Add a tech-via to a dbSWire.
  /// This function may fail and return nullptr if this via has no shapes.
  ///
  static dbSBox* create(dbSWire* swire,
                        dbTechVia* via,
                        int x,
                        int y,
                        dbWireShapeType type);

  ///
  /// Translate a database-id back to a pointer.
  /// This function translates any dbBox whichs is part of a block
  ///
  static dbSBox* getSBox(dbBlock* block, uint oid);

  ///
  /// Destroy a SBox.
  ///
  static void destroy(dbSBox* box);
};

///////////////////////////////////////////////////////////////////////////////
///
/// A Block is the element used to represent a layout-netlist.
/// A Block can have multiple children, however, currently only two-levels
/// of hierarchy is supported.
///
///////////////////////////////////////////////////////////////////////////////
class dbBlock : public dbObject
{
 public:
  struct dbBTermGroup
  {
    std::vector<dbBTerm*> bterms;
    bool order = false;
  };

  struct dbBTermTopLayerGrid
  {
    // The single top-most routing layer of the placement grid.
    dbTechLayer* layer = nullptr;
    // The distance between each valid position on the grid in the x- and
    // y-directions, respectively.
    int x_step = 0;
    int y_step = 0;
    // The region of the placement grid.
    Polygon region;
    // The width and height of the pins assigned to this grid. The centers of
    // the pins are placed on the grid positions.
    int pin_width = 0;
    int pin_height = 0;
    // The boundary around existing routing obstructions that the pins should
    // avoid.
    int keepout = 0;
  };

  ///
  /// Get block chip name.
  ///
  std::string getName();

  ///
  /// Get the block chip name.
  ///
  const char* getConstName();

  ///
  /// Get the bounding box of this block.
  ///
  dbBox* getBBox();

  ///
  /// Get the chip this block belongs too.
  ///
  dbChip* getChip();

  ///
  /// Get the database this block belongs too.
  ///
  dbDatabase* getDataBase();

  ///
  /// Get the technology of this block
  ///
  dbTech* getTech();

  ///
  /// Get the parent block this block. Returns nullptr if this block is the
  /// top-block of the chip.
  ///
  dbBlock* getParent();

  ///
  /// Returns the hierarchical parent of this block if it exists.
  ///
  dbInst* getParentInst();

  ///
  /// Returns the top module of this block.
  ///
  dbModule* getTopModule();

  ///
  /// Get the child blocks of this block.
  ///
  dbSet<dbBlock> getChildren();

  ///
  /// Find a specific child-block of this block.
  /// Returns nullptr if the object was not found.
  ///
  dbBlock* findChild(const char* name);

  ///
  /// Get all the block-terminals of this block.
  ///
  dbSet<dbBTerm> getBTerms();

  ///
  /// Find a specific bterm of this block.
  /// Returns nullptr if the object was not found.
  ///
  dbBTerm* findBTerm(const char* name);

  ///
  /// Get all the bterm groups of this block.
  ///
  std::vector<dbBTermGroup> getBTermGroups();

  ///
  /// Get all the block-terminals of this block.
  /// The flag order places the pins ordered in ascending x/y position.
  ///
  void addBTermGroup(const std::vector<dbBTerm*>& bterms, bool order);

  ///
  /// Define the top layer grid for pin placement.
  ///
  void setBTermTopLayerGrid(const dbBTermTopLayerGrid& top_layer_grid);

  ///
  /// Get the top layer grid for pin placement.
  ///
  std::optional<dbBTermTopLayerGrid> getBTermTopLayerGrid();

  ///
  /// Get only the polygon corresponding to the top layer grid region.
  ///
  Polygon getBTermTopLayerGridRegion();

  ///
  /// Find the rectangle corresponding to the constraint region in a specific
  /// edge of the die area.
  ///
  Rect findConstraintRegion(const Direction2D& edge, int begin, int end);

  ///
  /// Add region constraint for dbBTerms according to their IO type.
  ///
  void addBTermConstraintByDirection(dbIoType direction,
                                     const Rect& constraint_region);

  ///
  /// Add region constraint for dbBTerms.
  ///
  void addBTermsToConstraint(const std::vector<dbBTerm*>& bterms,
                             const Rect& constraint_region);

  ///
  /// Get all the instance-terminals of this block.
  ///
  dbSet<dbITerm> getITerms();

  ///
  /// Get the instances of this block.
  ///
  dbSet<dbInst> getInsts();

  ///
  /// Get the modules of this block.
  ///
  dbSet<dbModule> getModules();

  ///
  /// Get the modinsts of this block.
  ///
  dbSet<dbModInst> getModInsts();
  dbSet<dbModNet> getModNets();
  dbSet<dbModBTerm> getModBTerms();
  dbSet<dbModITerm> getModITerms();

  ///
  /// Get the Power Domains of this block.
  ///
  dbSet<dbPowerDomain> getPowerDomains();

  ///
  /// Get the Logic Ports of this block.
  ///
  dbSet<dbLogicPort> getLogicPorts();

  ///
  /// Get the Power Switches of this block.
  ///
  dbSet<dbPowerSwitch> getPowerSwitches();

  ///
  /// Get the Isolations of this block.
  ///
  dbSet<dbIsolation> getIsolations();

  ///
  /// Get the LevelShifters of this block.
  ///
  dbSet<dbLevelShifter> getLevelShifters();

  ///
  /// Get the groups of this block.
  ///
  dbSet<dbGroup> getGroups();

  ///
  /// Get the access points of this block.
  ///
  dbSet<dbAccessPoint> getAccessPoints();

  ///
  /// Get the global connects of this block.
  ///
  dbSet<dbGlobalConnect> getGlobalConnects();

  ///
  /// Evaluate global connect rules on this block.
  /// and helper functions for global connections
  /// on this block.
  ///
  int globalConnect();
  int globalConnect(dbGlobalConnect* gc);
  int addGlobalConnect(dbRegion* region,
                       const char* instPattern,
                       const char* pinPattern,
                       dbNet* net,
                       bool do_connect);
  void reportGlobalConnect();
  void clearGlobalConnect();

  ///
  /// Get the component mask shift layers.
  ///
  std::vector<dbTechLayer*> getComponentMaskShift();

  ///
  /// Set the component mask shift layers.
  ///
  void setComponentMaskShift(const std::vector<dbTechLayer*>& layers);

  ///
  /// Find a specific instance of this block.
  /// Returns nullptr if the object was not found.
  ///
  dbInst* findInst(const char* name);

  ///
  /// Find a specific module in this block.
  /// Returns nullptr if the object was not found.
  ///
  dbModule* findModule(const char* name);

  ///
  /// Find a specific modinst in this block. path is
  /// master_module_name/modinst_name Returns nullptr if the object was not
  /// found.
  ///
  dbModInst* findModInst(const char* path);

  ///
  /// Find a specific PowerDomain in this block.
  /// Returns nullptr if the object was not found.
  ///
  dbPowerDomain* findPowerDomain(const char* name);

  ///
  /// Find a specific LogicPort in this block.
  /// Returns nullptr if the object was not found.
  ///
  dbLogicPort* findLogicPort(const char* name);

  ///
  /// Find a specific PowerSwitch in this block.
  /// Returns nullptr if the object was not found.
  ///
  dbPowerSwitch* findPowerSwitch(const char* name);

  ///
  /// Find a specific Isolation in this block.
  /// Returns nullptr if the object was not found.
  ///
  dbIsolation* findIsolation(const char* name);

  ///
  /// Find a specific LevelShifter in this block.
  /// Returns nullptr if the object was not found.
  ///
  dbLevelShifter* findLevelShifter(const char* name);

  ///
  /// Find a specific group in this block.
  /// Returns nullptr if the object was not found.
  ///
  dbGroup* findGroup(const char* name);

  ///
  /// Find a specific iterm of this block.
  ///
  /// The iterm name must be of the form:
  ///
  ///     <instanceName><hierDelimiter><termName>
  ///
  /// For example:   inst0/A
  ///
  dbITerm* findITerm(const char* name);

  ///
  /// Get the obstructions of this block
  ///
  dbSet<dbObstruction> getObstructions();

  ///
  /// Get the blockages of this block
  ///
  dbSet<dbBlockage> getBlockages();

  ///
  /// Get the nets of this block
  ///
  dbSet<dbNet> getNets();

  ///
  /// Get the capNodes of this block
  ///
  dbSet<dbCapNode> getCapNodes();

  ///
  /// Get the rsegs of this block
  ///
  dbSet<dbRSeg> getRSegs();

  ///
  /// Find a specific net of this block.
  /// Returns nullptr if the object was not found.
  ///
  dbNet* findNet(const char* name);

  //
  // Utility to write db file
  //
  // void dbBlock::writeDb(char *filename, int allNode=0);
  void writeDb(char* filename, int allNode = 0);

  //
  // Utility to write guides file
  //
  void writeGuides(const char* filename) const;

  ///
  /// Find a specific via of this block.
  /// Returns nullptr if the object was not found.
  ///
  dbVia* findVia(const char* name);

  ///
  /// Get the vias of this block
  ///
  dbSet<dbVia> getVias();

  ///
  /// Get the GCell grid of this block
  /// Returns nullptr if no grid exists.
  ///
  dbGCellGrid* getGCellGrid();

  ///
  /// Get the DEF units of this technology.
  ///
  int getDefUnits();

  ///
  /// Set the DEF units of this technology.
  ///
  void setDefUnits(int units);

  ///
  /// Get the Database units per micron.
  ///
  int getDbUnitsPerMicron();

  ///
  /// Convert a length from database units (DBUs) to microns.
  ///
  double dbuToMicrons(int dbu);
  double dbuToMicrons(unsigned int dbu);
  double dbuToMicrons(int64_t dbu);
  double dbuToMicrons(double dbu);

  ///
  /// Convert an area from database units squared (DBU^2) to square microns.
  ///
  double dbuAreaToMicrons(int64_t dbu_area);

  ///
  /// Convert a length from microns to database units (DBUs).
  ///
  int micronsToDbu(double microns);

  ///
  /// Convert an area from square microns to database units squared (DBU^2).
  ///
  int64_t micronsAreaToDbu(double micronsArea);

  ///
  /// Get the hierarchy delimiter.
  /// Returns (0) if the delimiter was not set.
  /// A hierarchy delimiter can only be set at the time
  /// a block is created.
  ///
  char getHierarchyDelimiter();

  ///
  /// Set the bus name delimiters
  ///
  void setBusDelimiters(char left, char right);

  ///
  /// Get the bus name delimiters
  /// Left and Right are set to "zero" if the bus delimiters
  /// were not set.
  ///
  void getBusDelimiters(char& left, char& right);

  ///
  /// Get extraction counters
  ///
  void getExtCount(int& numOfNet,
                   int& numOfRSeg,
                   int& numOfCapNode,
                   int& numOfCCSeg);

  ///
  /// Copy RC values from one extDb to another.
  ///
  void copyExtDb(uint fr,
                 uint to,
                 uint extDbCnt,
                 double resFactor,
                 double ccFactor,
                 double gndcFactor);

  ///
  /// Adjust RC values.
  ///
  void adjustRC(double resFactor, double ccFactor, double gndcFactor);

  ///
  /// add cc capacitance to gnd capacitance of capNodes of this block
  ///
  bool groundCC(float gndFactor);

  ///
  /// adjust CC's of nets
  ///
  bool adjustCC(float adjFactor,
                double ccThreshHold,
                std::vector<dbNet*>& nets,
                std::vector<dbNet*>& halonets);

  ///
  /// undo adjusted CC
  ///
  void undoAdjustedCC(std::vector<dbNet*>& nets, std::vector<dbNet*>& halonets);

  ///
  /// Get the number of process corners.
  ///
  int getCornerCount();

  ///
  /// having independent extraction corners ?
  ///
  bool extCornersAreIndependent();

  ///
  /// Get the number of corners kept n this block
  ///
  int getCornersPerBlock();

  ///
  /// Get the number of ext dbs
  ///
  int getExtDbCount();

  ///
  /// Get ext corner name by the index in ext Db
  ///
  void getExtCornerName(int corner, char* cName);

  ///
  /// Get the index in ext Db by name
  ///
  int getExtCornerIndex(const char* cornerName);

  ///
  /// Set corner name list
  ///
  void setCornerNameList(const char* name_list);

  ///
  /// Get corner name list
  ///
  char* getCornerNameList();

  ///
  /// Set the number of process corners. The maximum number of
  /// process corners is limited to 256. This method will
  /// delete all dbRCSeg, dbCCSeg, which depend on this value.
  ///
  void setCornerCount(int cornerCnt, int extDbCnt, const char* name_list);
  void setCornerCount(int cnt);

  ///
  /// Set the number of corners kept in this block
  ///
  void setCornersPerBlock(int cornersPerBlock);

  ///
  /// Initialize the parasitics value tables
  ///
  void initParasiticsValueTables();

  ///
  /// create child block for one extraction corner
  ///
  dbBlock* createExtCornerBlock(uint corner);
  ///
  /// find child block for one extraction corner
  ///
  dbBlock* findExtCornerBlock(uint corner);
  ///
  /// get extraction data block for one extraction corner
  ///
  dbBlock* getExtCornerBlock(uint corner);

  ///
  /// Get the track-grids of this block.
  ///
  dbSet<dbTrackGrid> getTrackGrids();

  ///
  /// Find a specific track-grid.
  /// Returns nullptr if a track-grid has not be defined for this layer.
  ///
  dbTrackGrid* findTrackGrid(dbTechLayer* layer);

  ///
  /// Get the rows of this block
  ///
  dbSet<dbRow> getRows();

  ///
  /// Get the fills in this block
  ///
  dbSet<dbFill> getFills();

  ///
  /// Get the list of masters used in this block.
  ///
  void getMasters(std::vector<dbMaster*>& masters);

  ///
  /// Set the die area. The die-area is considered a constant regardless
  /// of the geometric elements of the dbBlock. It is generally a constant
  /// declared in DEF.
  ///
  void setDieArea(const Rect& new_rect);

  ///
  /// Set the die area with polygon. Allows for non-rectangular floorplans
  ///
  void setDieArea(const Polygon& new_area);

  ///
  /// Get the die area. The default die-area is (0,0,0,0).
  ///
  Rect getDieArea();

  ///
  /// Get the die area as a polygon. The default die-area is (0,0,0,0).
  ///
  Polygon getDieAreaPolygon();

  ///
  /// Get the core area. This computes the bbox of the rows
  /// and is O(#rows) in runtime.
  ///
  Rect getCoreArea();

  ///
  /// Add region in the die area where IO pins cannot be placed
  ///
  void addBlockedRegionForPins(const Rect& region);

  ///
  /// Get the regions in the die area where IO pins cannot be placed
  ///
  const std::vector<Rect>& getBlockedRegionsForPins();

  ///
  /// Set the extmain instance.
  ///
  void setExtmi(void* ext);

  ///
  /// Get the extmain instance.
  ///
  void* getExtmi();

  ///
  /// Get the extraction control settings
  ///
  dbExtControl* getExtControl();

  ///
  /// Get the dbDft object for persistent dft structs
  ///
  dbDft* getDft() const;

  ///
  /// Get the minimum routing layer
  ///
  int getMinRoutingLayer() const;

  ///
  /// Set the minimum routing layer
  ///
  void setMinRoutingLayer(int min_routing_layer);

  ///
  /// Get the maximum routing layer
  ///
  int getMaxRoutingLayer() const;

  ///
  /// Set the maximum routing layer
  ///
  void setMaxRoutingLayer(int max_routing_layer);

  ///
  /// Set the minimum layer for clock
  ///
  int getMinLayerForClock() const;

  ///
  /// Set the minimum layer for clock
  ///
  void setMinLayerForClock(int min_layer_for_clock);

  ///
  /// Set the maximum layer for clock
  ///
  int getMaxLayerForClock() const;

  ///
  /// Set the maximum layer for clock
  ///
  void setMaxLayerForClock(int max_layer_for_clock);

  ///
  /// Get the gcell tile size
  ///
  int getGCellTileSize();

  ///
  /// Get the extraction corner names
  ///
  void getExtCornerNames(std::list<std::string>& ecl);

  ///
  /// Get the capacitor-coupled segments.
  ///
  dbSet<dbCCSeg> getCCSegs();

  ///
  /// Build search database for fast area searches for insts
  ///
  // uint makeInstSearchDB();

  ///
  /// Get search database object for fast area searches on physical objects
  ///
  dbBlockSearch* getSearchDb();

  ///
  /// destroy coupling caps of nets
  ///
  void destroyCCs(std::vector<dbNet*>& nets);

  ///
  /// destroy RC segments of nets
  ///
  void destroyRSegs(std::vector<dbNet*>& nets);

  ///
  /// destroy capnodes of nets
  ///
  void destroyCNs(std::vector<dbNet*>& nets, bool cleanExtid);

  ///
  /// destroy parasitics of nets
  ///
  void destroyParasitics(std::vector<dbNet*>& nets);
  void destroyCornerParasitics(std::vector<dbNet*>& nets);

  ///
  /// get cc_halo_net's of input nets
  ///
  void getCcHaloNets(std::vector<dbNet*>& changedNets,
                     std::vector<dbNet*>& ccHaloNets);

  ///
  /// merge rsegs before doing exttree
  ///
  void preExttreeMergeRC(double max_cap, uint corner);

  ///
  /// check if signal, clock and special nets are routed
  ///
  bool designIsRouted(bool verbose);

  ///
  /// Destroy wires of nets
  ///
  void destroyNetWires();

  ///
  /// clear
  ///
  void clear();

  ///
  /// get wire_updated nets
  ///
  void getWireUpdatedNets(std::vector<dbNet*>& nets);

  ///
  /// return the regions of this design
  ///
  dbSet<dbRegion> getRegions();

  ///
  /// Find a specific region. Returns nullptr if the region was not found.
  ///
  dbRegion* findRegion(const char* name);

  ///
  ///  Find the non-default-rule
  ///
  dbTechNonDefaultRule* findNonDefaultRule(const char* name);

  ///
  ///  Get the non-default-rules specific to this block.
  ///
  dbSet<dbTechNonDefaultRule> getNonDefaultRules();

  ///
  ///  Get marker categories for this block.
  ///
  dbSet<dbMarkerCategory> getMarkerCategories();

  ///
  ///  Find marker group for this block.
  ///
  dbMarkerCategory* findMarkerCategory(const char* name);

  //
  //  Write marker information to file
  //
  void writeMarkerCategories(const std::string& file);
  void writeMarkerCategories(std::ofstream& reports);

  ///
  /// set First driving iterm on all signal nets; set 0 is none exists
  void setDrivingItermsforNets();

  void clearUserInstFlags();

  std::map<dbTechLayer*, dbTechVia*> getDefaultVias();

 public:
  ///
  /// Create a chip's top-block. Returns nullptr of a top-block already
  /// exists.
  /// If tech is null then the db must contain only one dbTech.
  ///
  static dbBlock* create(dbChip* chip,
                         const char* name,
                         dbTech* tech = nullptr,
                         char hier_delimiter = 0);

  ///
  /// Create a hierachical/child block. This block has no connectivity.
  /// If tech is null then the tech will be taken from 'block'
  /// Returns nullptr if a block with the same name exists.
  ///
  static dbBlock* create(dbBlock* block,
                         const char* name,
                         dbTech* tech = nullptr,
                         char hier_delimiter = 0);

  ///
  /// Translate a database-id back to a pointer.
  ///
  static dbBlock* getBlock(dbChip* chip, uint oid);

  ///
  /// Translate a database-id back to a pointer.
  ///
  static dbBlock* getBlock(dbBlock* block, uint oid);

  ///
  /// Destroy a block.
  ///
  static void destroy(dbBlock* block);

  ///
  /// Delete the bterm from the block.
  ///
  static dbSet<dbBlock>::iterator destroy(dbSet<dbBlock>::iterator& itr);

  //
  // For debugging only.  Print block content to an ostream.
  //
  void debugPrintContent(std::ostream& str_db);
  void debugPrintContent() { debugPrintContent(std::cout); }

 private:
  void ComputeBBox();
};

///////////////////////////////////////////////////////////////////////////////
///
/// A block-terminal is the element used to represent connections in/out of
/// a block.
///
///////////////////////////////////////////////////////////////////////////////
class dbBTerm : public dbObject
{
 public:
  ///
  /// Get the block-terminal name.
  ///
  std::string getName();

  ///
  /// Get the block-terminal name.
  ///
  const char* getConstName();

  ///
  /// Change the name of the bterm.
  /// Returns true if successful.
  /// Returns false if a bterm with the same name already exists.
  ///
  bool rename(const char* name);

  ///
  /// Get bbox of this term (ie the bbox of the bpins)
  ///
  Rect getBBox();

  ///
  /// Set the signal type of this block-terminal.
  ///
  void setSigType(dbSigType type);

  ///
  /// Get the signal type of this block-terminal.
  ///
  dbSigType getSigType();

  ///
  /// Set the IO direction of this block-terminal.
  ///
  void setIoType(dbIoType type);

  ///
  /// Get the IO direction of this block-terminal.
  ///
  dbIoType getIoType();

  ///
  /// Set spef mark of this block-terminal.
  ///
  void setSpefMark(uint v);

  ///
  /// get spef mark of this block-terminal.
  ///
  bool isSetSpefMark();

  ///
  /// Set mark of this block-terminal.
  ///
  void setMark(uint v);

  ///
  /// get mark of this block-terminal.
  ///
  bool isSetMark();

  ///
  /// set ext id of this block-terminal.
  ///
  void setExtId(uint v);

  ///
  /// get ext id of this block-terminal.
  ///
  uint getExtId();

  ///
  /// is this terminal SPECIAL (i.e. not for regular signal routing).
  ///
  bool isSpecial() const;

  ///
  /// set SPECIAL attribute -- expected to be done once by DEF parser.
  ///
  void setSpecial();

  ///
  /// Get the net of this block-terminal.
  ///
  dbNet* getNet();

  ///
  /// Get the mod net of this block-terminal.
  dbModNet* getModNet();
  ///

  /// Disconnect the block-terminal from its net.
  /// kills a dbModNet and dbNet connection
  void disconnect();
  // Fine level apis to control which net removed from pin.
  /// Disconnect the block-terminal from its db net.
  void disconnectDbNet();
  /// Disconnect the block-terminal from its mod net.
  void disconnectDbModNet();

  /// Connect the block-terminal to net.
  ///
  void connect(dbNet* net);
  void connect(dbModNet* mod_net);

  ///
  /// Get the block of this block-terminal.
  ///
  dbBlock* getBlock() const;

  ///
  /// Get the hierarchical parent iterm of this bterm.
  ///
  /// Returns nullptr if this bterm has no parent iterm.
  ///
  ///
  ///     (top-block)
  ///     +------------------------------------------------------------------+
  ///     |                                                                  |
  ///     |                                                                  |
  ///     |                                                                  |
  ///     |               (child-block / instance)                           |
  ///     |               +----------------------------------+               |
  ///     |               |                                  |               |
  ///     |B             I|B                                 |               |
  ///     |o.............o|o..........                       |               |
  ///     |  (net in      |  (net in child-block)            |               |
  ///     |   top-block)  |                                  |               |
  ///     |               |                                  |               |
  ///     |               |                                  |               |
  ///     |               |                                  |               |
  ///     |               |                                  |               |
  ///     |               +----------------------------------+               |
  ///     |                                                                  |
  ///     |                                                                  |
  ///     +------------------------------------------------------------------+
  ///
  ///
  /// B = dbBterm
  /// I = dbIterm
  ///
  dbITerm* getITerm();

  ///
  /// Get the bpins of this bterm.
  ///
  dbSet<dbBPin> getBPins();

  ///
  /// This method finds the first "placed" dbPin box.
  /// returns false if there are no placed bpins.
  ///
  bool getFirstPin(dbShape& shape);

  ///
  /// This method finds the location the first "placed" dbPin box.
  /// The location is the computed center of the bbox.
  /// returns false if there are no placed bpins. x and y are set to zero.
  //
  bool getFirstPinLocation(int& x, int& y);

  ///
  /// This method returns the placementstatus of the first dbBPin.
  /// Returns NONE if bterm has no dbPins.
  ///
  dbPlacementStatus getFirstPinPlacementStatus();

  ///
  /// Get the ground sensistivity pin (5.6 DEF)
  ///
  dbBTerm* getGroundPin();

  ///
  /// Set the ground sensistivity pin (5.6 DEF)
  ///
  void setGroundPin(dbBTerm* pin);

  ///
  /// Get the supply sensistivity pin (5.6 DEF)
  ///
  dbBTerm* getSupplyPin();

  ///
  /// Set the supply sensistivity pin (5.6 DEF)
  ///
  void setSupplyPin(dbBTerm* pin);

  ///
  /// Create a new block-terminal.
  /// Returns nullptr if a bterm with this name already exists
  ///
  static dbBTerm* create(dbNet* net, const char* name);

  ///
  /// Delete the bterm from the block.
  ///
  static void destroy(dbBTerm* bterm);

  ///
  /// Delete the bterm from the block.

  static dbSet<dbBTerm>::iterator destroy(dbSet<dbBTerm>::iterator& itr);

  ///
  /// Translate a database-id back to a pointer.
  ///
  static dbBTerm* getBTerm(dbBlock* block, uint oid);

  uint32_t staVertexId();
  void staSetVertexId(uint32_t id);

  ///
  /// Set the region where the BTerm is constrained
  ///
  void setConstraintRegion(const Rect& constraint_region);

  ///
  /// Get the region where the BTerm is constrained
  ///
  std::optional<Rect> getConstraintRegion();

  ///
  /// Reset constraint region.
  ///
  void resetConstraintRegion();

  ///
  /// Set the bterm which position is mirrored to this bterm
  ///
  void setMirroredBTerm(dbBTerm* mirrored_bterm);

  ///
  /// Get the bterm that is mirrored to this bterm
  ///
  dbBTerm* getMirroredBTerm();

  ///
  /// Returns true if the current BTerm has a mirrored BTerm.
  ///
  bool hasMirroredBTerm();

  ///
  /// Return true if this BTerm is mirrored with another pin.
  ///
  bool isMirrored();
};

///////////////////////////////////////////////////////////////////////////////
///
/// A BPIn is the element that represents a physical connection to a block
/// terminal.
///
///////////////////////////////////////////////////////////////////////////////

class dbBPin : public dbObject
{
 public:
  ///
  /// Get the placement status of this block-terminal.
  ///
  dbPlacementStatus getPlacementStatus();

  ///
  /// Set the placement status of this block-terminal.
  ///
  void setPlacementStatus(dbPlacementStatus status);

  ///
  /// Get bterm of this pin.
  ///
  dbBTerm* getBTerm() const;

  ///
  /// Get boxes of this pin
  ///
  dbSet<dbBox> getBoxes();

  ///
  /// Get bbox of this pin (ie the bbox of getBoxes())
  ///
  Rect getBBox();

  ///
  /// Returns true if this bpin has an effective-width rule.
  ///
  bool hasEffectiveWidth();

  ///
  /// Set the effective width rule.
  ///
  void setEffectiveWidth(int w);

  ///
  /// Return the effective width rule.
  ///
  int getEffectiveWidth();

  ///
  /// Returns true if this bpin has an min-spacing rule.
  ///
  bool hasMinSpacing();

  ///
  /// Set the min spacing rule.
  ///
  void setMinSpacing(int w);

  ///
  /// Return the min spacing rule.
  ///
  int getMinSpacing();

  std::vector<dbAccessPoint*> getAccessPoints() const;

  ///
  /// Create a new block-terminal-pin
  ///
  static dbBPin* create(dbBTerm* bterm);

  ///
  /// Delete the bpin from this bterm
  ///
  static void destroy(dbBPin* bpin);

  ///
  /// Delete the bterm from the bterm.
  static dbSet<dbBPin>::iterator destroy(dbSet<dbBPin>::iterator& itr);

  ///
  /// Translate a database-id back to a pointer.
  ///
  static dbBPin* getBPin(dbBlock* block, uint oid);
};

///////////////////////////////////////////////////////////////////////////////
///
/// A Net is the element that represents a "net" on a block.
///
///////////////////////////////////////////////////////////////////////////////
class dbNet : public dbObject
{
 public:
  ///
  /// Get the net name.
  ///
  std::string getName();

  ///
  /// Get the net name.
  ///
  const char* getConstName();

  ///
  /// Print net name with or without id and newline
  ///
  void printNetName(FILE* fp, bool idFlag = true, bool newLine = true);

  ///
  /// Change the name of the net.
  /// Returns true if successful.
  /// Returns false if a net with the same name already exists.
  ///
  bool rename(const char* name);

  ///
  /// Swaps the current db net name with the source db net
  void swapNetNames(dbNet* source, bool journal = true);

  ///
  /// RC netowork disconnect
  ///
  bool isRCDisconnected();

  ///
  ///
  ///
  void setRCDisconnected(bool value);

  ///
  /// Get the weight assigned to this net.
  /// (Default: 1)
  ///
  int getWeight();

  ///
  /// Set the weight assigned of this net.
  ///
  void setWeight(int weight);

  ///
  /// Get the source assigned to this net.
  ///
  dbSourceType getSourceType();

  ///
  /// Set the source assigned of this net.
  ///
  void setSourceType(dbSourceType type);

  ///
  /// Get the x-talk-class assigned to this net.
  /// (Default: 0)
  ///
  int getXTalkClass();

  ///
  /// Set the x-talk-class assigned of this net.
  ///
  void setXTalkClass(int value);

  ///
  /// Set the driving term id assigned of this net.
  ///
  void setDrivingITerm(int id);

  ///
  /// Returns driving term id assigned of this net. -1 if not set, 0 if non
  /// existent
  ///
  int getDrivingITerm();

  ///
  /// Returns true if a fixed-bump flag has been set.
  ///
  bool hasFixedBump();

  ///
  /// Set the value of the fixed-bump flag.
  ///
  void setFixedBump(bool value);

  ///
  /// Get the Regular Wiring of a net (TODO: per path)
  ///
  dbWireType getWireType();

  ///
  /// Set the Regular Wiring of a net (TODO: per path)
  ///
  void setWireType(dbWireType wire_type);

  ///
  /// Get the signal type of this block-net.
  ///
  dbSigType getSigType();

  ///
  /// Get the signal type of this block-net.
  ///
  void setSigType(dbSigType sig_type);

  ///
  /// Assuming no intersection, check if the net is in the bbox.
  ///
  bool isEnclosed(Rect* bbox);

  ///
  /// Returns the mark flag value. This flag specified that the
  /// net has been marked.
  ///
  bool isMarked();

  ///
  /// Returns the mark_1 flag value. This flag specified that the
  /// net has been mark_1ed.
  ///
  bool isMark_1ed();

  ///
  /// Set the mark flag to the specified value.
  ///
  void setMark(bool value);

  ///
  /// Set the mark_1 flag to the specified value.
  ///
  void setMark_1(bool value);

  ///
  /// Returns the select flag value. This flag specified that the
  /// net has been select.
  ///
  bool isSelect();

  /// Net
  /// Set the select flag to the specified value.
  ///
  void setSelect(bool value);

  ///
  /// Returns the wire-ordered flag value. This flag specified that the
  /// wires of this net have been ordered into a single dbWire.
  ///
  bool isWireOrdered();

  ///
  /// Set the wire-ordered flag to the specified value.
  /// Note: This flag is set to false any time a dbWire
  /// is created on this net.
  ///
  void setWireOrdered(bool value);

  ///
  /// Returns the disconnected flag value. This flag specified that the
  /// wire are connected to all the iterms of this net.
  ///
  bool isDisconnected();

  ///
  /// Set the disconnected flag to the specified value.
  /// Note: This flag is set to false any time a dbWire
  /// is created on this net.
  ///
  void setDisconnected(bool value);

  ///
  /// wire_update flag to be used at when the wire is replaced with a new wire
  /// NOTE: rcgraph, extracted, ordered, reduced all have to be reset
  ///
  void setWireAltered(bool value);
  bool isWireAltered();

  ///
  /// rc_graph flag set when Rseg and CapNodes were created
  ///
  void setRCgraph(bool value);
  bool isRCgraph();

  ///
  /// extracted flag set when net was extracted
  ///
  void setExtracted(bool value);
  bool isExtracted();

  ///
  /// Sinlge bit general purpose flag to be used at spef
  ///
  void setSpef(bool value);
  bool isSpef();

  ///
  /// Set/Reset the don't-touch flag
  ///
  /// Setting this implies:
  /// - The net can't be destroyed
  /// - The net can't have any bterm or iterms connected or disconnected
  /// - The net CAN be routed or unrouted (wire or swire)
  ///
  void setDoNotTouch(bool v);

  ///
  /// Returns true if the don't-touch flag is set.
  ///
  bool isDoNotTouch();

  ///
  /// Get the block this net belongs to.
  ///
  dbBlock* getBlock();

  ///
  /// Get all the instance-terminals of this net.
  ///
  dbSet<dbITerm> getITerms();

  ///
  /// Get the 1st instance-terminal of this net.
  ///
  dbITerm* get1stITerm();

  ///
  /// Get the 1st inputSignal Iterm; can be
  ///
  dbITerm* get1stSignalInput(bool io);

  ///
  /// Get the 1st output Iterm; can be
  ///
  dbITerm* getFirstOutput();

  ///
  /// Get all the block-terminals of this net.
  ///
  dbSet<dbBTerm> getBTerms();

  ///
  /// Get the 1st block-terminal of this net.
  ///
  dbBTerm* get1stBTerm();

  ///
  /// Get the special-wires of this net.
  ///
  dbSet<dbSWire> getSWires();

  ///
  /// Get the wire of this net.
  /// Returns nullptr if this net has no wire.
  ///
  dbWire* getWire();

  ///
  /// Get the first swire of this net.
  /// Returns nullptr if this net has no swires.
  ///
  dbSWire* getFirstSWire();

  ///
  /// Get the global wire of thie net.
  /// Returns nullptr if this net has no global wire.
  ///
  dbWire* getGlobalWire();

  ///
  /// Returns true if this dbNet is marked as special. Special nets/iterms are
  /// declared in the SPECIAL NETS section of a DEF file.
  ///
  bool isSpecial();

  ///
  /// Mark this dbNet as special.
  ///
  void setSpecial();

  ///
  /// Unmark this dbNet as special.
  ///
  void clearSpecial();

  ///
  /// Returns true if this dbNet has its pins connected by abutment
  ///
  bool isConnectedByAbutment();

  ///
  /// Set the IO flag if there are any BTerms on net
  bool setIOflag();

  ///
  /// returns true if there are BTerms on net
  bool isIO();

  ///
  /// Returns true if this dbNet is was connected using a wild-card.
  ///
  bool isWildConnected();

  ///
  /// Mark this dbNet as wild-connected.
  ///
  void setWildConnected();

  ///
  /// Unmark this dbNet as wild-connected.
  ///
  void clearWildConnected();

  ///
  /// Get the gndc calibration factor of this net
  ///
  float getGndcCalibFactor();

  ///
  /// Set the gndc calibration factor of this net
  ///
  void setGndcCalibFactor(float gndcCalib);

  ///
  /// Calibrate the capacitance of this net
  ///
  void calibrateCapacitance();

  ///
  /// Calibrate the ground capacitance of this net
  ///
  void calibrateGndCap();

  ///
  /// Calibrate the coupling capacitance of this net
  ///
  void calibrateCouplingCap();
  void calibrateCouplingCap(int corner);

  ///
  /// Get the cc calibration factor of this net
  ///
  float getCcCalibFactor();

  ///
  /// Set the cc calibration factor of this net
  ///
  void setCcCalibFactor(float ccCalib);

  ///
  /// Adjust resistances of this net
  ///
  void adjustNetRes(float factor);

  ///
  /// Adjust resistances of this net for a corner
  ///
  void adjustNetRes(float factor, uint corner);

  ///
  /// Adjust ground cap of this net
  ///
  void adjustNetGndCap(float factor);

  ///
  /// Adjust ground cap of this net for a corner
  ///
  void adjustNetGndCap(uint corner, float factor);

  ///
  /// get ccAdjustFactor of this net
  ///
  float getCcAdjustFactor();

  ///
  /// set ccAdjustFactor of this net
  ///
  void setCcAdjustFactor(float factor);

  ///
  /// get ccAdjustOrder of this net
  ///
  uint getCcAdjustOrder();

  ///
  /// set ccAdjustOrder of this net
  ///
  void setCcAdjustOrder(uint order);

  ///
  /// adjust CC's of this net
  ///
  bool adjustCC(uint adjOrder,
                float adjFactor,
                double ccThreshHold,
                std::vector<dbCCSeg*>& adjustedCC,
                std::vector<dbNet*>& halonets);

  ///
  /// undo adjusted CC
  ///
  void undoAdjustedCC(std::vector<dbCCSeg*>& adjustedCC,
                      std::vector<dbNet*>& halonets);

  ///
  /// add cc capacitance to gnd capacitance of capNodes of this net
  ///
  bool groundCC(float gndFactor);

  ///
  /// Add to the dbCC of this net
  ///
  void addDbCc(float cap);

  ///
  /// Get dbCC of this net
  ///
  float getDbCc();

  ///
  /// Set dbCC of this net
  ///
  void setDbCc(float cap);

  ///
  /// Get refCC of this net
  ///
  float getRefCc();

  ///
  /// Set refCC of this net
  ///
  void setRefCc(float cap);

  ///
  /// get the CC match ratio against this net
  ///
  float getCcMatchRatio();

  ///
  /// set the CC match ratio against this net
  ///
  void setCcMatchRatio(float ratio);

  ///
  /// Get the gdn cap of this net to *gndcap, total cap to *totalcap
  ///
  void getGndTotalCap(double* gndcap, double* totalcap, double MillerMult);

  ///
  /// merge rsegs before doing exttree
  ///
  void preExttreeMergeRC(double max_cap, uint corner);

  ///
  /// Get Cap Node given a node_num
  ///
  dbCapNode* findCapNode(uint nodeId);

  ///
  /// Get the Cap Nodes of this net.
  ///
  dbSet<dbCapNode> getCapNodes();

  ///
  /// delete the Cap Nodes of this net.
  ///
  void destroyCapNodes(bool cleanExtid);

  ///
  /// Reverse the rsegs seqence of this net.
  ///
  void reverseRSegs();

  ///
  /// Set the 1st R segment of this net.
  ///
  void set1stRSegId(uint rseg_id);

  ///
  /// Get the zeroth R segment of this net.
  ///
  dbRSeg* getZeroRSeg();

  ///
  /// Get the 1st R segment id of this net.
  ///
  uint get1stRSegId();

  ///
  /// find the rseg having srcn and tgtn
  ///
  dbRSeg* findRSeg(uint srcn, uint tgtn);

  ///
  /// Set the 1st Cap node of this net.
  ///
  void set1stCapNodeId(uint capn_id);

  ///
  /// Get the 1st Cap node of this net.
  ///
  uint get1stCapNodeId();

  ///
  /// Reset, or Set the extid of the bterms and iterms to the capnode id's
  ///
  void setTermExtIds(int capId);

  ///
  /// get rseg  count
  ///
  uint getRSegCount();

  ///
  /// Get the RSegs segments.
  ///
  dbSet<dbRSeg> getRSegs();

  ///
  /// compact internal capnode number'
  ///
  void collapseInternalCapNum(FILE* capNodeMap);
  ///
  /// find max number of cap nodes that are internal
  ///
  uint maxInternalCapNum();

  ///
  /// get capNode count
  ///
  uint getCapNodeCount();

  ///
  /// get CC seg count
  ///
  uint getCcCount();

  ///
  /// delete the R segments of this net.
  ///
  void destroyRSegs();

  ///
  /// reverse the link order of CCsegs of capNodes
  ///
  void reverseCCSegs();

  ///
  /// Get the source capacitor-coupled segments of this net..
  ///
  void getSrcCCSegs(std::vector<dbCCSeg*>& segs);

  ///
  /// Get the target capacitor-coupled segments of this net..
  ///
  void getTgtCCSegs(std::vector<dbCCSeg*>& segs);

  ///
  /// Get the nets having coupling caps with this net
  ///
  void getCouplingNets(uint corner,
                       double ccThreshold,
                       std::set<dbNet*>& cnets);

  ///
  /// delete the capacitor-coupled segments.
  ///
  void destroyCCSegs();

  ///
  /// destroy parasitics
  ///
  void destroyParasitics();

  ///
  /// Get total capacitance in FF
  ///
  double getTotalCapacitance(uint corner = 0, bool cc = false);

  ///
  /// Get total coupling capacitance in FF
  ///
  double getTotalCouplingCap(uint corner = 0);

  ///
  /// Get total resistance in mil ohms
  ///
  double getTotalResistance(uint corner = 0);

  ///
  /// Set the nondefault rule applied to this net for wiring.
  ///
  void setNonDefaultRule(dbTechNonDefaultRule* rule);

  ///
  /// Get the nondefault rule applied to this net for wiring.
  /// Returns nullptr if there is no nondefault rule.
  ///
  dbTechNonDefaultRule* getNonDefaultRule();

  ///
  /// Get stats of this net
  ///
  void getNetStats(uint& wireCnt,
                   uint& viaCnt,
                   uint& len,
                   uint& layerCnt,
                   uint* levelTable);

  ///
  /// Get wire counts of this net
  ///
  void getWireCount(uint& wireCnt, uint& viaCnt);

  ///
  /// Get wire counts of this signal net
  ///
  void getSignalWireCount(uint& wireCnt, uint& viaCnt);

  ///
  /// Get wire counts of this power net
  ///
  void getPowerWireCount(uint& wireCnt, uint& viaCnt);

  ///
  /// Get term counts of this net
  ///
  uint getTermCount();

  ///
  /// Get iterm counts of this signal net
  ///
  uint getITermCount();

  ///
  /// Get bterm counts of this signal net
  ///
  uint getBTermCount();

  //
  // Get the bounding box of the iterms and bterms.
  //
  Rect getTermBBox();

  ///
  /// Delete the swires of this net
  ///
  void destroySWires();

  ///
  /// Create a new net.
  /// Returns nullptr if a net with this name already exists
  ///
  static dbNet* create(dbBlock* block,
                       const char* name,
                       bool skipExistingCheck = false);

  ///
  /// Delete this net from this block.
  ///
  static void destroy(dbNet* net);

  ///
  /// mark nets of a block.
  ///
  static void markNets(std::vector<dbNet*>& nets, dbBlock* block, bool mk);

  ///
  /// Delete the net from the block.
  ///
  static dbSet<dbNet>::iterator destroy(dbSet<dbNet>::iterator& itr);

  ///
  /// Translate a database-id back to a pointer.
  ///
  static dbNet* getNet(dbBlock* block, uint oid);

  ///
  /// Translate a valid database-id back to a pointer.
  ///
  static dbNet* getValidNet(dbBlock* block, uint oid);

  ///
  /// True if can merge the iterms and bterms of the in_net with this net
  ///
  bool canMergeNet(dbNet* in_net);

  ///
  /// Merge the iterms and bterms of the in_net with this net
  ///
  void mergeNet(dbNet* in_net);

  dbSet<dbGuide> getGuides() const;

  void clearGuides();

  dbSet<dbNetTrack> getTracks() const;

  void clearTracks();

  bool hasJumpers();

  void setJumpers(bool has_jumpers);
};

///////////////////////////////////////////////////////////////////////////////
///
/// A dbInstance is the element used to represent instances of master-cells in
/// a block.
///
///////////////////////////////////////////////////////////////////////////////
class dbInst : public dbObject
{
 public:
  ///
  /// Get the instance name.
  ///
  std::string getName();

  ///
  /// Need a version that does not do strdup every time
  ///
  const char* getConstName();

  ///
  /// Compare, like !strcmp
  ///
  bool isNamed(const char* name);

  ///
  /// Change the name of the inst.
  /// Returns true if successful.
  /// Returns false if a inst with the same name already exists.
  ///
  bool rename(const char* name);

  /////////////////////////////////////////////////////////////////
  ///
  /// IMPORTANT -  INSTANCE PLACEMENT
  ///
  /// There are seven methods used to get/set the placement.
  ///
  ///     getOrigin           - Get the origin of this instance
  ///     setOrigin           - Set the origin of this instance
  ///     getOrient           - Get orient of this instance
  ///     setOrient           - Set orient of this instance
  ///     getLocation         - Get the lower-left corner of this instance
  ///     setLocation         - Set the lower-left corner of this instance
  ///     setLocationOrient   - Set the orient of this instance and maintain the
  ///     lower-left corner.
  ///
  /// The getLocation/setLocation are used to get and set the lower-left corner
  /// of the bounding box of the instance. These methods use the DEF semantics.
  ///
  ///
  ///  MASTER COORDINATE SYSTEM:
  ///
  ///                                              |
  ///                                            --o-- (0,0)
  ///                                              |
  ///
  ///
  ///   +----------------------+ (Master bbox after rotation applied)
  ///   |                      |
  ///   |                      |
  ///   |                      |
  ///   |                      |
  ///   |                      |
  ///   +----------------------+
  ///  Mx,My
  ///
  ///
  ///  BLOCK COORDINATE SYSTEM:
  ///
  ///                                              |
  ///                                            --o-- (x,y) (True origin
  ///                                            (getOrigin/setOrigin)
  ///                                              |
  ///
  ///
  ///   +----------------------+ (Master bbox after rotation applied)
  ///   |                      |
  ///   |                      |
  ///   |                      |
  ///   |                      |
  ///   |                      |
  ///   +----------------------+
  ///  Ix,Ix (Location getLocation/setLocation)
  ///
  ///
  /// getLocation returns:(Note Mx/My is the location of the bbox AFTER
  /// rotation)
  ///
  ///     Ix = x + Mx
  ///     Iy = y + My
  ///
  /// setLocation(x,y) is equivalent to:
  ///
  ///    dbMaster * master = inst->getMaster();
  ///    Rect bbox;
  ///    master->getBBox(bbox);
  ///    dbTransform t(getOrient());
  ///    t.apply(bbox);
  ///    inst->setOrigin(x - bbox.xMin(),y - bbox.yMin());
  ///
  /////////////////////////////////////////////////////////////////////////////////////////////////////////////
  ///  WARNING:
  ///
  ///     If dbInst::setLocation() is called BEFORE dbInst::setOrient() is
  ///     called with the proper orient the "real" origin will be computed
  ///     incorrectly and the instance will be placed INCORRECTLY.
  ///
  ///     If you want to change the orient relative to the "location" use
  ///     setLocationOrient(). Otherwise the bounding box will be recomputed
  ///     incorrectly.
  ///
  ///     getLocation/setLocation are provided for backward compatibility and
  ///     there use should be avoided.
  ///
  /// TRANSFORMS:
  ///
  ///     When using dbTransform() to translate the shapes/pins of an instance,
  ///     use getOrigin() to correctly set up the transform:
  ///
  ///         int x, y;
  ///         inst->getOrigin(x,y);
  ///         dbTransform transform( inst->getOrient(), Point(x,y) );
  ///
  ///         for all shapes of inst:
  ///             transform.apply( shape )
  ///
  /////////////////////////////////////////////////////////////////////////////////////////////////////////////

  ///
  /// Get the "placed" origin of this instance.
  ///
  Point getOrigin();

  ///
  /// Set the "placed" origin of this instance.
  ///
  void setOrigin(int x, int y);

  ///
  /// Get the orientation of this instance.
  ///
  dbOrientType getOrient();

  ///
  /// Set the orientation of this instance.
  ///
  void setOrient(dbOrientType orient);

  ///
  /// This method returns the lower-left corner
  /// of the bounding box of this instance.
  ///
  void getLocation(int& x, int& y) const;

  ///
  /// This method returns the lower-left corner
  /// of the bounding box of this instance.
  ///
  Point getLocation() const;

  ///
  /// This method sets the lower-left corner
  /// of the bounding box of this instance.
  ///
  void setLocation(int x, int y);

  ///
  /// Set the orientation of this instance.
  /// This method holds the instance lower-left corner in place and
  /// rotates the instance relative to the lower-left corner.
  ///
  /// This method is equivalent to the following:
  ///
  ///     int x, y;
  ///     inst->getLocation();
  ///     inst->setOrient( orient );
  ///     inst->setLocation(x,y);
  ///
  ///
  void setLocationOrient(dbOrientType orient);

  ///
  /// Get the transform of this instance.
  /// Equivalent to getOrient() and getOrigin()
  ///
  dbTransform getTransform();

  ///
  /// Set the transform of this instance.
  /// Equivalent to setOrient() and setOrigin()
  ///
  void setTransform(const dbTransform& t);

  ///
  /// Get the hierarchical transform of this instance.
  ///
  void getHierTransform(dbTransform& t);

  /////////////////////////////////////////////////////////////////

  ///
  /// This method returns the lower-left corner
  /// of the bounding box of this instance.
  ///
  dbBox* getBBox();

  ///
  /// Get the placement status of this instance.
  ///
  dbPlacementStatus getPlacementStatus();

  ///
  /// Is the placement status of this instance fixed
  ///
  bool isFixed() { return getPlacementStatus().isFixed(); }

  ///
  /// Is the placement status of this instance placed
  ///
  bool isPlaced() { return getPlacementStatus().isPlaced(); }

  ///
  /// Set the placement status of this instance.
  ///
  void setPlacementStatus(dbPlacementStatus status);

  ///
  /// Get the eco state bits to be used when an ECO block is created
  ///
  bool getEcoCreate();
  bool getEcoDestroy();
  bool getEcoModify();

  ///
  /// Set the eco state bits to be used when an ECO block is created
  ///
  void setEcoCreate(bool v);
  void setEcoDestroy(bool v);
  void setEcoModify(bool v);

  ///
  /// Get the user-defined flag bit.
  ///
  bool getUserFlag1();

  ///
  /// Set the user-defined flag bit.
  ///
  void setUserFlag1();

  ///
  /// Clear the user-defined flag bit.
  ///
  void clearUserFlag1();

  ///
  /// Get the user-defined flag bit.
  ///
  bool getUserFlag2();

  ///
  /// Set the user-defined flag bit.
  ///
  void setUserFlag2();

  ///
  /// Clear the user-defined flag bit.
  ///
  void clearUserFlag2();

  ///
  /// Get the user-defined flag bit.
  ///
  bool getUserFlag3();

  ///
  /// Set the user-defined flag bit.
  ///
  void setUserFlag3();

  ///
  /// Clear the user-defined flag bit.
  ///
  void clearUserFlag3();

  ///
  /// Set/Reset the don't-touch flag
  ///
  /// Setting this implies:
  /// - The instance can't be destroyed
  /// - The instance can't be resized (ie swapMaster)
  /// - The associated iterms can't be connected or disconnected
  /// - The parent module can't be changed
  /// - The instance CAN be moved, have its orientation changed, or be
  ///   placed or unplaced
  ///
  void setDoNotTouch(bool v);

  ///
  /// Returns true if the don't-touch flag is set.
  ///
  bool isDoNotTouch();

  ///
  /// Get the block of this instance.
  ///
  dbBlock* getBlock();

  ///
  /// Get the Master of this instance.
  ///
  dbMaster* getMaster() const;

  ///
  /// Get the group of this instance.
  ///
  dbGroup* getGroup();

  ///
  /// Get the instance-terminals of this instance.
  ///
  dbSet<dbITerm> getITerms();

  ///
  /// Get the first output terminal of this instance.
  ///
  dbITerm* getFirstOutput();

  ///
  /// Get the region this instance belongs to. Returns nullptr if instance has
  /// no assigned region.
  ///
  dbRegion* getRegion();

  ///
  /// Get the module this instance belongs to. Returns nullptr if instance has
  /// no assigned module.
  ///
  dbModule* getModule();

  ///
  /// Find the iterm of the given terminal name.
  /// Returns nullptr if no terminal was found.
  ///
  dbITerm* findITerm(const char* terminal_name);

  ///
  /// Find the iterm of the given terminal name given the master term order
  ///
  dbITerm* getITerm(uint mterm_order_id);

  ///
  /// Get the all the instances connected to the net of each iterm of this
  /// instance. Only traverse nets of the specified SigType. Default is
  /// dbSigType::SIGNAL.
  ///
  void getConnectivity(std::vector<dbInst*>& neighbors,
                       dbSigType::Value value = dbSigType::SIGNAL);

  ///
  /// Bind the hierarchical (child) block to this instance.
  ///
  /// This method creates connectivity across the hierarchy.
  ///
  ///     (block)
  ///     +------------------------------------------------------------------+
  ///     |                                                                  |
  ///     |                                                                  |
  ///     |                                                                  |
  ///     |               (child-block / instance)                           |
  ///     |               +----------------------------------+               |
  ///     |               |                                  |               |
  ///     |B             I|B                                 |               |
  ///     |o.............o|o..........                       |               |
  ///     |  (net in      |  (net in child-block)            |               |
  ///     |   top-block)  |                                  |               |
  ///     |               |                                  |               |
  ///     |               |                                  |               |
  ///     |               |                                  |               |
  ///     |               |                                  |               |
  ///     |               +----------------------------------+               |
  ///     |                                                                  |
  ///     |                                                                  |
  ///     +------------------------------------------------------------------+
  ///
  /// B = dbBterm
  /// I = dbIterm
  ///
  /// This method will return false under the following situations:
  ///
  ///    1) This instance is already bound to a block.
  ///    2) This block cannot already be bound to an instance.
  ///    2) The block must be a direct child of the instance block.
  ///    3) block bterms must map 1-to-1 (by name) to the master mterms.
  ///
  bool bindBlock(dbBlock* block, bool force = false);

  ///
  /// Unbind the hierarchical (child) block from this instance.
  /// Does nothing if this instance has no child block.
  ///
  void unbindBlock();

  //
  // reset _hierachy to 0; not fully understood and tested!!!
  //
  bool resetHierarchy(bool verbose);
  ///
  /// Get the hierarchical (child) block bound to this instance.
  /// Returns nullptr if this instance has no child.
  ///
  dbBlock* getChild();

  ///
  /// Get the parent instance of this instance.
  /// Returns nullptr if this instance has no parent.
  ///
  dbInst* getParent();

  ///
  /// Get the children of this instance.
  ///
  dbSet<dbInst> getChildren();

  ///
  /// Returns true if this instance has hierarchy.
  ///
  bool isHierarchical();

  ///
  /// Returns true if this instance is physical only.
  ///
  bool isPhysicalOnly();

  ///
  /// Returns a halo assigned to this instance.
  /// Returns nullptr if this instance has no halo.
  ///
  dbBox* getHalo();

  ///
  /// Get the weight assigned to this instance.
  /// (Default: 1)
  ///
  int getWeight();

  ///
  /// Set the weight assigned of this instance.
  ///
  void setWeight(int weight);

  ///
  /// Get the source assigned to this instance.
  ///
  dbSourceType getSourceType();

  ///
  /// Set the source assigned of this instance.
  ///
  void setSourceType(dbSourceType type);

  ///
  /// Get the iterm that represents this mterm
  ///
  dbITerm* getITerm(dbMTerm* mterm);

  ///
  /// Swap the master of this instance.
  ///
  /// Returns true if the operations succeeds.
  /// NOTE: If this instance is bound to a block hierarchy, the master cannot be
  /// swapped.
  ///
  /// This method invalidates any existing dbSet<dbITerm>::iterator.
  ///
  bool swapMaster(dbMaster* master);

  ///
  /// Is the master's type BLOCK or any of its subtypes
  ///
  bool isBlock() const;

  ///
  /// Is the master's type CORE or any of its subtypes
  ///
  bool isCore() const;

  ///
  /// Is the master's type PAD or any of its subtypes
  ///
  bool isPad() const;

  ///
  /// Is the master's type ENDCAP or any of its subtypes
  ///
  bool isEndCap() const;

  ///
  /// Get the scan version of this instance.
  /// Returns nullptr if this instance has no scan version.
  ///
  dbScanInst* getScanInst() const;

  void setPinAccessIdx(uint idx);

  uint getPinAccessIdx() const;

  ///
  /// Create a new instance.
  /// If physical_only is true the instance can't bee added to a dbModule.
  /// If false, it will be added to the top module.
  /// Returns nullptr if an instance with this name already exists.
  /// Returns nullptr if the master is not FROZEN.
  /// If dbmodule is non null the dbInst is added to that module.

  static dbInst* create(dbBlock* block,
                        dbMaster* master,
                        const char* name,
                        bool physical_only = false,
                        dbModule* parent_module = nullptr);

  static dbInst* create(dbBlock* block,
                        dbMaster* master,
                        const char* name,
                        dbRegion* region,
                        bool physical_only = false,
                        dbModule* parent_module = nullptr);

  static dbInst* makeUniqueDbInst(dbBlock* block,
                                  dbMaster* master,
                                  const char* name,
                                  bool physical_only,
                                  dbModule* target_module);

  ///
  /// Create a new instance of child_block in top_block.
  /// This is a convenience method to create the instance, an
  /// interface dbMaster from child_block, and bind the instance
  /// to the child_block.
  ///
  static dbInst* create(dbBlock* top_block,
                        dbBlock* child_block,
                        const char* name);

  ///
  /// Delete the instance from the block.
  ///
  static void destroy(dbInst* inst);

  ///
  /// Safely delete the inst from the block within an iterator
  ///
  static dbSet<dbInst>::iterator destroy(dbSet<dbInst>::iterator& itr);

  ///
  /// Translate a database-id back to a pointer.
  ///
  static dbInst* getInst(dbBlock* block, uint oid);

  ///
  /// Translate a valid database-id back to a pointer.
  ///
  static dbInst* getValidInst(dbBlock* block, uint oid);
};

///////////////////////////////////////////////////////////////////////////////
///
/// A dbITerm (instance-terminal) is the element that represents a connection
/// to a master-terminal of an instance.
///
///////////////////////////////////////////////////////////////////////////////
class dbITerm : public dbObject
{
 public:
  ///
  /// Get the instance of this instance-terminal.
  ///
  dbInst* getInst() const;

  ///
  /// Get the net of this instance-terminal.
  /// Returns nullptr if this instance-terminal has NOT been connected
  /// to a net.
  ///
  dbNet* getNet();

  dbModNet* getModNet();

  ///
  /// Get the master-terminal that this instance-terminal is representing.
  ///
  dbMTerm* getMTerm() const;

  ///
  /// Get the name of this iterm.  This is not persistently stored
  /// and is constructed on the fly.
  ///
  std::string getName(char separator = '/') const;

  ///
  /// Get bbox of this iterm (ie the transfromed bbox of the mterm)
  ///
  Rect getBBox();

  ///
  /// Get the block this instance-terminal belongs too.
  ///
  dbBlock* getBlock() const;

  ///
  /// Get the signal type of this instance-terminal.
  ///
  dbSigType getSigType();

  ///
  /// Get the IO direction of this instance-terminal.
  ///
  dbIoType getIoType();

  ///
  /// True is iterm is input of signal type; if io false INOUT is not considered
  /// iput
  ///
  bool isInputSignal(bool io = true);

  ///
  /// True is iterm is output of signal type; if io false INOUT is not
  /// considered iput
  ///
  bool isOutputSignal(bool io = true);

  ///
  /// Mark this dbITerm as spef. v should 1 or 0
  ///
  void setSpef(uint v);

  ///
  /// Return true if this dbITerm flag spef is set to 1
  ///
  bool isSpef();

  ///
  /// set ext id
  ///
  void setExtId(uint v);

  ///
  /// get ext id
  ///
  uint getExtId();

  ///
  /// Returns true if this dbITerm is marked as special. Special nets/iterms are
  /// declared in the SPECIAL NETS section of a DEF file.
  ///
  bool isSpecial();

  ///
  /// Mark this dbITerm as special.
  ///
  void setSpecial();

  ///
  /// Unmark this dbITerm as special.
  ///
  void clearSpecial();

  ///
  /// Set clocked of this instance-terminal.
  ///
  void setClocked(bool v);

  ///
  /// get clocked of this instance-terminal.
  ///
  bool isClocked();

  ///
  /// Set mark of this instance-terminal.
  ///
  void setMark(uint v);

  ///
  /// get mark of this instance-terminal.
  ///
  bool isSetMark();

  ///
  /// Returns true if this dbITerm has been marked as physically connected.
  ///
  bool isConnected();

  ///
  /// Mark this dbITerm as physically connected.
  ///
  void setConnected();

  ///
  /// Unmark this dbITerm as physically connected.
  ///
  void clearConnected();

  ///
  /// Get the hierarchical child bterm of this iterm.
  /// Returns nullptr if there is no child bterm.
  ///
  ///
  ///     (top-block)
  ///     +------------------------------------------------------------------+
  ///     |                                                                  |
  ///     |                                                                  |
  ///     |                                                                  |
  ///     |               (child-block / instance)                           |
  ///     |               +----------------------------------+               |
  ///     |               |                                  |               |
  ///     |B             I|B                                 |               |
  ///     |o.............o|o..........                       |               |
  ///     |  (net in      |  (net in child-block)            |               |
  ///     |   top-block)  |                                  |               |
  ///     |               |                                  |               |
  ///     |               |                                  |               |
  ///     |               |                                  |               |
  ///     |               |                                  |               |
  ///     |               +----------------------------------+               |
  ///     |                                                                  |
  ///     |                                                                  |
  ///     +------------------------------------------------------------------+
  ///
  ///
  /// B = dbBterm
  /// I = dbIterm
  ///
  dbBTerm* getBTerm();

  ///
  /// Connect this iterm to a single "flat" net.
  ///
  void connect(dbNet* net);

  // connect this iterm to a single dbmodNet

  void connect(dbModNet* net);

  // simultaneously connect this iterm to both a dbnet and a mod net.
  // but do not do a reassociate (that is done by higher level api
  // call in dbNetwork::connectPin)
  //
  void connect(dbNet* db_net, dbModNet* db_mod_net);

  ///
  /// Disconnect this iterm from the net it is connected to.
  /// Will remove from both mod net and dbNet.
  ///
  void disconnect();

  ///
  /// Disconnect just the db net
  ///
  void disconnectDbNet();

  ///
  /// Disconnect just the mod net
  ///

  void disconnectModNet();

  ///
  /// Get the average of the centers for the iterm shapes
  /// Returns false if iterm has no shapes
  ///
  bool getAvgXY(int* x, int* y);

  ///
  /// Returns all geometries of all dbMPin associated with
  /// the dbMTerm.
  ///
  std::vector<std::pair<dbTechLayer*, Rect>> getGeometries() const;

  void setAccessPoint(dbMPin* pin, dbAccessPoint* ap);

  ///
  /// Returns preferred access points per each pin.
  /// One preffered access point, if available, for each pin.
  ///
  std::vector<dbAccessPoint*> getPrefAccessPoints() const;

  ///
  /// Returns all access points for each pin.
  ///
  std::map<dbMPin*, std::vector<dbAccessPoint*>> getAccessPoints() const;

  ///
  /// Destroys all access points of each pin.
  ///
  void clearPrefAccessPoints();

  ///
  /// Translate a database-id back to a pointer.
  ///
  static dbITerm* getITerm(dbBlock* block, uint oid);

  uint32_t staVertexId();
  void staSetVertexId(uint32_t id);
};

///////////////////////////////////////////////////////////////////////////////
///
/// A dbVia is the element that represents a block specific via definition.
/// These vias are typically generated to be used in power routing.
///
///////////////////////////////////////////////////////////////////////////////
class dbVia : public dbObject
{
 public:
  ///
  /// Get the via name.
  ///
  std::string getName();

  ///
  /// Get the via name.
  ///
  const char* getConstName();

  ///
  /// Get the pattern value of this via.
  /// Returns and empty ("") string if a pattern has not been set.
  ///
  std::string getPattern();

  ///
  /// Set the pattern value of this via.
  /// The pattern is ignored if the pattern is already set on this via
  ///
  void setPattern(const char* pattern);

  ///
  /// Set generate rule that was used to genreate this via.
  ///
  void setViaGenerateRule(dbTechViaGenerateRule* rule);

  ///
  /// Get the generate rule that was used to genreate this via.
  ///
  dbTechViaGenerateRule* getViaGenerateRule();

  ///
  /// Returns true if this via has params.
  ///
  bool hasParams();

  ///
  /// Set via params to generate this via. This method will create the shapes
  /// of this via. All previous shapes are destroyed.
  ///
  void setViaParams(const dbViaParams& params);

  ///
  /// Get the via params used to generate this via.
  ///
  dbViaParams getViaParams();

  ///
  /// Get the block this via belongs too.
  ///
  dbBlock* getBlock();

  ///
  /// Get the bbox of this via
  /// Returns nullptr if this via has no shapes.
  ///
  dbBox* getBBox();

  ///
  /// Get the boxes of this via.
  ///
  dbSet<dbBox> getBoxes();

  ///
  /// Get the upper-most layer of this via reaches
  /// Returns nullptr if this via has no shapes.
  ///
  dbTechLayer* getTopLayer();

  ///
  /// Get the lower-most layer of this via reaches
  /// Returns nullptr if this via has no shapes.
  ///
  dbTechLayer* getBottomLayer();

  ///
  /// Returns true if this via is a rotated version of a block or tech via.
  ///
  /// Vias in DEF can now be rotated.
  ///
  bool isViaRotated();

  ///
  /// Get the rotation of this via.
  ///
  dbOrientType getOrient();

  //
  // Get the tech-via that this roated via represents.
  /// Returns nullptr if this via does not represent a tech via
  //
  dbTechVia* getTechVia();

  //
  // Get the block-via that this roated via represents.
  /// Returns nullptr if this via does not represent a block via
  //
  dbVia* getBlockVia();

  void setDefault(bool);

  bool isDefault();

  ///
  /// Create a block specific via.
  /// Returns nullptr if a via with this name already exists.
  ///
  static dbVia* create(dbBlock* block, const char* name);

  ///
  /// Created a rotated version of the specified block-via.
  /// Returns nullptr if a via with this name already exists.
  ///
  static dbVia* create(dbBlock* block,
                       const char* name,
                       dbVia* via,
                       dbOrientType type);

  ///
  /// Created a rotated version of the specified tech-via.
  /// Returns nullptr if a via with this name already exists.
  ///
  static dbVia* create(dbBlock* block,
                       const char* name,
                       dbTechVia* via,
                       dbOrientType type);

  /// Copy all the VIA's from the src-block to the dst-block.
  /// Returns false the copy failed.
  static bool copy(dbBlock* dst, dbBlock* src);

  /// Copy the VIA to the dst-block.
  static dbVia* copy(dbBlock* dst, dbVia* src);

  ///
  /// Translate a database-id back to a pointer.
  ///
  static dbVia* getVia(dbBlock* block, uint oid);
};

///////////////////////////////////////////////////////////////////////////////
///
///  A dbWire is the element used to represent net wires. A wire object
///  represents a sequence of from-to paths, which may form either
///  a disjoint or non-disjoint set of paths. A wire is encoded using the
///  dbWireEncoder class, see "dbWireCodec.h". A wire is decoded using
///  the dbWireDecoder class.
///
///////////////////////////////////////////////////////////////////////////////
class dbWire : public dbObject
{
 public:
  ///
  /// Get the block this wire belongs too.
  ///
  dbBlock* getBlock();

  ///
  /// Get the net this wire is attached too.
  /// Returns nullptr if this wire is not attached to a net.
  ///
  dbNet* getNet();

  ///
  /// Append the wire to this wire. This operation will fail if the wire
  /// is from another block and the wire contains bterms or iterms.
  ///
  void append(dbWire* wire, bool singleSegmentWire = false);

  ///
  /// Get junction id associated with the term
  ///
  uint getTermJid(int termid) const;

  ///
  /// Get the shape of this shape-id.
  /// PRECONDITION: shape-id is a segment or via
  ///
  void getShape(int shape_id, dbShape& shape);

  ///
  /// Get the segment of this segment-id
  ///
  /// PRECONDITION: segment_id is a segment
  ///
  void getSegment(int segment_id, dbShape& shape);

  ///
  /// Get the segment of this segment-id, where layer is the layer of the
  /// segment
  ///
  /// PRECONDITION: segment_id is a segment
  ///
  void getSegment(int segment_id, dbTechLayer* layer, dbShape& shape);

  ///
  /// Get the previous via of this shape-id.
  /// returns false if the previous shape is not a via.
  ///
  bool getPrevVia(int shape_id, dbShape& shape);

  ///
  /// Get the via that follows of this shape-id.
  /// returns false if the next shape is not a via.
  ///
  bool getNextVia(int shape_id, dbShape& shape);

  ///
  /// Get the via boxes of this via_shape-id.
  ///
  /// returns false if this shape_id is not a via.
  ///
  bool getViaBoxes(int via_shape_id, std::vector<dbShape>& shapes);

  ///
  /// Returns true if this wire is a global-wire
  ///
  bool isGlobalWire();

  ///
  /// Get the bounding box of this wire
  ///
  std::optional<Rect> getBBox();

  ///
  /// Get the total path length contained in this wire.
  ///
  uint64_t getLength();

  ///
  /// Get the number of entries contained in this wire.
  ///
  uint length();

  ///
  /// Get the count of wire segments contained in this wire.
  ///
  uint count();

  ///
  /// Get junction coordinate.
  ///
  Point getCoord(int jid);

  ///
  /// Get junction property
  ///
  bool getProperty(int jid, int& property);

  ///
  /// Set junction property
  ///
  bool setProperty(int jid, int property);

  ///
  /// Set one data entry
  ///
  int getData(int n);

  ///
  /// Set one opcode entry
  ///
  unsigned char getOpcode(int n);

  ///
  /// Attach this wire to a net.
  ///   1) If the net is already attached to another wire, the other wire will
  ///      be destroyed.
  ///   2) If this wire is already attached to another net, thie wire will be
  ///   detachd from
  //       the other net.
  ///
  void attach(dbNet* net);

  ///
  /// Detach this wire from a net.
  ///
  void detach();

  ///
  /// Create a wire.
  /// Returns nullptr if this net already has the specified wire dbWire.
  ///
  static dbWire* create(dbNet* net, bool global_wire = false);

  ///
  /// Create an unattached wire.
  ///
  static dbWire* create(dbBlock* block, bool global_wire = false);

  ///
  /// Translate a database-id back to a pointer.
  ///
  static dbWire* getWire(dbBlock* block, uint oid);

  ///
  /// Destroy a wire.
  ///
  static void destroy(dbWire* wire);

 private:
  void addOneSeg(unsigned char op,
                 int value,
                 uint jj,
                 int* did,
                 dbRSeg** new_rsegs);
  void addOneSeg(unsigned char op, int value);

  friend class dbNet;
};

///////////////////////////////////////////////////////////////////////////////
///
///  A dbSWire is the element used to represent special-net wires.
///
///////////////////////////////////////////////////////////////////////////////
class dbSWire : public dbObject
{
 public:
  ///
  /// Get the block this wire belongs too.
  ///
  dbBlock* getBlock();

  ///
  /// Get the net this wire is attached too.
  ///
  dbNet* getNet();

  ///
  /// Return the wire-type.
  ///
  dbWireType getWireType();

  ///
  /// Returns the shield net if the wire-type is dbWireType::SHIELD
  ///
  dbNet* getShield();

  ///
  /// Get the wires of this special wire.
  ///
  dbSet<dbSBox> getWires();

  ///
  /// Create a new special-wire.
  ///
  static dbSWire* create(dbNet* net, dbWireType type, dbNet* shield = nullptr);

  ///
  /// Delete this wire
  ///
  static void destroy(dbSWire* swire);

  ///
  /// Delete this wire
  ///
  static dbSet<dbSWire>::iterator destroy(dbSet<dbSWire>::iterator& itr);

  ///
  /// Translate a database-id back to a pointer.
  ///
  static dbSWire* getSWire(dbBlock* block, uint oid);
};

///////////////////////////////////////////////////////////////////////////////
///
/// A dbGCellGrid is the element that represents a block specific grid
/// definition.
///
///////////////////////////////////////////////////////////////////////////////

///////////////////////////////////////////////////////////////////////////////
///
/// A dbTrackGrid is the element that represents a block tracks.
///
///////////////////////////////////////////////////////////////////////////////
class dbTrackGrid : public dbObject
{
 public:
  ///
  /// Get the layer for this track-grid.
  ///
  dbTechLayer* getTechLayer();

  ///
  /// Get the "X" track coordinates for a this tech-layer.
  ///
  void getGridX(std::vector<int>& x_grid);

  ///
  /// Get the "Y" track coordinates for a this tech-layer.
  ///
  void getGridY(std::vector<int>& y_grid);

  ///
  /// Get the block this grid belongs too.
  ///
  dbBlock* getBlock();

  ///
  /// Add a "X" grid pattern.
  ///
  void addGridPatternX(int origin_x,
                       int line_count,
                       int step,
                       int first_mask = 0,
                       bool samemask = false);

  ///
  /// Add a "Y" grid pattern.
  ///
  void addGridPatternY(int origin_y,
                       int line_count,
                       int step,
                       int first_mask = 0,
                       bool samemask = false);

  ///
  /// Get the number of "X" grid patterns.
  ///
  int getNumGridPatternsX();

  ///
  /// Get the number of "Y" grid patterns.
  ///
  int getNumGridPatternsY();

  ///
  /// Get the "ith" "X" grid pattern.
  ///
  void getGridPatternX(int i, int& origin_x, int& line_count, int& step);
  void getGridPatternX(int i,
                       int& origin_x,
                       int& line_count,
                       int& step,
                       int& first_mask,
                       bool& samemask);

  ///
  /// Get the "ith" "Y" grid pattern.
  ///
  void getGridPatternY(int i, int& origin_y, int& line_count, int& step);
  void getGridPatternY(int i,
                       int& origin_y,
                       int& line_count,
                       int& step,
                       int& first_mask,
                       bool& samemask);
  ///
  /// Create an empty Track grid.
  /// Returns nullptr if a the grid for this layer already exists.
  ///
  static dbTrackGrid* create(dbBlock* block, dbTechLayer* layer);

  ///
  /// Get the spacing between tracks for this grid.
  /// If the layer has a multi pattern spacing, returns the average.
  ///
  void getAverageTrackSpacing(int& track_step,
                              int& track_init,
                              int& num_tracks);

  ///
  /// Translate a database-id back to a pointer.
  ///
  static dbTrackGrid* getTrackGrid(dbBlock* block, uint oid);

  ///
  /// destroy a grid
  ///
  static void destroy(dbTrackGrid* grid_);
};

///////////////////////////////////////////////////////////////////////////////
///
/// A dbObstruction is the element that represents a routing
/// obstruction in a block.
///
///////////////////////////////////////////////////////////////////////////////
class dbObstruction : public dbObject
{
 public:
  ///
  /// Get the bbox of this obstruction.
  ///
  dbBox* getBBox();

  ///
  /// Get the instance associated with this obstruction.
  /// Returns nullptr of no instance was associated with this obstruction
  ///
  dbInst* getInstance();

  ///
  /// Declare this obstruction to be a "slot" obstruction.
  ///
  void setSlotObstruction();

  ///
  /// Returns true if this obstruction is a "slot" obstruction.
  ///
  bool isSlotObstruction();

  ///
  /// Declare this obstruction to be a "fill" obstruction.
  ///
  void setFillObstruction();

  ///
  /// Returns true if this obstruction is a "fill" obstruction.
  ///
  bool isFillObstruction();

  ///
  /// Declare this obstruction to be non "power/ground" obstruction.
  ///
  void setExceptPGNetsObstruction();

  ///
  /// Returns true if this obstruction is a non "power/ground" obstruction.
  ///
  bool isExceptPGNetsObstruction();

  ///
  /// Declare this obstruction to have been pushed into this block.
  ///
  void setPushedDown();

  ///
  /// Returns true if this obstruction was pushed into this block.
  ///
  bool isPushedDown();
  ///
  /// Returns true if this bpin has an effective-width rule.
  ///
  bool hasEffectiveWidth();

  ///
  /// Set the effective width rule.
  ///
  void setEffectiveWidth(int w);

  ///
  /// Return the effective width rule.
  ///
  int getEffectiveWidth();

  ///
  /// Returns true if this bpin has an min-spacing rule.
  ///
  bool hasMinSpacing();

  ///
  /// Set the min spacing rule.
  ///
  void setMinSpacing(int w);

  ///
  /// Return the min spacing rule.
  ///
  int getMinSpacing();

  ///
  /// Get the block this obstruction belongs too.
  ///
  dbBlock* getBlock();

  ///
  /// Delete this obstruction from this block.
  ///
  static void destroy(dbObstruction* obstruction);

  ///
  /// Delete the blockage from the block.
  ///
  static dbSet<dbObstruction>::iterator destroy(
      dbSet<dbObstruction>::iterator& itr);

  ///
  /// Returns true if this obstruction is system created. System created
  /// obstructions represent obstructions created by non-rectangular floorplans.
  /// The general flow is the polygonal floorplan is subtracted
  /// from its general bounding box and the shapes that are created
  /// by that difference are then decomposed into rectangles which
  /// create obstructions with the system created annotation.
  ///
  bool isSystemReserved();

  ///
  /// Sets this obstruction as system created.
  ///
  void setIsSystemReserved(bool is_system_reserved);

  ///
  /// Create a routing obstruction.
  ///
  static dbObstruction* create(dbBlock* block,
                               dbTechLayer* layer,
                               int x1,
                               int y1,
                               int x2,
                               int y2,
                               dbInst* inst = nullptr);

  ///
  /// Translate a database-id back to a pointer.
  ///
  static dbObstruction* getObstruction(dbBlock* block, uint oid);
};

///////////////////////////////////////////////////////////////////////////////
///
/// A dbBlockage is the element that represents a placement blockage in a block.
///
///////////////////////////////////////////////////////////////////////////////
class dbBlockage : public dbObject
{
 public:
  ///
  /// Get the bbox of this blockage.
  ///
  dbBox* getBBox();

  ///
  /// Get the instance associated with this blockage.
  /// Returns nullptr of no instance was associated with this blockage
  ///
  dbInst* getInstance();

  ///
  /// Declare this blockage to have been pushed into this block.
  ///
  void setPushedDown();

  ///
  /// Returns true if this blockage was pushed into this block.
  ///
  bool isPushedDown();

  ///
  /// Declare this blockage is soft.
  ///
  void setSoft();

  ///
  /// Returns true if this blockage is soft.
  ///
  bool isSoft();

  ///
  /// Returns true if this blockage is system created. System created blockages
  /// represent blockages created by non-rectangular floorplans.
  /// The general flow is the polygonal floorplan is subtracted
  /// from its general bounding box and the shapes that are created
  /// by that difference are then decomposed into rectangles which
  /// create blockages with the system created annotation.
  ///
  bool isSystemReserved();

  ///
  /// Sets this blockage as system created.
  ///
  void setIsSystemReserved(bool is_system_reserved);

  ///
  /// Set the max placement density percentage in [0,100]
  ///
  void setMaxDensity(float max_density);

  ///
  /// Returns the max placement density percentage
  ///
  float getMaxDensity();

  ///
  /// Get the block this blockage belongs too.
  ///
  dbBlock* getBlock();

  ///
  /// Create a placement blockage.
  ///
  static dbBlockage* create(dbBlock* block,
                            int x1,
                            int y1,
                            int x2,
                            int y2,
                            dbInst* inst = nullptr);

  static void destroy(dbBlockage* blockage);

  ///
  /// Delete the blockage from the block.
  ///
  static dbSet<dbBlockage>::iterator destroy(dbSet<dbBlockage>::iterator& itr);

  ///
  /// Translate a database-id back to a pointer.
  ///
  static dbBlockage* getBlockage(dbBlock* block, uint oid);
};

///////////////////////////////////////////////////////////////////////////////
///
/// A RCSeg is the element that represents an RC element in a RC network.
///
/// The segment junction nodes are denoted "source" and "target". However,
/// this namimg is just a convention and there is no implied directional
/// meaning.
///
///////////////////////////////////////////////////////////////////////////////
class dbCapNode : public dbObject
{
 public:
  ///
  /// Add the capacitances of other capnode to this capnode
  ///
  void addCapnCapacitance(dbCapNode* other);

  ///
  /// Add the gndCap of this capnode to *gndcap and *totalcap
  ///
  void addGndCap(double* gndcap, double* totalcap);

  /// Add the gndCap to *gndcap and *totalcap, ccCap to *totalcap
  ///
  void addGndTotalCap(double* gndcap, double* totalcap, double MillerMult);

  ///
  /// Get the gndCap of this capnode to *gndcap and *totalcap
  ///
  void getGndCap(double* gndcap, double* totalcap);

  ///
  /// Get the gndCap to *gndcap and *totalcap, ccCap to *totalcap
  ///
  void getGndTotalCap(double* gndcap, double* totalcap, double MillerMult);

  ///
  /// Add the caps of all corners of CC's from this capnode to *totalcap
  ///
  void accAllCcCap(double* totalcap, double MillerMult);

  ///
  /// Set the capacitance of this CapNode segment for this process corner. Value
  /// must be in femto-fards.
  ///
  void setCapacitance(double cap, int corner = 0);

  ///
  /// Add the capacitance of this CapNode segment for this process corner. Value
  /// must be in femto-fards.
  ///
  void addCapacitance(double cap, int corner = 0);

  ///
  /// add cc capacitance to gnd capacitance of this capNode
  ///
  bool groundCC(float gndFactor);

  ///
  ///  Adjust the capacitance of this capNode for this process corner
  ///
  void adjustCapacitance(float factor, uint corner);

  ///
  ///  Adjust the capacitance of this capNode
  ///
  void adjustCapacitance(float factor);

  ///
  /// check if having CC's with capacitnce greater than ccThreshHold
  ///
  bool needAdjustCC(double ccThreshHold);

  ///
  /// adjust CC's of this capNode
  ///
  void adjustCC(uint adjOrder,
                float adjFactor,
                std::vector<dbCCSeg*>& adjustedCC,
                std::vector<dbNet*>& halonets);

  ///
  /// Get the capacitance of this capNode segment for this process corner.
  /// Returns value in femto-fards.
  ///
  double getCapacitance(uint corner = 0);

  ///
  /// Get the rc-network cap node.
  ///
  uint getNode();

  ///
  /// Get the shapeId of the cap node.
  ///
  uint getShapeId();

  ///
  /// Set the rc-network cap node.
  ///
  void setNode(uint nodeid);

  ///
  /// Get next cap node in same net
  ///
  //  dbCapNode *getNext(dbBlock *block_);

  ///
  ///  is this node iterm/bterm/internal/branch/dangling/foreign .
  ///
  bool isName();
  bool isITerm();
  bool isBTerm();
  bool isInternal();
  bool isBranch();
  bool isDangling();
  bool isForeign();
  bool isTreeNode();  // bterm, iterm, branch
  // bool isSourceNodeBterm();
  bool isSourceTerm(dbBlock* mblock = nullptr);
  bool isInoutTerm(dbBlock* mblock = nullptr);

  ///
  /// Returns the select flag value. This flag specified that the
  /// net has been select.
  ///
  bool isSelect();

  ///
  /// Set the select flag to the specified value.
  ///
  void setSelect(bool value);

  ///
  ///  increase children cnt; capNode is a branch of the rooted tree.
  ///
  uint incrChildrenCnt();
  uint getChildrenCnt();
  void setChildrenCnt(uint cnt);

  ///
  ///  set iterm/bterm/internal/branch/foreign flag of this cap node.
  ///
  void setNameFlag();
  void setBTermFlag();
  void setITermFlag();
  void setInternalFlag();
  void setBranchFlag();
  void setForeignFlag();

  ///
  ///  reset iterm/bterm/internal/branch/foreign flag of this cap node.
  ///
  void resetNameFlag();
  void resetBTermFlag();
  void resetITermFlag();
  void resetInternalFlag();
  void resetBranchFlag();
  void resetForeignFlag();

  ///
  /// Get the sort index of this node
  ///
  uint getSortIndex();

  ///
  /// Set the sort index of this node
  ///
  void setSortIndex(uint idx);

  ///
  /// Get the coordinates of this node if iterm or bterm
  ///
  bool getTermCoords(int& x, int& y, dbBlock* mblock = nullptr);

  ///
  /// Get the iterm of this node
  ///
  dbITerm* getITerm(dbBlock* mblock = nullptr);

  ///
  /// Get the bterm of this node
  ///
  dbBTerm* getBTerm(dbBlock* mblock = nullptr);

  ///
  /// Set the _ycoord of this node
  ///
  /// void setCoordY(int y);

  ///
  /// Get the _ycoord of this node
  ///
  /// void getCoordY(int & y);

  ///
  /// print the ccsegs of the capn
  ///
  void printCC();

  ///
  /// check the ccsegs of the capn
  ///
  bool checkCC();

  ///
  /// Get the coupling caps bound to this node
  ///
  dbSet<dbCCSeg> getCCSegs();

  ///
  /// Net given the capNode id
  ///
  dbNet* getNet();

  ///
  /// set net
  ///
  void setNet(uint netid);

  ///
  /// set next
  ///
  void setNext(uint nextid);

  ///
  /// Create a new rc-segment
  /// The default values for each process corner is 0.0.
  ///
  static dbCapNode* create(dbNet* net, uint node, bool foreign);

  ///
  /// add a seg onto a net
  ///
  void addToNet();

  ///
  /// Destroy a rc-segment.
  ///
  static void destroy(dbCapNode* seg, bool destroyCC = true);

  ///
  /// Destroy a rc-segment.
  ///
  static dbSet<dbCapNode>::iterator destroy(dbSet<dbCapNode>::iterator& itr);

  ///
  /// Translate a database-id back to a pointer.
  ///
  static dbCapNode* getCapNode(dbBlock* block, uint oid);

 private:
  ///
  /// Get the capacitance of this capNode segment for this process corner.
  /// Returns value in femto-fards.
  ///
  void getCapTable(double* cap);

  friend class dbRSeg;
};

///////////////////////////////////////////////////////////////////////////////
///
/// A RSeg is the element that represents an Res element in a Res network.
///
/// The segment junction nodes are denoted "source" and "target". However,
/// this namimg is just a convention and there is no implied directional
/// meaning.
///
///////////////////////////////////////////////////////////////////////////////
class dbRSeg : public dbObject
{
 public:
  ///
  /// Add the resistances of other rseg to this rseg
  ///
  void addRSegResistance(dbRSeg* other);

  ///
  /// Add the capacitances of other rseg to this rseg
  ///
  void addRSegCapacitance(dbRSeg* other);

  ///
  /// Get the resistance of this RC segment for this process corner. Returns
  /// value in ohms.
  ///
  double getResistance(int corner = 0);

  ///
  /// Get the resistance of this RC segment to *res
  ///
  void getAllRes(double* res);

  ///
  /// Add the resistance of this RC segment to *res
  ///
  void addAllRes(double* res);

  ///
  /// Get the gdn cap of this RC segment to *gndcap and *totalcap
  ///
  void getGndCap(double* gndcap, double* totalcap);

  ///
  /// Add the gdn cap of this RC segment to *gndcap and *totalcap
  ///
  void addGndCap(double* gndcap, double* totalcap);

  ///
  /// Get the gdn cap of this RC segment to *gndcap, total cap to *totalcap
  ///
  void getGndTotalCap(double* gndcap, double* totalcap, double MillerMult);

  ///
  /// Add the gdn cap of this RC segment to *gndcap, total cap to *totalcap
  ///
  void addGndTotalCap(double* gndcap, double* totalcap, double MillerMult);

  ///
  /// do merge rsegs
  ///
  void mergeRCs(std::vector<dbRSeg*>& mrsegs);

  ///
  /// Adjust the capacitance of this RC segment for this process corner.
  ///
  void adjustCapacitance(float factor, uint corner);

  ///
  /// Adjust the capacitance of the src capNode of this RC segment for the
  /// process corner.
  ///
  void adjustSourceCapacitance(float factor, uint corner);

  ///
  /// Adjust the capacitance of this RC segment.
  ///
  void adjustCapacitance(float factor);

  ///
  /// Set the capacitance of this RC segment for this process corner. Value must
  /// in FF.
  ///
  void setCapacitance(double cap, int corner = 0);

  ///
  /// Returns the _update_cap flag value. This flag specified that the
  /// rseg has been updated
  ///
  bool updatedCap();

  ///
  /// Get the capacitance of this RC segment for this process corner. Returns
  /// value in FF.
  ///
  double getCapacitance(int corner = 0);

  ///
  /// Get the capacitance of this RC segment for this process corner,
  /// plus coupling capacitance. Returns value in FF.
  ///
  double getSourceCapacitance(int corner = 0);

  ///
  /// Get the first capnode capacitance of this RC segment
  /// for this process corner, if foreign,
  /// plus coupling capacitance. Returns value in FF.
  ///
  double getCapacitance(int corner, double MillerMult);

  ///
  /// Get the CC segs of this RC segment,
  ///
  void getCcSegs(std::vector<dbCCSeg*>& ccsegs);

  ///
  /// print the CC segs of this RC segment,
  ///
  void printCcSegs();
  void printCC();
  bool checkCC();

  ///
  /// Get the capacitance table of this RC segment. value is in FF
  ///
  void getCapTable(double* cap);

  ///
  /// Set the resistance of this RC segment for this process corner. Value must
  /// be in ohms.
  ///
  void setResistance(double res, int corner = 0);

  ///
  ///  Adjust the resistance of this RC segment for this process corner
  ///
  void adjustResistance(float factor, int corner);

  ///
  ///  Adjust the resistance of this RC segment
  ///
  void adjustResistance(float factor);

  ///
  /// Set the next rseg
  ///
  void setNext(uint next_id);

  ///
  /// Get the rc-network source node of this segment,
  ///
  uint getSourceNode();

  ///
  /// Get the rc-network source node of this segment,
  ///
  dbCapNode* getSourceCapNode();

  ///
  /// Set the rc-network source node of this segment,
  ///
  void setSourceNode(uint nodeid);

  ///
  /// Get the rc-network target node of this segment,
  ///
  uint getTargetNode();

  ///
  /// Get the rc-network target node of this segment,
  ///
  dbCapNode* getTargetCapNode();

  ///
  /// Set the rc-network target node of this segment,
  ///
  void setTargetNode(uint nodeid);

  ///
  /// Get shape-id of this RC-segment.
  ///
  uint getShapeId();

  ///
  /// Set coordinates of this RC-segment.
  ///
  void setCoords(int x, int y);

  ///
  /// Get coordinates of this RC-segment.
  ///
  void getCoords(int& x, int& y);

  ///
  /// Set shape-id of this RC-segment, and the target capNode if internal.
  ///
  void updateShapeId(uint nsid);

  ///
  /// check path direction
  ///
  bool pathLowToHigh();

  ///
  /// check if cap allocated
  ///
  bool allocatedCap();

  ///
  /// returns length and width.
  ///
  uint getLengthWidth(uint& w);

  ///
  /// add a seg onto a net
  ///
  bool addToNet();

  ///
  /// Get the net of this RC-segment.
  ///
  dbNet* getNet();

  ///
  /// Create a new r-segment
  /// The default values for each process corner is 0.0.
  ///
  static dbRSeg* create(dbNet* net,
                        int x,
                        int y,
                        uint path_dir,
                        bool allocate_cap);

  ///
  /// Destroy a rc-segment.
  ///
  static void destroy(dbRSeg* seg);
  static void destroy(dbRSeg* seg, dbNet* net);

  ///
  /// simple destroy a disconnected rc-segment
  ///
  static void destroyS(dbRSeg* seg);

  ///
  /// Destroy a rc-segment.
  ///
  static dbSet<dbRSeg>::iterator destroy(dbSet<dbRSeg>::iterator& itr);

  ///
  /// Translate a database-id back to a pointer.
  ///
  static dbRSeg* getRSeg(dbBlock* block, uint oid);
};

///////////////////////////////////////////////////////////////////////////////
///
/// A CCSeg is the element that represents an coupling capacitance element
/// in a RC network.
///
/// The segment junction nodes are denoted "source" and "target". However,
/// this namimg is just a convention and there is no implied directional
/// meaning.
///
///////////////////////////////////////////////////////////////////////////////
class dbCCSeg : public dbObject
{
 public:
  ///
  /// Adjust the capacitance of this CC segment
  ///
  void adjustCapacitance(float factor);

  ///
  /// Adjust the capacitance of a corner this CC segment
  ///
  void adjustCapacitance(float factor, int corner);

  ///
  /// Get the capacitance of this CC segment for this process corner. Returns
  /// value in femto-fards.
  ///
  double getCapacitance(int corner = 0);

  ///
  /// Set the capacitance of this CC segment for this process corner. Value must
  /// be in femto-fards.
  ///
  void setCapacitance(double cap, int corner = 0);

  ///
  /// Add the capacitance of this CC segment for this process corner. Value must
  /// be in femto-fards.
  ///
  void addCapacitance(double cap, int corner = 0);

  ///
  /// Add the capacitance of all corners of this CC segment to *ttcap
  ///
  void accAllCcCap(double* ttcap, double MillerMult);

  ///
  /// Get the capacitance of all corners of this CC segment to *ttcap
  ///
  void getAllCcCap(double* ttcap);

  ///
  /// Set the capacitance of all corners of this CC segment by *ttcap
  ///
  void setAllCcCap(double* ttcap);

  dbCapNode* getSourceCapNode();
  dbCapNode* getTargetCapNode();

  ///
  /// Add capacitance of other CC segment to this CC segment
  ///
  void addCcCapacitance(dbCCSeg* other);

  ///
  /// Change this CC segement's capNode orig to capNode new
  ///
  void swapCapnode(dbCapNode* orig, dbCapNode* newn);

  ///
  /// Get the capNode of this CC segment, other than oneCap
  ///
  dbCapNode* getTheOtherCapn(dbCapNode* oneCap, uint& cid);

  /// Get the rc-network source node of this segment,
  ///
  uint getSourceNodeNum();

  ///
  /// Set the rc-network source node of this segment,
  ///
  // void setSourceNode( uint nodeid );

  ///
  /// Get the rc-network target node of this segment,
  ///
  uint getTargetNodeNum();

  ///
  /// Set the rc-network target node of this segment,
  ///
  // void setTargetNode( uint nodeid );

  ///
  /// Get the source net of this CC-segment.
  ///
  dbNet* getSourceNet();

  ///
  /// Get the target net of this CC-segment.
  ///
  dbNet* getTargetNet();

  ///
  /// Get the infile cnt of this CC-segment.
  ///
  uint getInfileCnt();

  ///
  /// Increment the infile cnt of this CC-segment.
  ///
  void incrInfileCnt();

  ///
  /// Returns the mark flag value. This flag specified that the
  /// CC seg has been marked.
  ///
  bool isMarked();

  ///
  /// Set the mark flag to the specified value.
  ///
  void setMark(bool value);

  ///
  /// print CC's of capn
  ///
  void printCapnCC(uint capn);

  ///
  /// check CC's of capn
  ///
  bool checkCapnCC(uint capn);

  ///
  /// unlink cc from capn
  ///
  void unLink_cc_seg(dbCapNode* capn);

  ///
  /// link cc to capn
  ///
  void Link_cc_seg(dbCapNode* capn, uint cseq);

  ///
  /// relink _cc_tgt_segs of a net
  /// Used in re-reading the CC part of a spef file.
  ///

  // static dbCCSeg * relinkTgtCC (dbNet *net_, dbCCSeg *pseg_, uint
  // src_cap_node, uint tgt_cap_node);

  ///
  /// Returns nullptr if not found
  ///
  static dbCCSeg* findCC(dbCapNode* nodeA, dbCapNode* nodeB);

  ///
  /// Create a new cc-segment.
  /// The default values for each process corner is 0.0.
  ///
  static dbCCSeg* create(dbCapNode* nodeA,
                         dbCapNode* nodeB,
                         bool mergeParallel = false);

  ///
  /// Destroy a cc-segment.
  ///
  static void destroy(dbCCSeg* seg);

  ///
  /// simple destroy disconnected cc-segment
  ///
  static void destroyS(dbCCSeg* seg);

  ///
  /// Destroy a cc-segment.
  ///
  static dbSet<dbCCSeg>::iterator destroy(dbSet<dbCCSeg>::iterator& itr);

  ///
  /// Translate a database-id back to a pointer.
  ///
  static dbCCSeg* getCCSeg(dbBlock* block, uint oid);

  ///
  /// disconnect a cc-segment
  ///
  static void disconnect(dbCCSeg* tcc_);

  ///
  /// connect a cc-segment
  ///
  static void connect(dbCCSeg* tcc_);
};

///////////////////////////////////////////////////////////////////////////////
///
/// A Row is the element that represents placement sites.
///
///////////////////////////////////////////////////////////////////////////////
class dbRow : public dbObject
{
 public:
  ///
  /// Get the row name.
  ///
  std::string getName();

  ///
  /// Get the row name.
  ///
  const char* getConstName();

  ///
  /// Get the row site.
  ///
  dbSite* getSite();

  ///
  /// Get the origin of this row
  ///
  Point getOrigin();

  ///
  /// Get the site-orientation of this row
  ///
  dbOrientType getOrient();

  ///
  /// Get the direction of this row
  ///
  dbRowDir getDirection();

  ///
  /// Get the number of sites in this row.
  ///
  int getSiteCount();

  ///
  /// Get the spacing between sites. The spacing is measured from the
  /// origin of each site.
  ///
  int getSpacing();

  ///
  /// Get the bounding box of this row
  ///
  Rect getBBox();

  ///
  /// Get the block this row belongs too.
  ///
  dbBlock* getBlock();

  ///
  /// Create a new row.
  ///
  static dbRow* create(dbBlock* block,
                       const char* name,
                       dbSite* site,
                       int origin_x,
                       int origin_y,
                       dbOrientType orient,
                       dbRowDir direction,
                       int num_sites,
                       int spacing);

  ///
  /// Destroy a row.
  ///
  static void destroy(dbRow* row);

  ///
  /// Destroy a row.
  ///
  static dbSet<dbRow>::iterator destroy(dbSet<dbRow>::iterator& itr);

  ///
  /// Translate a database-id back to a pointer.
  ///
  static dbRow* getRow(dbBlock* block, uint oid);
};

///////////////////////////////////////////////////////////////////////////////
///
/// A fill is the element that one metal fill shape
///
///////////////////////////////////////////////////////////////////////////////
class dbFill : public dbObject
{
 public:
  ///
  /// Get the fill bounding box.
  ///
  void getRect(Rect& rect);

  ///
  /// Returns true if this fill requires OPC (Optical proximity correction)
  ///
  bool needsOPC();

  ///
  /// Which mask is used for double or triple patterning.  Zero is returned for
  /// unassigned.  Values are typically in [1,3].
  ///
  uint maskNumber();

  ///
  /// Get the layer of this fill.
  ///
  dbTechLayer* getTechLayer();

  ///
  /// Create a new fill.
  ///
  static dbFill* create(dbBlock* block,
                        bool needs_opc,
                        uint mask_number,
                        dbTechLayer* layer,
                        int x1,
                        int y1,
                        int x2,
                        int y2);

  ///
  /// Destroy a fill.
  ///
  static void destroy(dbFill* fill);

  ///
  /// Destroy fills.
  ///
  static dbSet<dbFill>::iterator destroy(dbSet<dbFill>::iterator& itr);

  ///
  /// Translate a database-id back to a pointer.
  ///
  static dbFill* getFill(dbBlock* block, uint oid);
};

///////////////////////////////////////////////////////////////////////////////
///
/// A Region is the element that represents a placement region.
///
///////////////////////////////////////////////////////////////////////////////
class dbRegion : public dbObject
{
 public:
  ///
  /// Get the region name.
  ///
  std::string getName();

  ///
  /// Get the region type.
  ///
  dbRegionType getRegionType();

  ///
  /// Set the region type.
  ///
  void setRegionType(dbRegionType type);

  ///
  /// Get the instances of this region.
  ///
  dbSet<dbInst> getRegionInsts();

  ///
  // Set the value of the invalid flag.
  ///
  void setInvalid(bool v);

  ///
  /// Returns true if the invalid flag is set.
  ///
  bool isInvalid();

  ///
  /// Get the boundaries of this region.
  /// A region may have no boundaries. In this case, you may have to check the
  /// parents of this region. This case can occur when reading DEF GROUPS and
  /// REGIONS. The result is two levels of hierarchy with the boundaries on the
  /// parent.
  ///
  dbSet<dbBox> getBoundaries();

  ///
  /// Add this instance to the region
  ///
  void addInst(dbInst* inst);

  ///
  /// Remove this instance from the region
  ///
  void removeInst(dbInst* inst);

  ///
  /// Remove this group from the region
  ///
  void removeGroup(dbGroup* group);

  ///
  /// Add group to this region.
  ///
  void addGroup(dbGroup* group);

  ///
  /// Get the groups of this region.
  ///
  dbSet<dbGroup> getGroups();

  ///
  /// Get the block of this region
  ///
  dbBlock* getBlock();

  ///
  /// Create a new region. Returns nullptr if a region with this name already
  /// exists in the block.
  ///
  static dbRegion* create(dbBlock* block, const char* name);

  ///
  /// Destroy a region.
  ///
  static void destroy(dbRegion* region);

  ///
  /// Destroy a region.
  ///
  static dbSet<dbRegion>::iterator destroy(dbSet<dbRegion>::iterator& itr);

  ///
  /// Translate a database-id back to a pointer.
  ///
  static dbRegion* getRegion(dbBlock* block, uint oid);
};

///////////////////////////////////////////////////////////////////////////////
///
/// A Library is the element that represents a collection of library-cells,
/// called Masters.
///
///////////////////////////////////////////////////////////////////////////////
class dbLib : public dbObject
{
 public:
  ///
  /// Get the library name.
  ///
  std::string getName();

  ///
  /// Get the library name.
  ///
  const char* getConstName();

  ///
  /// Get the Database units per micron.
  ///
  int getDbUnitsPerMicron();

  ///
  /// Get the technology of this library
  ///
  dbTech* getTech();

  ///
  /// Get the master-cells of this library
  ///
  dbSet<dbMaster> getMasters();

  ///
  /// Finds a specific master-cell in the library
  /// Returns nullptr if the object was not found.
  ///
  dbMaster* findMaster(const char* name);

  ///
  /// Get the sites of this library
  ///
  dbSet<dbSite> getSites();

  ///
  /// Finds a specific site in the library
  /// Returns nullptr if the object was not found.
  ///
  dbSite* findSite(const char* name);

  ///
  /// Get the LEF units of this technology.
  ///
  int getLefUnits();

  ///
  /// Set the LEF units of this technology.
  ///
  void setLefUnits(int units);

  ///
  /// Get the HierarchyDelimiter.
  /// Returns (0) if the delimiter was not set.
  /// A hierarchy delimiter can only be set at the time
  /// a library is created.
  ///
  char getHierarchyDelimiter();

  ///
  /// Set the Bus name delimiters
  ///
  void setBusDelimiters(char left, char right);

  ///
  /// Get the Bus name delimiters
  /// Left and Right are set to "zero" if the bus delimiters
  /// were not set.
  ///
  void getBusDelimiters(char& left, char& right);

  ///
  /// Create a new library.
  ///
  static dbLib* create(dbDatabase* db,
                       const char* name,
                       dbTech* tech,
                       char hierarchy_delimiter = 0);

  ///
  /// Translate a database-id back to a pointer.
  ///
  static dbLib* getLib(dbDatabase* db, uint oid);

  ///
  /// Destroy a library.
  ///
  static void destroy(dbLib* lib);
};

///////////////////////////////////////////////////////////////////////////////
///
/// A Site is the element that represents a placement site for cells in this
/// library.
///
///////////////////////////////////////////////////////////////////////////////
class dbSite : public dbObject
{
 public:
  struct OrientedSite
  {
    dbSite* site;
    dbOrientType orientation;
    friend bool operator==(const OrientedSite& lhs, const OrientedSite& rhs);
    friend bool operator!=(const OrientedSite& lhs, const OrientedSite& rhs);
  };
  using RowPattern = std::vector<OrientedSite>;

  ///
  /// Get the site name.
  ///
  std::string getName() const;

  ///
  /// Get the site name.
  ///
  const char* getConstName();

  ///
  /// Get the width of this site
  ///
  int getWidth();

  ///
  /// Set the width of this site
  ///
  void setWidth(int width);

  ///
  /// Get the height of this site
  ///
  int getHeight() const;

  ///
  /// Set the height of this site
  ///
  void setHeight(int height);

  ///
  /// Get the class of this site.
  ///
  dbSiteClass getClass();

  ///
  /// Set the class of this site
  ///
  void setClass(dbSiteClass site_class);

  ///
  /// Mark that this site has X-Symmetry
  ///
  void setSymmetryX();

  ///
  /// Returns true if this site has X-Symmetry
  ///
  bool getSymmetryX();

  ///
  /// Mark that this site has Y-Symmetry
  ///
  void setSymmetryY();

  ///
  /// Returns true if this site has Y-Symmetry
  ///
  bool getSymmetryY();

  ///
  /// Mark that this site has R90-Symmetry
  ///
  void setSymmetryR90();

  ///
  /// Returns true if this site has R90-Symmetry
  ///
  bool getSymmetryR90();

  ///
  /// set the row pattern of this site
  ///
  void setRowPattern(const RowPattern& row_pattern);

  ///
  /// Returns true if the row pattern is not empty
  ///
  bool hasRowPattern() const;

  ///
  /// Is this site in a row pattern or does it have a row pattern
  ///
  bool isHybrid() const;

  ///
  /// returns the row pattern if available
  ///
  RowPattern getRowPattern();

  ///
  /// Get the library of this site.
  ///
  dbLib* getLib();

  ///
  /// Create a new site.
  /// Returns nullptr if a site with this name already exists
  ///
  static dbSite* create(dbLib* lib, const char* name);

  ///
  /// Translate a database-id back to a pointer.
  ///
  static dbSite* getSite(dbLib* lib, uint oid);
};

///////////////////////////////////////////////////////////////////////////////
///
/// A Master is the element that represents a master-cell from the library.
///
///////////////////////////////////////////////////////////////////////////////
class dbMaster : public dbObject
{
 public:
  ///
  /// Get the master cell name.
  ///
  std::string getName() const;

  ///
  /// Get the master cell name.
  ///
  const char* getConstName();

  ///
  /// Get the x,y origin of this master
  ///
  Point getOrigin();

  ///
  /// Set the x,y origin of this master, default is (0,0)
  ///
  void setOrigin(int x, int y);

  ///
  /// Get the width of this master cell.
  ///
  uint getWidth() const;

  ///
  /// Set the width of this master cell.
  ///
  void setWidth(uint width);

  ///
  /// Get the height of this master cell.
  ///
  uint getHeight() const;

  ///
  /// Set the height of this master cell.
  ///
  void setHeight(uint height);

  ///
  /// Get the area of this master cell.
  ///
  int64_t getArea() const;

  ///
  /// is filler cell
  ///
  bool isFiller();

  ///
  /// Get the type of this master cell
  ///
  dbMasterType getType() const;

  ///
  /// Is the type BLOCK or any of its subtypes
  ///
  bool isBlock() const { return getType().isBlock(); }

  ///
  /// Is the type CORE or any of its subtypes
  ///
  bool isCore() const { return getType().isCore(); }

  ///
  /// Is the type PAD or any of its subtypes
  ///
  bool isPad() const { return getType().isPad(); }

  ///
  /// Is the type ENDCAP or any of its subtypes
  ///
  bool isEndCap() const { return getType().isEndCap(); }

  ///
  /// Is the master's type COVER or any of its subtypes
  ///
  bool isCover() const { return getType().isCover(); };

  ///
  /// This master can be placed automatically in the core.
  /// Pad, ring, cover, and none are false.
  ///
  bool isCoreAutoPlaceable();

  ///
  /// Set the type of this master cell
  ///
  void setType(dbMasterType type);

  ///
  /// Get the Logical equivalent of this master
  /// Returns nullptr if no equivalent was set.
  ///
  dbMaster* getLEQ();

  ///
  /// Set the Logical equivalent of this master
  /// NOTE: When setting the LEQ, the LEQ should be
  /// constructed to form a LEQ ring. The database
  /// does not enforce this. Typically, if the LEQ is
  /// set in the LEF file, than the LEQ's form a ring.
  ///
  void setLEQ(dbMaster* master);

  ///
  /// Get the Electical equivalent of this master
  /// Returns nullptr if no equivalent was set.
  ///
  dbMaster* getEEQ();

  ///
  /// Set the Electical equivalent of this master
  /// NOTE: When setting the EEQ, the EEQ should be
  /// constructed to form a EEQ ring. The database
  /// does not enforce this. Typically, if the EEQ is
  /// set in the LEF file, than the EEQ's form a ring.
  ///
  void setEEQ(dbMaster* master);

  ///
  /// Mark that this site has X-Symmetry
  ///
  void setSymmetryX();

  ///
  /// Returns true if this site has X-Symmetry
  ///
  bool getSymmetryX();

  ///
  /// Mark that this site has Y-Symmetry
  ///
  void setSymmetryY();

  ///
  /// Returns true if this site has Y-Symmetry
  ///
  bool getSymmetryY();

  ///
  /// Mark that this site has R90-Symmetry
  ///
  void setSymmetryR90();

  ///
  /// Returns true if this site has R90-Symmetry
  ///
  bool getSymmetryR90();

  ///
  /// Get the terminals of this master.
  ///
  dbSet<dbMTerm> getMTerms();

  ///
  /// Get the LEF58_EDGETYPE properties.
  ///
  dbSet<dbMasterEdgeType> getEdgeTypes();

  ///
  /// Find a specific master-terminal
  /// Returns nullptr if the object was not found.
  ///
  dbMTerm* findMTerm(const char* name);
  dbMTerm* findMTerm(dbBlock* block, const char* name);

  ///
  /// Get the library of this master.
  ///
  dbLib* getLib();

  ///
  /// Get the obstructions of this master
  ///
  dbSet<dbBox> getObstructions(bool include_decomposed_polygons = true);

  ///
  /// Get the polygon obstructions of this master
  ///
  dbSet<dbPolygon> getPolygonObstructions();

  ///
  /// Get the placement bounding box of this master.
  ///
  void getPlacementBoundary(Rect& r);

  ///
  /// Apply the suppiled transform to the master obsutrctions and pin
  /// geometries.
  ///
  void transform(dbTransform& t);

  ///
  /// Freeze this master. dbMTerms cannot be added or delete from the master
  /// once it is frozen.
  ///
  void setFrozen();

  ///
  /// Returns true if the master is frozen
  ///
  bool isFrozen();

  ///
  /// Set _sequential of this master.
  ///
  void setSequential(bool v);

  ///
  /// Returns _sequential this master
  ///
  bool isSequential();

  ///
  /// Set _mark of this master.
  ///
  void setMark(uint mark);

  ///
  /// Returns _mark this master
  ///
  uint isMarked();

  bool isSpecialPower();
  void setSpecialPower(bool v);

  ///
  /// Returns the number of mterms of this master.
  ///
  int getMTermCount();

  ///
  /// Set the site of this master.
  /// h
  void setSite(dbSite* site);

  ///
  /// Set the site of this master.
  /// Returns nullptr if no site has been set.
  ///
  dbSite* getSite();

  ///
  /// Returns a database unique id for this master.
  ///
  int getMasterId();

  ///
  /// Create a new master.
  /// Returns nullptr if a master with this name already exists
  ///
  static dbMaster* create(dbLib* lib, const char* name);

  ///
  /// Destroy a dbMaster.
  ///
  static void destroy(dbMaster* master);

  ///
  /// Translate a database-id back to a pointer.
  ///
  static dbMaster* getMaster(dbLib* lib, uint oid);

  void* staCell();
  void staSetCell(void* cell);
};

class dbGDSLib : public dbObject
{
 public:
  void setLibname(std::string libname);

  std::string getLibname() const;

  void setUnits(double uu_per_dbu, double dbu_per_meter);

  std::pair<double, double> getUnits() const;

  dbGDSStructure* findGDSStructure(const char* name) const;

  dbSet<dbGDSStructure> getGDSStructures();

  static dbGDSLib* create(dbDatabase* db, const std::string& name);
  static void destroy(dbGDSLib* lib);
};

///////////////////////////////////////////////////////////////////////////////
///
/// A MTerm is the element that represents a terminal on a Master.
///
///////////////////////////////////////////////////////////////////////////////
class dbMTerm : public dbObject
{
 public:
  ///
  /// Get the master term name.
  ///
  std::string getName();

  ///
  /// Get the master term name.
  ///
  const char* getConstName();

  ///
  /// Get the master term name. Change lib_bus_del to blk_bus_del if needed
  ///
  char* getName(dbInst* inst, char* ttname);
  char* getName(dbBlock* block, dbMaster* master, char* ttname);

  ///
  /// Get the signal type of this master-terminal.
  ///
  dbSigType getSigType();

  ///
  /// Set the signal type of this master-terminal.
  ///
  void setSigType(dbSigType type);

  ///
  /// Get the IO direction of this master-terminal.
  ///
  dbIoType getIoType();

  ///
  /// Get the shape of this master-terminal.
  ///
  dbMTermShapeType getShape();

  ///
  /// Set mark of this master-terminal.
  ///
  void setMark(uint v);

  ///
  /// get mark of this master-terminal.
  ///
  bool isSetMark();

  ///
  /// Get the master this master-terminal belongs too.
  ///
  dbMaster* getMaster();

  ///
  /// Get the physical pins of this terminal.
  ///
  dbSet<dbMPin> getMPins();

  ///
  /// Get bbox of this term (ie the bbox of the getMPins())
  ///
  Rect getBBox();

  ///
  /// Add antenna info that is not specific to an oxide model.
  ///
  void addPartialMetalAreaEntry(double inval, dbTechLayer* refly = nullptr);
  void addPartialMetalSideAreaEntry(double inval, dbTechLayer* refly = nullptr);
  void addPartialCutAreaEntry(double inval, dbTechLayer* refly = nullptr);
  void addDiffAreaEntry(double inval, dbTechLayer* refly = nullptr);

  ///
  /// Antenna info that is specific to an oxide model.
  ///
  dbTechAntennaPinModel* createDefaultAntennaModel();
  dbTechAntennaPinModel* createOxide2AntennaModel();

  ///
  /// Access and write antenna rule models -- get functions will return nullptr
  /// if model not created.
  ///
  bool hasDefaultAntennaModel() const;
  bool hasOxide2AntennaModel() const;
  dbTechAntennaPinModel* getDefaultAntennaModel() const;
  dbTechAntennaPinModel* getOxide2AntennaModel() const;
  void writeAntennaLef(lefout& writer) const;

  // From LEF's ANTENNADIFFAREA on the MACRO's PIN
  void getDiffArea(std::vector<std::pair<double, dbTechLayer*>>& data);

  void* staPort();
  void staSetPort(void* port);

  ///
  /// Return the index of this mterm on this master.
  /// PREQ: master must be frozen.
  ///
  int getIndex();

  ///
  /// Create a new master terminal.
  /// Returns nullptr if a master terminal with this name already exists
  ///
  static dbMTerm* create(dbMaster* master,
                         const char* name,
                         dbIoType io_type = dbIoType(),
                         dbSigType sig_type = dbSigType(),
                         dbMTermShapeType shape_type = dbMTermShapeType());

  ///
  /// Translate a database-id back to a pointer.
  ///
  static dbMTerm* getMTerm(dbMaster* master, uint oid);
};

///////////////////////////////////////////////////////////////////////////////
///
/// A MPin is the element that represents a physical pin on a master-terminal.
///
///////////////////////////////////////////////////////////////////////////////
class dbMPin : public dbObject
{
 public:
  ///
  /// Get the master-terminal this pin belongs too.
  ///
  dbMTerm* getMTerm();

  ///
  /// Get the master this pin belongs too.
  ///
  dbMaster* getMaster();

  ///
  /// Get the geometry of this pin.
  ///
  dbSet<dbBox> getGeometry(bool include_decomposed_polygons = true);

  ///
  /// Get the polygon geometry of this pin.
  ///
  dbSet<dbPolygon> getPolygonGeometry();

  ///
  /// Get bbox of this pin (ie the bbox of getGeometry())
  ///
  Rect getBBox();

  std::vector<std::vector<odb::dbAccessPoint*>> getPinAccess() const;

  ///
  /// Create a new physical pin.
  ///
  static dbMPin* create(dbMTerm* mterm);

  ///
  /// Translate a database-id back to a pointer.
  ///
  static dbMPin* getMPin(dbMaster* master, uint oid);
};

///////////////////////////////////////////////////////////////////////////////
///
/// A Tech is the element that represents technology specific data.
///
///////////////////////////////////////////////////////////////////////////////
class dbTech : public dbObject
{
 public:
  ///
  /// Get the tech name.
  ///
  std::string getName();

  ///
  /// Set the Database distance units per micron.
  ///
  /// Legal values are 100, 200, 1000, 2000, 10000, 20000
  ///
  void setDbUnitsPerMicron(int value);

  ///
  /// Get the Database units per micron.
  ///
  int getDbUnitsPerMicron();

  ///
  /// Get the technolgy layers. The layers are ordered from the
  /// bottom mask number to the top mask number.
  ///
  dbSet<dbTechLayer> getLayers();

  ///
  /// Find the technology layer.
  /// Returns nullptr if the object was not found.
  ///
  dbTechLayer* findLayer(const char* name);

  ///
  /// Find the technology layer.
  /// Returns nullptr if the object was not found.
  ///
  dbTechLayer* findLayer(int layer_number);

  ///
  /// Find the technology routing layer.
  /// Returns nullptr if the object was not found.
  ///
  dbTechLayer* findRoutingLayer(int level_number);

  ///
  /// Get the technolgy vias. This includes non-default-rule-vias.
  ///
  dbSet<dbTechVia> getVias();

  ///
  /// Find the technology via.
  /// Returns nullptr if the object was not found.
  ///
  dbTechVia* findVia(const char* name);

  ///
  /// Get the LEF units of this technology.
  ///
  int getLefUnits();

  ///
  /// Set the LEF units of this technology.
  ///
  void setLefUnits(int units);

  ///
  /// Get the LEF version in this technology as a number or as a string.
  ///
  double getLefVersion() const;
  std::string getLefVersionStr() const;

  ///
  /// Set the LEF version of this technology, in both number and string form.
  ///
  void setLefVersion(double inver);

  ///
  ///  Get and set the NOWIREEXTENSIONATPIN construct
  ///
  bool hasNoWireExtAtPin() const;
  dbOnOffType getNoWireExtAtPin() const;
  void setNoWireExtAtPin(dbOnOffType intyp);

  ///
  ///  Get and set the NAMESCASESENSITIVE construct
  ///
  dbOnOffType getNamesCaseSensitive() const;
  void setNamesCaseSensitive(dbOnOffType intyp);

  ///
  /// Handle LEF CLEARANCEMEASURE construct
  ///
  bool hasClearanceMeasure() const;
  dbClMeasureType getClearanceMeasure() const;
  void setClearanceMeasure(dbClMeasureType inmeas);

  ///
  /// Handle LEF USEMINSPACING for pins and obstruction separately.
  ///
  bool hasUseMinSpacingObs() const;
  dbOnOffType getUseMinSpacingObs() const;
  void setUseMinSpacingObs(dbOnOffType inval);

  bool hasUseMinSpacingPin() const;
  dbOnOffType getUseMinSpacingPin() const;
  void setUseMinSpacingPin(dbOnOffType inval);

  ///
  ///  Handle MANUFACTURINGGRID construct
  ///  NOTE: Assumes conversion to internal DB units,
  ///  NOT microns or LEF/DEF units
  ///
  bool hasManufacturingGrid() const;
  int getManufacturingGrid() const;
  void setManufacturingGrid(int ingrd);

  ///
  /// Get the number of layers in this technology.
  ///
  int getLayerCount();

  ///
  /// Get the number of routing-layers in this technology.
  ///
  int getRoutingLayerCount();

  ///
  /// Get the number of vias in this technolgy.
  ///
  int getViaCount();

  ///
  /// Get the non-default rules
  ///
  dbSet<dbTechNonDefaultRule> getNonDefaultRules();

  ///
  /// Find a specific rule
  ///
  dbTechNonDefaultRule* findNonDefaultRule(const char* rulename);

  ///
  /// Find a specific rule
  /// Returns nullptr if no rule exists.
  ///
  dbTechSameNetRule* findSameNetRule(dbTechLayer* l1, dbTechLayer* l2);

  ///
  /// Get the same-net rules of this non-default rule.
  ///
  void getSameNetRules(std::vector<dbTechSameNetRule*>& rules);

  ///
  ///
  ///
  dbSet<dbTechViaRule> getViaRules();

  ///
  ///
  ///
  dbSet<dbTechViaGenerateRule> getViaGenerateRules();

  ///
  ///
  ///
  dbSet<dbMetalWidthViaMap> getMetalWidthViaMap();

  ///
  /// Get the LEF58_CELLEDGESPACINGTABLE
  ///
  dbSet<dbCellEdgeSpacing> getCellEdgeSpacingTable();

  ///
  ///
  ///
  dbTechViaRule* findViaRule(const char* name);

  ///
  ///
  ///
  dbTechViaGenerateRule* findViaGenerateRule(const char* name);

  ///
  ///
  ///
  void checkLayer(bool typeChk, bool widthChk, bool pitchChk, bool spacingChk);

  ///
  /// Create a new technology.
  /// Returns nullptr if a database technology already exists
  ///
  static dbTech* create(dbDatabase* db,
                        const char* name,
                        int dbu_per_micron = 1000);

  ///
  /// Translate a database-id back to a pointer.
  ///
  static dbTech* getTech(dbDatabase* db, uint oid);

  ///
  /// Destroy a technology.
  /// TODO: Define what happens to the libs and the chip.
  ///
  static void destroy(dbTech* tech);
};

///////////////////////////////////////////////////////////////////////////////
///
/// A TechVia is the element that represents a specific process VIA in
/// a technolgy.
///
///////////////////////////////////////////////////////////////////////////////
class dbTechVia : public dbObject
{
 public:
  ///
  /// Get the via name.
  ///
  std::string getName();

  ///
  /// Get the via name.
  ///
  const char* getConstName();

  ///
  /// Returns true if this via is a default
  ///
  bool isDefault();

  ///
  /// Set the default flag to true.
  ///
  void setDefault();

  ///
  /// Returns true if this via is a top-of-stack
  ///
  bool isTopOfStack();

  ///
  /// Set the top-of-stack flag to true.
  ///
  void setTopOfStack();

  ///
  /// Get the resitance per square nm
  ///
  double getResistance();

  ///
  /// Set the resitance per square nm
  ///
  void setResistance(double res);

  ///
  /// Set the pattern value of this via.
  /// The pattern is ignored if the pattern is already set on this via
  ///
  void setPattern(const char* pattern);

  ///
  /// Get the pattern value of this via.
  /// Returns and empty ("") string if a pattern has not been set.
  ///
  std::string getPattern();

  ///
  /// Set generate rule that was used to genreate this via.
  ///
  void setViaGenerateRule(dbTechViaGenerateRule* rule);

  ///
  /// Get the generate rule that was used to genreate this via.
  ///
  dbTechViaGenerateRule* getViaGenerateRule();

  ///
  /// Returns true if this via has params.
  ///
  bool hasParams();

  ///
  /// Set via params to generate this via. This method will create the shapes
  /// of this via. All previous shapes are destroyed.
  ///
  void setViaParams(const dbViaParams& params);

  ///
  /// Get the via params used to generate this via.
  ///
  dbViaParams getViaParams();

  ///
  /// Get the technology this via belongs too.
  ///
  dbTech* getTech();

  ///
  /// Get the bbox of this via.
  /// Returns nullptr if this via has no shapes.
  ///
  dbBox* getBBox();

  ///
  /// Get the boxes of this VIA
  ///
  dbSet<dbBox> getBoxes();

  ///
  /// Get the upper-most layer of this via reaches
  /// Returns nullptr if this via has no shapes.
  ///
  dbTechLayer* getTopLayer();

  ///
  /// Get the lower-most layer of this via reaches
  /// Returns nullptr if this via has no shapes.
  ///
  dbTechLayer* getBottomLayer();

  ///
  /// Returns the non-default rule this via belongs too.
  /// Returns nullptr if this via is not part of a non-default rule.
  ///
  dbTechNonDefaultRule* getNonDefaultRule();

  ///
  /// Create a new via.
  /// Returns nullptr if a via with this name already exists.
  ///
  static dbTechVia* create(dbTech* tech, const char* name);

  ///
  /// Create a new non-default-rule via.
  /// Returns nullptr if a via with this name already exists.
  ///
  static dbTechVia* create(dbTechNonDefaultRule* rule, const char* name);
  ///
  /// Create a new non-default-rule via by cloning an existing via (not
  /// necessarily from the same non-default rule
  /// Returns nullptr if a via with this name already exists.
  ///
  static dbTechVia* clone(dbTechNonDefaultRule* rule,
                          dbTechVia* invia_,
                          const char* new_name);

  ///
  /// Translate a database-id back to a pointer.
  ///
  static dbTechVia* getTechVia(dbTech* tech, uint oid);
};

///////////////////////////////////////////////////////////////////////////////
///
/// A TechViaRule is the element that represents a LEF VIARULE
///
///////////////////////////////////////////////////////////////////////////////
class dbTechViaRule : public dbObject
{
 public:
  ///
  /// Get the via-rule name.
  ///
  std::string getName();

  ///
  /// Add this via to this rule
  ///
  void addVia(dbTechVia* via);

  ///
  /// Get the number of vias assigned to this rule
  ///
  uint getViaCount();

  ///
  /// Return the via of this index. The index ranges from [0 ... (viaCount-1)]
  ///
  dbTechVia* getVia(uint indx);

  ///
  /// Get the number of layer-rules assigned to this rule
  ///
  uint getViaLayerRuleCount();

  ///
  /// Return the layer-rule of this index. The index ranges from [0 ...
  /// (viaCount-1)]
  ///
  dbTechViaLayerRule* getViaLayerRule(uint indx);

  ///
  /// Create a new via.
  /// Returns nullptr if a via-rule with this name already exists.
  ///
  static dbTechViaRule* create(dbTech* tech, const char* name);

  ///
  /// Translate a database-id back to a pointer.
  ///
  static dbTechViaRule* getTechViaRule(dbTech* tech, uint oid);
};

///////////////////////////////////////////////////////////////////////////////
///
/// A TechViaLayerRule is the element that represents a LEF VIARULE LAYER
///
///////////////////////////////////////////////////////////////////////////////
class dbTechViaLayerRule : public dbObject
{
 public:
  ///
  /// Get the layer
  ///
  dbTechLayer* getLayer();

  ///
  /// Get the rule direction
  ///
  dbTechLayerDir getDirection();

  ///
  /// Set the rule direction
  ///
  void setDirection(dbTechLayerDir dir);

  ///
  /// Returns true if width rule is set
  ///
  bool hasWidth();

  ///
  /// Returns the width rule
  ///
  void getWidth(int& minWidth, int& maxWidth);

  ///
  /// Set the width rule
  ///
  void setWidth(int minWidth, int maxWidth);

  ///
  /// Returns true if the enclosure rule is set.
  ///
  bool hasEnclosure();

  ///
  /// Returns the enclosure rule
  ///
  void getEnclosure(int& overhang1, int& overhang2);

  ///
  /// Set the enclosure rule
  ///
  void setEnclosure(int overhang1, int overhang2);

  ///
  /// Returns true if the overhang rule is set.
  ///
  bool hasOverhang();

  ///
  /// Returns the overhang rule
  ///
  int getOverhang();

  ///
  /// Set the overhang rule
  ///
  void setOverhang(int overhang);

  ///
  /// Returns true if the metal-overhang rule is set.
  ///
  bool hasMetalOverhang();

  ///
  /// Returns the overhang rule
  ///
  int getMetalOverhang();

  ///
  /// Set the overhang rule
  ///
  void setMetalOverhang(int overhang);

  ///
  /// returns true if the rect rule is set
  ///
  bool hasRect();

  ///
  /// Get the rect rule
  ///
  void getRect(Rect& r);

  ///
  /// Set the rect rule
  ///
  void setRect(const Rect& r);

  ///
  /// returns true if the spacing rule is set
  ///
  bool hasSpacing();

  ///
  /// Get the spacing rule.
  ///
  void getSpacing(int& x_spacing, int& y_spacing);

  ///
  /// Set the spacing rule.
  ///
  void setSpacing(int x_spacing, int y_spacing);

  ///
  /// Returns true if the resistance rule is set.
  ///
  bool hasResistance();

  ///
  /// Set the resistance
  ///
  void setResistance(double r);

  ///
  /// Get the resistance
  ///
  double getResistance();

  ///
  /// Create a new via-layer_rule.
  ///
  static dbTechViaLayerRule* create(dbTech* tech,
                                    dbTechViaRule* rule,
                                    dbTechLayer* layer);

  ///
  /// Create a new via-layer_rule.
  ///
  static dbTechViaLayerRule* create(dbTech* tech,
                                    dbTechViaGenerateRule* rule,
                                    dbTechLayer* layer);

  ///
  /// Translate a database-id back to a pointer.
  ///
  static dbTechViaLayerRule* getTechViaLayerRule(dbTech* tech, uint oid);
};

///////////////////////////////////////////////////////////////////////////////
///
/// A TechViaGenerateRule is the element that represents a LEF VIARULE GENERATE
///
///////////////////////////////////////////////////////////////////////////////
class dbTechViaGenerateRule : public dbObject
{
 public:
  ///
  /// Get the via-rule name.
  ///
  std::string getName();

  ///
  /// Returns true if this is the default rule.
  ///
  bool isDefault();

  ///
  /// Get the number of layer-rules assigned to this rule
  ///
  uint getViaLayerRuleCount();

  ///
  /// Return the layer-rule of this index. The index ranges from [0 ...
  /// (viaCount-1)]
  ///
  dbTechViaLayerRule* getViaLayerRule(uint indx);

  ///
  /// Create a new via.
  /// Returns nullptr if a via-rule with this name already exists.
  ///
  static dbTechViaGenerateRule* create(dbTech* tech,
                                       const char* name,
                                       bool is_default);

  ///
  /// Translate a database-id back to a pointer.
  ///
  static dbTechViaGenerateRule* getTechViaGenerateRule(dbTech* tech, uint oid);
};

///////////////////////////////////////////////////////////////////////////////
///
/// A TechLayerSpacingRule stores a design rule in LEF V5.4 format.
/// These are bound to layers -- a layer may have several design rules to
/// describe required spacing among different widths and parallel lengths.
///
///////////////////////////////////////////////////////////////////////////////

class dbTechLayerSpacingRule : public dbObject
{
 public:
  /// Combine data and predicates for elements of rule
  bool isUnconditional() const;
  uint getSpacing() const;
  bool getLengthThreshold(uint& threshold) const;
  bool getLengthThresholdRange(uint& rmin, uint& rmax) const;
  bool getRange(uint& rmin, uint& rmax) const;
  void setSpacingNotchLengthValid(bool val);
  void setSpacingEndOfNotchWidthValid(bool val);
  bool hasSpacingNotchLength() const;
  bool hasSpacingEndOfNotchWidth() const;
  bool hasRange() const;
  bool hasLengthThreshold() const;
  bool hasUseLengthThreshold() const;
  bool getInfluence(uint& influence) const;
  bool getInfluenceRange(uint& rmin, uint& rmax) const;
  bool getRangeRange(uint& rmin, uint& rmax) const;
  bool getAdjacentCuts(uint& numcuts,
                       uint& within,
                       uint& spacing,
                       bool& except_same_pgnet) const;
  bool getCutLayer4Spacing(dbTechLayer*& outly) const;
  bool getCutStacking() const;
  bool getCutCenterToCenter() const;
  bool getCutSameNet() const;
  bool getCutParallelOverlap() const;
  uint getCutArea() const;
  void writeLef(lefout& writer) const;

  void setSameNetPgOnly(bool pgonly);
  bool getSameNetPgOnly();
  void setLengthThreshold(uint threshold);
  void setSpacing(uint spacing);
  void setLengthThresholdRange(uint rmin, uint rmax);
  void setRange(uint rmin, uint rmax);
  void setUseLengthThreshold();
  void setInfluence(uint influence);
  void setInfluenceRange(uint rmin, uint rmax);
  void setRangeRange(uint rmin, uint rmax);
  void setAdjacentCuts(uint numcuts,
                       uint within,
                       uint spacing,
                       bool except_same_pgnet);
  void setCutLayer4Spacing(dbTechLayer* cutly);
  void setCutStacking(bool stacking);
  void setCutCenterToCenter(bool c2c);
  void setCutSameNet(bool same_net);
  void setCutParallelOverlap(bool overlap);
  void setCutArea(uint area);
  void setEol(uint width,
              uint within,
              bool parallelEdge,
              uint parallelSpace,
              uint parallelWithin,
              bool twoEdges);
  bool getEol(uint& width,
              uint& within,
              bool& parallelEdge,
              uint& parallelSpace,
              uint& parallelWithin,
              bool& twoEdges) const;

  ///
  /// Create a new layer spacing rule.
  /// Returns pointer to newly created object
  ///
  static dbTechLayerSpacingRule* create(dbTechLayer* inly);
  static dbTechLayerSpacingRule* getTechLayerSpacingRule(dbTechLayer* inly,
                                                         uint dbid);
};

///////////////////////////////////////////////////////////////////////////////
///
/// A dbTechMinCutRule stores rules for minimum cuts
/// in LEF V5.5 format.
/// These are bound to layers -- a layer may have several minimum cut rules to
/// describe required cuts at intersections of  different widths and
/// protrusion lengths.
///
///////////////////////////////////////////////////////////////////////////////

class dbTechMinCutRule : public dbObject
{
 public:
  bool getMinimumCuts(uint& numcuts, uint& width) const;
  void setMinimumCuts(uint numcuts,
                      uint width,
                      bool above_only,
                      bool below_only);
  bool getCutDistance(uint& cut_distance) const;
  void setCutDistance(uint cut_distance);
  bool getLengthForCuts(uint& length, uint& distance) const;
  void setLengthForCuts(uint length, uint distance);
  bool isAboveOnly() const;
  bool isBelowOnly() const;
  void writeLef(lefout& writer) const;
  static dbTechMinCutRule* create(dbTechLayer* inly);
  static dbTechMinCutRule* getMinCutRule(dbTechLayer* inly, uint dbid);
};

///////////////////////////////////////////////////////////////////////////////
///
/// A dbTechMinEncRule stores rules for minimum enclosure area
/// in LEF V5.5 format.
/// These are bound to layers -- a layer may have several minimum enclosure
/// rules to describe connections to wires of different widths
///
///////////////////////////////////////////////////////////////////////////////

class dbTechMinEncRule : public dbObject
{
 public:
  bool getEnclosure(uint& area) const;
  void setEnclosure(uint area);
  bool getEnclosureWidth(uint& width) const;
  void setEnclosureWidth(uint width);
  void writeLef(lefout& writer) const;

  static dbTechMinEncRule* create(dbTechLayer* inly);
  static dbTechMinEncRule* getMinEncRule(dbTechLayer* inly, uint dbid);
};

///////////////////////////////////////////////////////////////////////////////
///
/// A dbTechV55InfluenceEntry stores an entry in the table for V5.5 format
/// influence spacing rules.
/// Influence spacing in V5.5 describes the required spacing (_spacing) for
/// any wire within a distance (_within) a wire of width (_width).
/// These are bound to layers.
///
///////////////////////////////////////////////////////////////////////////////

class dbTechV55InfluenceEntry : public dbObject
{
 public:
  bool getV55InfluenceEntry(uint& width, uint& within, uint& spacing) const;
  void setV55InfluenceEntry(const uint& width,
                            const uint& within,
                            const uint& spacing);
  void writeLef(lefout& writer) const;

  static dbTechV55InfluenceEntry* create(dbTechLayer* inly);
  static dbTechV55InfluenceEntry* getV55InfluenceEntry(dbTechLayer* inly,
                                                       uint dbid);
};

///////////////////////////////////////////////////////////////////////////////
///
/// A dbTechLayerAntennaRule expresses a single antenna rule for a given layer.
///
///////////////////////////////////////////////////////////////////////////////

class dbTechLayerAntennaRule : public dbObject
{
 public:
  bool isValid() const;
  void writeLef(lefout& writer) const;

  void setGatePlusDiffFactor(double factor);
  void setAreaMinusDiffFactor(double factor);

  void setAreaFactor(double factor, bool diffuse = false);
  void setSideAreaFactor(double factor, bool diffuse = false);

  bool hasAreaFactor() const;
  bool hasSideAreaFactor() const;

  double getAreaFactor() const;
  double getSideAreaFactor() const;

  bool isAreaFactorDiffUseOnly() const;
  bool isSideAreaFactorDiffUseOnly() const;

  bool hasAntennaCumRoutingPlusCut() const;
  void setAntennaCumRoutingPlusCut(bool value = true);

  // If return value is 0 then the value is unset
  double getPAR() const;
  double getCAR() const;
  double getPSR() const;
  double getCSR() const;
  double getGatePlusDiffFactor() const;
  double getAreaMinusDiffFactor() const;

  void setPAR(double ratio);
  void setCAR(double ratio);
  void setPSR(double ratio);
  void setCSR(double ratio);

  // if indices.size()==0 then these are unset
  // if indices.size()==1 then this is a single value rather than a PWL
  struct pwl_pair
  {
    const std::vector<double>& indices;
    const std::vector<double>& ratios;
  };

  pwl_pair getDiffPAR() const;
  pwl_pair getDiffCAR() const;
  pwl_pair getDiffPSR() const;
  pwl_pair getDiffCSR() const;
  pwl_pair getAreaDiffReduce() const;

  // PWL
  void setDiffPAR(const std::vector<double>& diff_idx,
                  const std::vector<double>& ratios);
  void setDiffCAR(const std::vector<double>& diff_idx,
                  const std::vector<double>& ratios);
  void setDiffPSR(const std::vector<double>& diff_idx,
                  const std::vector<double>& ratios);
  void setDiffCSR(const std::vector<double>& diff_idx,
                  const std::vector<double>& ratios);

  // Single value
  void setDiffPAR(double ratio);
  void setDiffCAR(double ratio);
  void setDiffPSR(double ratio);
  void setDiffCSR(double ratio);

  void setAreaDiffReduce(const std::vector<double>& areas,
                         const std::vector<double>& factors);

  static dbTechLayerAntennaRule* getAntennaRule(dbTech* inly, uint dbid);
};

///////////////////////////////////////////////////////////////////////////////
///
/// A dbTechAntennaPinModel contains model specific antenna info for a pin
///
///////////////////////////////////////////////////////////////////////////////

class dbTechAntennaPinModel : public dbObject
{
 public:
  void addGateAreaEntry(double inval, dbTechLayer* refly = nullptr);
  void addMaxAreaCAREntry(double inval, dbTechLayer* refly = nullptr);
  void addMaxSideAreaCAREntry(double inval, dbTechLayer* refly = nullptr);
  void addMaxCutCAREntry(double inval, dbTechLayer* refly = nullptr);

  void getGateArea(std::vector<std::pair<double, dbTechLayer*>>& data);
  void getMaxAreaCAR(std::vector<std::pair<double, dbTechLayer*>>& data);
  void getMaxSideAreaCAR(std::vector<std::pair<double, dbTechLayer*>>& data);
  void getMaxCutCAR(std::vector<std::pair<double, dbTechLayer*>>& data);

  void writeLef(dbTech* tech, lefout& writer) const;

  static dbTechAntennaPinModel* getAntennaPinModel(dbMaster* master, uint dbid);
};

///////////////////////////////////////////////////////////////////////////////
///
/// A NonDefaultRule is the element that represents a Non-default technology
/// rule.
///
///////////////////////////////////////////////////////////////////////////////
class dbTechNonDefaultRule : public dbObject
{
 public:
  ///
  /// Get the rule name.
  ///
  std::string getName();

  ///
  /// Get the rule name.
  ///
  const char* getConstName();

  ///
  /// Returns true if this rule is a block rule
  ///
  bool isBlockRule();

  ///
  /// Find a specific layer-rule.
  /// Returns nullptr if there is no layer-rule.
  ///
  dbTechLayerRule* getLayerRule(dbTechLayer* layer);

  ///
  /// Get the layer-rules of this non-default rule.
  ///
  void getLayerRules(std::vector<dbTechLayerRule*>& layer_rules);

  ///
  /// Get the vias of this non-default rule.
  ///
  void getVias(std::vector<dbTechVia*>& vias);

  ///
  /// Find a specific rule
  /// Returns nullptr if no rule exists.
  ///
  dbTechSameNetRule* findSameNetRule(dbTechLayer* l1, dbTechLayer* l2);

  ///
  /// Get the same-net rules of this non-default rule.
  ///
  void getSameNetRules(std::vector<dbTechSameNetRule*>& rules);

  /////////////////////////
  // 5.6 DEF additions
  /////////////////////////

  ///
  /// Set the hard spacing rule.
  ///
  bool getHardSpacing();

  ///
  /// Get the hard spacing rule.
  ///
  void setHardSpacing(bool value);

  ///
  ///  Add a use via.
  ///
  void addUseVia(dbTechVia* via);

  ///
  ///  Get vias to use.
  ///
  void getUseVias(std::vector<dbTechVia*>& vias);

  ///
  ///  Add a use via.
  ///
  void addUseViaRule(dbTechViaGenerateRule* rule);

  ///
  ///  Get vias to use.
  ///
  void getUseViaRules(std::vector<dbTechViaGenerateRule*>& rules);

  ///
  /// Assign a minimum number of cuts to this cut-layer
  ///
  void setMinCuts(dbTechLayer* cut_layer, int count);

  ///
  /// Get the minimum number of cuts for this cut-layer.
  ///
  /// Returns false if a value has not been specified.
  ///
  bool getMinCuts(dbTechLayer* cut_layer, int& count);

  ///
  /// Create a new non-default-rule.
  /// Returns nullptr if a non-default-rule with this name already exists
  ///
  static dbTechNonDefaultRule* create(dbTech* tech, const char* name);

  ///
  /// Create a new non-default-rule.
  /// Returns nullptr if a non-default-rule with this name already exists
  ///
  static dbTechNonDefaultRule* create(dbBlock* block, const char* name);

  ///
  /// Translate a database-id back to a pointer.
  ///
  static dbTechNonDefaultRule* getTechNonDefaultRule(dbTech* tech, uint oid);

  ///
  /// Translate a database-id back to a pointer.
  ///
  static dbTechNonDefaultRule* getTechNonDefaultRule(dbBlock* block, uint oid);
};

///////////////////////////////////////////////////////////////////////////////
///
/// A TechLayerRule is the element that represents a non-default layer
/// rule.
///
///////////////////////////////////////////////////////////////////////////////
class dbTechLayerRule : public dbObject
{
 public:
  ///
  /// Get the layer this rule represents
  ///
  dbTechLayer* getLayer();

  ///
  /// Returns true if this rule is a block rule
  ///
  bool isBlockRule();

  ///
  /// Get the non-default-rule this layer-rule belongs too.
  ///
  dbTechNonDefaultRule* getNonDefaultRule();

  ///
  /// Get the minimum path-width.
  ///
  int getWidth();

  ///
  /// Set the minimum path-width.
  ///
  void setWidth(int width);

  ///
  /// Get the minimum object-to-object spacing.
  ///
  int getSpacing();

  ///
  /// Set the minimum object-to-object spacing.
  ///
  void setSpacing(int spacing);

  ///
  /// Get the resitance per square nm
  ///
  double getResistance();

  ///
  /// Set the resitance per square nm
  ///
  void setResistance(double res);

  ///
  /// Get the capacitance per square nm
  ///
  double getCapacitance();

  ///
  /// Set the capacitance per square nm
  ///
  void setCapacitance(double cap);

  ///
  /// Get the edge capacitance
  ///
  double getEdgeCapacitance();

  ///
  /// Set the edge capacitance
  ///
  void setEdgeCapacitance(double cap);

  ///
  /// Get the edge capacitance
  ///
  uint getWireExtension();

  ///
  /// Set the edge capacitance
  ///
  void setWireExtension(uint ext);

  ///
  /// Create a new layer-rule.
  /// Returns nullptr if a layer-rule for this layer already exists.
  ///
  static dbTechLayerRule* create(dbTechNonDefaultRule* rule,
                                 dbTechLayer* layer);

  ///
  /// Translate a database-id back to a pointer.
  ///
  static dbTechLayerRule* getTechLayerRule(dbTech* tech, uint oid);

  ///
  /// Translate a database-id back to a pointer.
  ///
  static dbTechLayerRule* getTechLayerRule(dbBlock* block, uint oid);
};

///////////////////////////////////////////////////////////////////////////////
///
/// A TechSameNetRule
///
///////////////////////////////////////////////////////////////////////////////
class dbTechSameNetRule : public dbObject
{
 public:
  ///
  /// Get the layer this rule represents
  ///
  dbTechLayer* getLayer1();

  ///
  /// Get the layer this rule represents
  ///
  dbTechLayer* getLayer2();

  ///
  /// Get the minimum net-to-net spacing.
  ///
  int getSpacing();

  ///
  /// Set the minimum net-to-net spacing.
  ///
  void setSpacing(int spacing);

  ///
  /// Set the flag to allow stacked vias, the default value is false.
  ///
  void setAllowStackedVias(bool value);

  ///
  /// Get the allow stacked vias flag.
  ///
  bool getAllowStackedVias();

  ///
  /// Create a new default samenet rule.
  /// Returns nullptr if a rule already exists between these layers.
  ///
  static dbTechSameNetRule* create(dbTechLayer* layer1, dbTechLayer* layer2);
  ///
  /// Create a new non-default samenet rule.
  /// Returns nullptr if a rule already exists between these layers.
  ///
  static dbTechSameNetRule* create(dbTechNonDefaultRule* rule,
                                   dbTechLayer* layer1,
                                   dbTechLayer* layer2);

  ///
  /// Translate a database-id back to a pointer.
  ///
  static dbTechSameNetRule* getTechSameNetRule(dbTech* tech, uint oid);
};

class dbViaParams : private _dbViaParams
{
 public:
  dbViaParams();
  dbViaParams(const dbViaParams& p);
  ~dbViaParams();

  int getXCutSize() const;
  int getYCutSize() const;
  int getXCutSpacing() const;
  int getYCutSpacing() const;
  int getXTopEnclosure() const;
  int getYTopEnclosure() const;
  int getXBottomEnclosure() const;
  int getYBottomEnclosure() const;
  int getNumCutRows() const;
  int getNumCutCols() const;
  int getXOrigin() const;
  int getYOrigin() const;
  int getXTopOffset() const;
  int getYTopOffset() const;
  int getXBottomOffset() const;
  int getYBottomOffset() const;
  dbTechLayer* getTopLayer() const;
  dbTechLayer* getCutLayer() const;
  dbTechLayer* getBottomLayer() const;

  void setXCutSize(int value);
  void setYCutSize(int value);
  void setXCutSpacing(int value);
  void setYCutSpacing(int value);
  void setXTopEnclosure(int value);
  void setYTopEnclosure(int value);
  void setXBottomEnclosure(int value);
  void setYBottomEnclosure(int value);
  void setNumCutRows(int value);
  void setNumCutCols(int value);
  void setXOrigin(int value);
  void setYOrigin(int value);
  void setXTopOffset(int value);
  void setYTopOffset(int value);
  void setXBottomOffset(int value);
  void setYBottomOffset(int value);
  void setTopLayer(dbTechLayer* layer);
  void setCutLayer(dbTechLayer* layer);
  void setBottomLayer(dbTechLayer* layer);

 private:
  dbViaParams(const _dbViaParams& p);

  dbTech* _tech;

  friend class dbVia;
  friend class dbTechVia;
};

// Generator Code Begin ClassDefinition

class dbAccessPoint : public dbObject
{
 public:
  void setPoint(Point point);

  Point getPoint() const;

  void setLayer(dbTechLayer* layer);

  // User Code Begin dbAccessPoint
  void setAccesses(const std::vector<dbDirection>& accesses);

  void getAccesses(std::vector<dbDirection>& tbl) const;

  void setLowType(dbAccessType type_low);

  dbAccessType getLowType() const;

  void setHighType(dbAccessType type_high);

  dbAccessType getHighType() const;

  void setAccess(bool access, dbDirection dir);

  bool hasAccess(dbDirection dir = dbDirection::NONE)
      const;  // NONE refers to access in any direction

  dbTechLayer* getLayer() const;

  dbMPin* getMPin() const;

  dbBPin* getBPin() const;

  std::vector<std::vector<dbObject*>> getVias() const;

  void addTechVia(int num_cuts, dbTechVia* via);

  void addBlockVia(int num_cuts, dbVia* via);

  void addSegment(const Rect& segment,
                  const bool& begin_style_trunc,
                  const bool& end_style_trunc);

  const std::vector<std::tuple<Rect, bool, bool>>& getSegments() const;

  static dbAccessPoint* create(dbBlock* block,
                               dbMPin* pin,
                               uint pin_access_idx);

  static dbAccessPoint* create(dbBPin*);

  static dbAccessPoint* getAccessPoint(dbBlock* block, uint dbid);

  static void destroy(dbAccessPoint* ap);
  // User Code End dbAccessPoint
};

class dbBusPort : public dbObject
{
 public:
  int getFrom() const;

  int getTo() const;

  dbModBTerm* getPort() const;

  void setMembers(dbModBTerm* members);

  dbModBTerm* getMembers() const;

  void setLast(dbModBTerm* last);

  dbModBTerm* getLast() const;

  dbModule* getParent() const;

  // User Code Begin dbBusPort
  // get element by bit index in bus (allows for up/down)
  // linear access
  dbModBTerm* getBusIndexedElement(int index);
  dbSet<dbModBTerm> getBusPortMembers();
  int getSize() const;
  bool getUpdown() const;

  static dbBusPort* create(dbModule* parentModule,
                           dbModBTerm* port,
                           int from_ix,
                           int to_ix);

  // User Code End dbBusPort
};

class dbCellEdgeSpacing : public dbObject
{
 public:
  void setFirstEdgeType(const std::string& first_edge_type);

  std::string getFirstEdgeType() const;

  void setSecondEdgeType(const std::string& second_edge_type);

  std::string getSecondEdgeType() const;

  void setSpacing(int spacing);

  int getSpacing() const;

  void setExceptAbutted(bool except_abutted);

  bool isExceptAbutted() const;

  void setExceptNonFillerInBetween(bool except_non_filler_in_between);

  bool isExceptNonFillerInBetween() const;

  void setOptional(bool optional);

  bool isOptional() const;

  void setSoft(bool soft);

  bool isSoft() const;

  void setExact(bool exact);

  bool isExact() const;

  // User Code Begin dbCellEdgeSpacing

  static dbCellEdgeSpacing* create(dbTech*);

  static void destroy(dbCellEdgeSpacing*);

  // User Code End dbCellEdgeSpacing
};

class dbChip : public dbObject
{
 public:
  enum class ChipType
  {
    DIE,
    RDL,
    IP,
    SUBSTRATE,
    HIER
  };

  const char* getName() const;

  void setOffset(Point offset);

  Point getOffset() const;

  void setWidth(int width);

  int getWidth() const;

  void setHeight(int height);

  int getHeight() const;

  void setThickness(int thickness);

  int getThickness() const;

  void setShrink(float shrink);

  float getShrink() const;

  void setSealRingEast(int seal_ring_east);

  int getSealRingEast() const;

  void setSealRingWest(int seal_ring_west);

  int getSealRingWest() const;

  void setSealRingNorth(int seal_ring_north);

  int getSealRingNorth() const;

  void setSealRingSouth(int seal_ring_south);

  int getSealRingSouth() const;

  void setScribeLineEast(int scribe_line_east);

  int getScribeLineEast() const;

  void setScribeLineWest(int scribe_line_west);

  int getScribeLineWest() const;

  void setScribeLineNorth(int scribe_line_north);

  int getScribeLineNorth() const;

  void setScribeLineSouth(int scribe_line_south);

  int getScribeLineSouth() const;

  void setTsv(bool tsv);

  bool isTsv() const;

  // User Code Begin dbChip

  ChipType getChipType() const;
  ///
  /// Get the top-block of this chip.
  /// Returns nullptr if a top-block has NOT been created.
  ///
  dbBlock* getBlock();

  dbSet<dbChipInst> getChipInsts() const;

  ///
  /// Create a new chip.
  /// Returns nullptr if there is no database technology.
  ///
  static dbChip* create(dbDatabase* db,
                        const std::string& name = "",
                        ChipType type = ChipType::DIE);

  ///
  /// Translate a database-id back to a pointer.
  ///
  static dbChip* getChip(dbDatabase* db, uint oid);

  ///
  /// Destroy a chip.
  ///
  static void destroy(dbChip* chip);
  // User Code End dbChip
};

class dbChipInst : public dbObject
{
 public:
  std::string getName() const;

  void setLoc(Point3D loc);

  Point3D getLoc() const;

  dbChip* getMasterChip() const;

  dbChip* getParentChip() const;

  // User Code Begin dbChipInst
  void setOrient(dbOrientType orient);

  dbOrientType getOrient() const;

  static odb::dbChipInst* create(dbChip* parentChip,
                                 dbChip* masterChip,
                                 const std::string& name);

  static void destroy(dbChipInst* chipInst);
  // User Code End dbChipInst
};

class dbDatabase : public dbObject
{
 public:
  dbSet<dbChip> getChips() const;

<<<<<<< HEAD
  dbSet<dbProperty> getProperties() const;

  dbSet<dbChipInst> getChipInsts() const;
=======
  dbChip* findChip(const char* name) const;

  dbSet<dbProperty> getProperties() const;
>>>>>>> f6f14b85

  // User Code Begin dbDatabase

  void setTopChip(dbChip* chip);
  ///
  /// Return the libs contained in the database. A database can contain
  /// multiple libs.
  ///
  dbSet<dbLib> getLibs();

  ///
  /// Find a specific lib.
  /// Returns nullptr if no lib was found.
  ///
  dbLib* findLib(const char* name);

  ///
  /// Return the techs contained in the database. A database can contain
  /// multiple techs.
  ///
  dbSet<dbTech> getTechs();

  ///
  /// Find a specific tech.
  /// Returns nullptr if no tech was found.
  ///
  dbTech* findTech(const char* name);

  ///
  /// Find a specific master
  /// Returns nullptr if no master is found.
  ///
  dbMaster* findMaster(const char* name);

  ///
  /// This function is used to delete unused master-cells.
  /// Returns the number of unused master-cells that have been deleted.
  ///
  int removeUnusedMasters();

  ///
  /// Get the chip of this database.
  /// Returns nullptr if no chip has been created.
  ///
  dbChip* getChip();

  ////////////////////////
  /// DEPRECATED
  ////////////////////////
  ///
  /// This is replaced by dbBlock::getTech() or dbLib::getTech().
  /// This is temporarily kept for legacy migration.
  /// Get the technology of this database if there is exactly one dbTech.
  /// Returns nullptr if no tech has been created.
  ///
  dbTech* getTech();

  ///
  /// Returns the number of masters
  ///
  uint getNumberOfMasters();

  ///
  /// Read a database from this stream.
  /// WARNING: This function destroys the data currently in the database.
  /// Throws ZIOError..
  ///
  void read(std::istream& f);

  ///
  /// Write a database to this stream.
  /// Throws ZIOError..
  ///
  void write(std::ostream& file);

  ///
  /// ECO - The following methods implement a simple ECO mechanism for capturing
  /// netlist changes. The intent of the ECO mechanism is to support delta
  /// changes that occur in a "remote" node that must be applied back to the
  /// "master" node. Being as such, the database on the "remote" must be an
  /// exact copy of the "master" database, prior to changes. Furthermore, the
  /// "master" database cannot change prior to commiting the eco to the block.
  ///
  /// WARNING: If these invariants does not hold then the results will be
  ///          unpredictable.
  ///

  ///
  /// Begin collecting netlist changes on specified block.
  ///
  /// NOTE: Eco changes can not be nested at this time.
  ///
  static void beginEco(dbBlock* block);

  ///
  /// End collecting netlist changes on specified block.
  ///
  static void endEco(dbBlock* block);

  ///
  /// Returns true of the pending eco is empty
  ///
  static bool ecoEmpty(dbBlock* block);

  ///
  /// Read the eco changes from the specified stream to be applied to the
  /// specified block.
  ///
  static void readEco(dbBlock* block, const char* filename);

  ///
  /// Write the eco netlist changes to the specified stream.
  ///
  static void writeEco(dbBlock* block, const char* filename);
  static int checkEco(dbBlock* block);

  ///
  /// Commit any pending netlist changes.
  ///
  static void commitEco(dbBlock* block);

  ///
  /// Undo any pending netlist changes.  Only supports:
  ///   create and destroy of dbInst and dbNet
  ///   dbInst::swapMaster
  ///   connect and disconnect of dbBTerm and dbITerm
  ///
  static void undoEco(dbBlock* block);

  ///
  /// links to utl::Logger
  ///
  void setLogger(utl::Logger* logger);

  ///
  /// Initializes the database to nothing.
  ///
  void clear();

  ///
  /// Generates a report of memory usage.
  ///   Not perfectly byte accurate.  Intended for developers.
  ///
  void report();

  ///
  /// Used to be notified when lef/def/odb are read.
  ///
  void addObserver(dbDatabaseObserver* observer);
  void removeObserver(dbDatabaseObserver* observer);

  ///
  /// Notify observers when one of these operations is complete.
  /// Fine-grained callbacks during construction are not as helpful
  /// as knowing when the data is fully loaded into odb.
  ///
  void triggerPostReadLef(dbTech* tech, dbLib* library);
  void triggerPostReadDef(dbBlock* block, bool floorplan);
  void triggerPostReadDb();

  ///
  /// Create an instance of a database
  ///
  static dbDatabase* create();

  ///
  /// Detroy an instance of a database
  ///
  static void destroy(dbDatabase* db);

  ///
  /// Translate a database-id back to a pointer.
  ///
  static dbDatabase* getDatabase(uint oid);
  // User Code End dbDatabase
};

// Top level DFT (Design for Testing) class
class dbDft : public dbObject
{
 public:
  void setScanInserted(bool scan_inserted);

  bool isScanInserted() const;

  dbSet<dbScanChain> getScanChains() const;
};

class dbGCellGrid : public dbObject
{
 public:
  struct GCellData
  {
    uint8_t usage = 0;
    uint8_t capacity = 0;
  };

  // User Code Begin dbGCellGrid

  ///
  /// Get the "X" grid coordinates
  ///
  void getGridX(std::vector<int>& x_grid);

  ///
  /// Get the "Y" grid coordinates
  ///
  void getGridY(std::vector<int>& y_grid);

  ///
  /// Get the block this grid belongs too.
  ///
  dbBlock* getBlock();

  ///
  /// Add a "X" grid pattern.
  ///
  void addGridPatternX(int origin_x, int line_count, int step);

  ///
  /// Add a "Y" grid pattern.
  ///
  void addGridPatternY(int origin_y, int line_count, int step);

  ///
  /// Get the number of "X" grid patterns.
  ///
  int getNumGridPatternsX();

  ///
  /// Get the number of "Y" grid patterns.
  ///
  int getNumGridPatternsY();

  ///
  /// Get the "ith" "X" grid pattern.
  ///
  void getGridPatternX(int i, int& origin_x, int& line_count, int& step);

  ///
  /// Get the "ith" "Y" grid pattern.
  ///
  void getGridPatternY(int i, int& origin_y, int& line_count, int& step);
  ///
  /// Create an empty GCell grid.
  /// Returns nullptr if a grid already exists.
  ///
  static dbGCellGrid* create(dbBlock* block);

  ///
  /// Translate a database-id back to a pointer.
  ///
  static dbGCellGrid* getGCellGrid(dbBlock* block, uint oid);

  uint getXIdx(int x);

  uint getYIdx(int y);

  uint8_t getCapacity(dbTechLayer* layer, uint x_idx, uint y_idx) const;

  uint8_t getUsage(dbTechLayer* layer, uint x_idx, uint y_idx) const;

  void setCapacity(dbTechLayer* layer,
                   uint x_idx,
                   uint y_idx,
                   uint8_t capacity);

  void setUsage(dbTechLayer* layer, uint x_idx, uint y_idx, uint8_t use);

  void resetCongestionMap();

  void resetGrid();

  dbMatrix<dbGCellGrid::GCellData> getLayerCongestionMap(dbTechLayer* layer);

  dbMatrix<dbGCellGrid::GCellData> getDirectionCongestionMap(
      const dbTechLayerDir& direction);
  // User Code End dbGCellGrid
};

class dbGDSARef : public dbObject
{
 public:
  void setOrigin(Point origin);

  Point getOrigin() const;

  void setLr(Point lr);

  Point getLr() const;

  void setUl(Point ul);

  Point getUl() const;

  void setTransform(dbGDSSTrans transform);

  dbGDSSTrans getTransform() const;

  void setNumRows(int16_t num_rows);

  int16_t getNumRows() const;

  void setNumColumns(int16_t num_columns);

  int16_t getNumColumns() const;

  // User Code Begin dbGDSARef
  dbGDSStructure* getStructure() const;
  std::vector<std::pair<std::int16_t, std::string>>& getPropattr();

  static dbGDSARef* create(dbGDSStructure* parent, dbGDSStructure* child);
  static void destroy(dbGDSARef* aref);
  // User Code End dbGDSARef
};

class dbGDSBoundary : public dbObject
{
 public:
  void setLayer(int16_t layer);

  int16_t getLayer() const;

  void setDatatype(int16_t datatype);

  int16_t getDatatype() const;

  void setXy(const std::vector<Point>& xy);

  void getXy(std::vector<Point>& tbl) const;

  // User Code Begin dbGDSBoundary
  const std::vector<Point>& getXY();
  std::vector<std::pair<std::int16_t, std::string>>& getPropattr();

  static dbGDSBoundary* create(dbGDSStructure* structure);
  static void destroy(dbGDSBoundary* boundary);
  // User Code End dbGDSBoundary
};

class dbGDSBox : public dbObject
{
 public:
  void setLayer(int16_t layer);

  int16_t getLayer() const;

  void setDatatype(int16_t datatype);

  int16_t getDatatype() const;

  void setBounds(Rect bounds);

  Rect getBounds() const;

  // User Code Begin dbGDSBox
  std::vector<std::pair<std::int16_t, std::string>>& getPropattr();

  static dbGDSBox* create(dbGDSStructure* structure);
  static void destroy(dbGDSBox* box);
  // User Code End dbGDSBox
};

class dbGDSPath : public dbObject
{
 public:
  void setLayer(int16_t layer);

  int16_t getLayer() const;

  void setDatatype(int16_t datatype);

  int16_t getDatatype() const;

  void setXy(const std::vector<Point>& xy);

  void getXy(std::vector<Point>& tbl) const;

  void setWidth(int width);

  int getWidth() const;

  void setPathType(int16_t path_type);

  int16_t getPathType() const;

  // User Code Begin dbGDSPath
  const std::vector<Point>& getXY();
  std::vector<std::pair<std::int16_t, std::string>>& getPropattr();

  static dbGDSPath* create(dbGDSStructure* structure);
  static void destroy(dbGDSPath* path);
  // User Code End dbGDSPath
};

class dbGDSSRef : public dbObject
{
 public:
  void setOrigin(Point origin);

  Point getOrigin() const;

  void setTransform(dbGDSSTrans transform);

  dbGDSSTrans getTransform() const;

  // User Code Begin dbGDSSRef
  dbGDSStructure* getStructure() const;
  std::vector<std::pair<std::int16_t, std::string>>& getPropattr();

  static dbGDSSRef* create(dbGDSStructure* parent, dbGDSStructure* child);
  static void destroy(dbGDSSRef* sref);
  // User Code End dbGDSSRef
};

class dbGDSStructure : public dbObject
{
 public:
  char* getName() const;

  dbSet<dbGDSBoundary> getGDSBoundaries() const;

  dbSet<dbGDSBox> getGDSBoxs() const;

  dbSet<dbGDSPath> getGDSPaths() const;

  dbSet<dbGDSSRef> getGDSSRefs() const;

  dbSet<dbGDSARef> getGDSARefs() const;

  dbSet<dbGDSText> getGDSTexts() const;

  // User Code Begin dbGDSStructure

  dbGDSLib* getGDSLib();

  static dbGDSStructure* create(dbGDSLib* lib, const char* name);
  static void destroy(dbGDSStructure* structure);

  // User Code End dbGDSStructure
};

class dbGDSText : public dbObject
{
 public:
  void setLayer(int16_t layer);

  int16_t getLayer() const;

  void setDatatype(int16_t datatype);

  int16_t getDatatype() const;

  void setOrigin(Point origin);

  Point getOrigin() const;

  void setPresentation(dbGDSTextPres presentation);

  dbGDSTextPres getPresentation() const;

  void setTransform(dbGDSSTrans transform);

  dbGDSSTrans getTransform() const;

  void setText(const std::string& text);

  std::string getText() const;

  // User Code Begin dbGDSText
  std::vector<std::pair<std::int16_t, std::string>>& getPropattr();

  static dbGDSText* create(dbGDSStructure* structure);
  static void destroy(dbGDSText* text);
  // User Code End dbGDSText
};

class dbGlobalConnect : public dbObject
{
 public:
  dbRegion* getRegion() const;

  dbNet* getNet() const;

  std::string getInstPattern() const;

  std::string getPinPattern() const;

  // User Code Begin dbGlobalConnect
  std::vector<dbInst*> getInsts() const;

  int connect(dbInst* inst);

  static dbGlobalConnect* create(dbNet* net,
                                 dbRegion* region,
                                 const std::string& inst_pattern,
                                 const std::string& pin_pattern);

  static void destroy(dbGlobalConnect* global_connect);

  static dbSet<dbGlobalConnect>::iterator destroy(
      dbSet<dbGlobalConnect>::iterator& itr);

  // User Code End dbGlobalConnect
};

class dbGroup : public dbObject
{
 public:
  const char* getName() const;

  dbGroup* getParentGroup() const;

  dbRegion* getRegion() const;

  // User Code Begin dbGroup

  void setType(dbGroupType type);

  dbGroupType getType() const;

  void addModInst(dbModInst* modinst);

  void removeModInst(dbModInst* modinst);

  dbSet<dbModInst> getModInsts();

  void addInst(dbInst* inst);

  void removeInst(dbInst* inst);

  dbSet<dbInst> getInsts();

  void addGroup(dbGroup* group);

  void removeGroup(dbGroup* group);

  dbSet<dbGroup> getGroups();

  void addPowerNet(dbNet* net);

  void addGroundNet(dbNet* net);

  void removeNet(dbNet* net);

  dbSet<dbNet> getPowerNets();

  dbSet<dbNet> getGroundNets();

  static dbGroup* create(dbBlock* block, const char* name);

  static dbGroup* create(dbRegion* parent, const char* name);

  static dbGroup* create(dbGroup* parent, const char* name);

  static void destroy(dbGroup* group);

  static dbGroup* getGroup(dbBlock* block_, uint dbid_);

  // User Code End dbGroup
};

class dbGuide : public dbObject
{
 public:
  Rect getBox() const;

  // User Code Begin dbGuide

  dbNet* getNet() const;

  dbTechLayer* getLayer() const;

  dbTechLayer* getViaLayer() const;

  bool isCongested() const;

  static dbGuide* create(dbNet* net,
                         dbTechLayer* layer,
                         dbTechLayer* via_layer,
                         Rect box,
                         bool is_congested);

  static dbGuide* getGuide(dbBlock* block, uint dbid);

  static void destroy(dbGuide* guide);

  static dbSet<dbGuide>::iterator destroy(dbSet<dbGuide>::iterator& itr);

  bool isJumper() const;

  void setIsJumper(bool jumper);

  bool isConnectedToTerm() const;

  void setIsConnectedToTerm(bool is_connected);

  // User Code End dbGuide
};

class dbIsolation : public dbObject
{
 public:
  const char* getName() const;

  std::string getAppliesTo() const;

  std::string getClampValue() const;

  std::string getIsolationSignal() const;

  std::string getIsolationSense() const;

  std::string getLocation() const;

  void setPowerDomain(dbPowerDomain* power_domain);

  dbPowerDomain* getPowerDomain() const;

  // User Code Begin dbIsolation
  static dbIsolation* create(dbBlock* block, const char* name);
  static void destroy(dbIsolation* iso);

  void setAppliesTo(const std::string& applies_to);

  void setClampValue(const std::string& clamp_value);

  void setIsolationSignal(const std::string& isolation_signal);

  void setIsolationSense(const std::string& isolation_sense);

  void setLocation(const std::string& location);

  void addIsolationCell(const std::string& master);

  std::vector<dbMaster*> getIsolationCells();

  bool appliesTo(const dbIoType& io);

  // User Code End dbIsolation
};

class dbLevelShifter : public dbObject
{
 public:
  const char* getName() const;

  dbPowerDomain* getDomain() const;

  void setSource(const std::string& source);

  std::string getSource() const;

  void setSink(const std::string& sink);

  std::string getSink() const;

  void setUseFunctionalEquivalence(bool use_functional_equivalence);

  bool isUseFunctionalEquivalence() const;

  void setAppliesTo(const std::string& applies_to);

  std::string getAppliesTo() const;

  void setAppliesToBoundary(const std::string& applies_to_boundary);

  std::string getAppliesToBoundary() const;

  void setRule(const std::string& rule);

  std::string getRule() const;

  void setThreshold(float threshold);

  float getThreshold() const;

  void setNoShift(bool no_shift);

  bool isNoShift() const;

  void setForceShift(bool force_shift);

  bool isForceShift() const;

  void setLocation(const std::string& location);

  std::string getLocation() const;

  void setInputSupply(const std::string& input_supply);

  std::string getInputSupply() const;

  void setOutputSupply(const std::string& output_supply);

  std::string getOutputSupply() const;

  void setInternalSupply(const std::string& internal_supply);

  std::string getInternalSupply() const;

  void setNamePrefix(const std::string& name_prefix);

  std::string getNamePrefix() const;

  void setNameSuffix(const std::string& name_suffix);

  std::string getNameSuffix() const;

  void setCellName(const std::string& cell_name);

  std::string getCellName() const;

  void setCellInput(const std::string& cell_input);

  std::string getCellInput() const;

  void setCellOutput(const std::string& cell_output);

  std::string getCellOutput() const;

  // User Code Begin dbLevelShifter

  static dbLevelShifter* create(dbBlock* block,
                                const char* name,
                                dbPowerDomain* domain);
  static void destroy(dbLevelShifter* shifter);

  void addElement(const std::string& element);
  void addExcludeElement(const std::string& element);
  void addInstance(const std::string& instance, const std::string& port);
  std::vector<std::string> getElements() const;
  std::vector<std::string> getExcludeElements() const;
  std::vector<std::pair<std::string, std::string>> getInstances() const;
  // User Code End dbLevelShifter
};

class dbLogicPort : public dbObject
{
 public:
  const char* getName() const;

  std::string getDirection() const;

  // User Code Begin dbLogicPort
  static dbLogicPort* create(dbBlock* block,
                             const char* name,
                             const std::string& direction);
  static void destroy(dbLogicPort* lp);
  // User Code End dbLogicPort
};

class dbMarker : public dbObject
{
 public:
  void setComment(const std::string& comment);

  std::string getComment() const;

  void setLineNumber(int line_number);

  int getLineNumber() const;

  void setVisited(bool visited);

  bool isVisited() const;

  void setVisible(bool visible);

  bool isVisible() const;

  void setWaived(bool waived);

  bool isWaived() const;

  // User Code Begin dbMarker

  std::string getName() const;

  using MarkerShape = std::variant<Point, Line, Rect, Polygon>;

  dbMarkerCategory* getCategory() const;
  std::vector<MarkerShape> getShapes() const;
  dbTechLayer* getTechLayer() const;
  Rect getBBox() const;

  std::set<dbObject*> getSources() const;

  void addShape(const Point& pt);
  void addShape(const Line& line);
  void addShape(const Rect& rect);
  void addShape(const Polygon& polygon);

  void setTechLayer(dbTechLayer* layer);

  void addSource(dbObject* obj);
  bool addObstructionFromBlock(dbBlock* block);

  static dbMarker* create(dbMarkerCategory* category);
  static void destroy(dbMarker* marker);

  // User Code End dbMarker
};

class dbMarkerCategory : public dbObject
{
 public:
  const char* getName() const;

  void setDescription(const std::string& description);

  std::string getDescription() const;

  void setSource(const std::string& source);

  void setMaxMarkers(int max_markers);

  int getMaxMarkers() const;

  dbSet<dbMarker> getMarkers() const;

  dbSet<dbMarkerCategory> getMarkerCategories() const;

  dbMarkerCategory* findMarkerCategory(const char* name) const;

  // User Code Begin dbMarkerCategory

  dbMarkerCategory* getTopCategory() const;
  dbObject* getParent() const;
  std::string getSource() const;

  std::set<dbMarker*> getAllMarkers() const;

  bool rename(const char* name);

  int getMarkerCount() const;

  void writeJSON(const std::string& path) const;
  void writeJSON(std::ofstream& report) const;
  void writeTR(const std::string& path) const;
  void writeTR(std::ofstream& report) const;

  static std::set<dbMarkerCategory*> fromJSON(dbBlock* block,
                                              const std::string& path);
  static std::set<dbMarkerCategory*> fromJSON(dbBlock* block,
                                              const char* source,
                                              std::ifstream& report);
  static dbMarkerCategory* fromTR(dbBlock* block,
                                  const char* name,
                                  const std::string& path);
  static dbMarkerCategory* fromTR(dbBlock* block,
                                  const char* name,
                                  const char* source,
                                  std::ifstream& report);

  static dbMarkerCategory* create(dbBlock* block, const char* name);
  static dbMarkerCategory* createOrReplace(dbBlock* block, const char* name);
  static dbMarkerCategory* createOrGet(dbBlock* block, const char* name);
  static dbMarkerCategory* create(dbMarkerCategory* category, const char* name);
  static dbMarkerCategory* createOrGet(dbMarkerCategory* category,
                                       const char* name);
  static dbMarkerCategory* createOrReplace(dbMarkerCategory* category,
                                           const char* name);
  static void destroy(dbMarkerCategory* category);

  // User Code End dbMarkerCategory
};

class dbMasterEdgeType : public dbObject
{
 public:
  enum EdgeDir
  {
    TOP,
    RIGHT,
    LEFT,
    BOTTOM
  };

  void setEdgeType(const std::string& edge_type);

  std::string getEdgeType() const;

  void setCellRow(int cell_row);

  int getCellRow() const;

  void setHalfRow(int half_row);

  int getHalfRow() const;

  void setRangeBegin(int range_begin);

  int getRangeBegin() const;

  void setRangeEnd(int range_end);

  int getRangeEnd() const;

  // User Code Begin dbMasterEdgeType
  void setEdgeDir(dbMasterEdgeType::EdgeDir edge_dir);

  dbMasterEdgeType::EdgeDir getEdgeDir() const;

  static dbMasterEdgeType* create(dbMaster* master);

  static void destroy(dbMasterEdgeType* edge_type);

  // User Code End dbMasterEdgeType
};

class dbMetalWidthViaMap : public dbObject
{
 public:
  void setViaCutClass(bool via_cut_class);

  bool isViaCutClass() const;

  void setCutLayer(dbTechLayer* cut_layer);

  void setBelowLayerWidthLow(int below_layer_width_low);

  int getBelowLayerWidthLow() const;

  void setBelowLayerWidthHigh(int below_layer_width_high);

  int getBelowLayerWidthHigh() const;

  void setAboveLayerWidthLow(int above_layer_width_low);

  int getAboveLayerWidthLow() const;

  void setAboveLayerWidthHigh(int above_layer_width_high);

  int getAboveLayerWidthHigh() const;

  void setViaName(const std::string& via_name);

  std::string getViaName() const;

  void setPgVia(bool pg_via);

  bool isPgVia() const;

  // User Code Begin dbMetalWidthViaMap

  dbTechLayer* getCutLayer() const;

  static dbMetalWidthViaMap* create(dbTech* tech);

  static void destroy(dbMetalWidthViaMap* via_map);

  static dbMetalWidthViaMap* getMetalWidthViaMap(dbTech* tech, uint dbid);

  // User Code End dbMetalWidthViaMap
};

class dbModBTerm : public dbObject
{
 public:
  const char* getName() const;

  dbModule* getParent() const;

  // User Code Begin dbModBTerm
  void setParentModITerm(dbModITerm* parent_pin);
  dbModITerm* getParentModITerm() const;
  void setModNet(dbModNet* modNet);
  dbModNet* getModNet() const;
  void setSigType(const dbSigType& type);
  dbSigType getSigType();
  void setIoType(const dbIoType& type);
  dbIoType getIoType();
  void connect(dbModNet* net);
  void disconnect();
  bool isBusPort() const;
  void setBusPort(dbBusPort*);
  dbBusPort* getBusPort() const;
  static dbModBTerm* create(dbModule* parentModule, const char* name);
  static void destroy(dbModBTerm*);
  static dbSet<dbModBTerm>::iterator destroy(dbSet<dbModBTerm>::iterator& itr);
  static dbModBTerm* getModBTerm(dbBlock* block, uint dbid);
  // User Code End dbModBTerm
};

class dbModInst : public dbObject
{
 public:
  const char* getName() const;

  dbModule* getParent() const;

  dbModule* getMaster() const;

  dbGroup* getGroup() const;

  // User Code Begin dbModInst

  std::string getHierarchicalName() const;

  dbModITerm* findModITerm(const char* name);

  dbSet<dbModITerm> getModITerms();

  void RemoveUnusedPortsAndPins();

  /// Swap the module of this instance.
  /// Returns new mod inst if the operations succeeds.
  /// Old mod inst is deleted along with its child insts.
  dbModInst* swapMaster(dbModule* module);

  static dbModInst* create(dbModule* parentModule,
                           dbModule* masterModule,
                           const char* name);

  // This destroys this modinst but does not destroy the master dbModule.
  static void destroy(dbModInst* modinst);

  static dbSet<dbModInst>::iterator destroy(dbSet<dbModInst>::iterator& itr);

  static dbModInst* getModInst(dbBlock* block_, uint dbid_);
  // User Code End dbModInst
};

class dbModITerm : public dbObject
{
 public:
  const char* getName() const;

  dbModInst* getParent() const;

  // User Code Begin dbModITerm
  void setModNet(dbModNet* modNet);
  dbModNet* getModNet() const;
  void setChildModBTerm(dbModBTerm* child_port);
  dbModBTerm* getChildModBTerm() const;
  void connect(dbModNet* modnet);
  void disconnect();
  static dbModITerm* create(dbModInst* parentInstance,
                            const char* name,
                            dbModBTerm* modbterm = nullptr);
  static void destroy(dbModITerm*);
  static dbSet<dbModITerm>::iterator destroy(dbSet<dbModITerm>::iterator& itr);
  static dbModITerm* getModITerm(dbBlock* block, uint dbid);
  // User Code End dbModITerm
};

class dbModNet : public dbObject
{
 public:
  dbModule* getParent() const;

  // User Code Begin dbModNet
  dbSet<dbModITerm> getModITerms();
  dbSet<dbModBTerm> getModBTerms();
  dbSet<dbITerm> getITerms();
  dbSet<dbBTerm> getBTerms();
  unsigned connectionCount();
  const char* getName() const;
  void rename(const char* new_name);

  static dbModNet* getModNet(dbBlock* block, uint id);
  static dbModNet* create(dbModule* parentModule, const char* name);
  static dbSet<dbModNet>::iterator destroy(dbSet<dbModNet>::iterator& itr);
  static void destroy(dbModNet*);
  // User Code End dbModNet
};

class dbModule : public dbObject
{
 public:
  const char* getName() const;

  void setModInst(dbModInst* mod_inst);

  dbModInst* getModInst() const;

  // User Code Begin dbModule
  std::string getHierarchicalName() const;

  // Get a mod net by name
  dbModNet* getModNet(const char* net_name);

  // Adding an inst to a new module will remove it from its previous
  // module.
  void addInst(dbInst* inst);

  dbBlock* getOwner();

  dbSet<dbModInst> getChildren();
  dbSet<dbModInst> getModInsts();
  dbSet<dbModNet> getModNets();
  // Get the ports of a module (STA world uses ports, which contain members).
  dbSet<dbModBTerm> getPorts();
  // Get the leaf level connections on a module (flat connected view).
  dbSet<dbModBTerm> getModBTerms();
  dbModBTerm* getModBTerm(uint id);
  dbSet<dbInst> getInsts();

  dbModInst* findModInst(const char* name);
  dbInst* findDbInst(const char* name);
  dbModBTerm* findModBTerm(const char* name);

  std::vector<dbInst*> getLeafInsts();

  int getModInstCount();
  int getDbInstCount();

  const dbModBTerm* getHeadDbModBTerm() const;

  static dbModule* create(dbBlock* block, const char* name);

  static void destroy(dbModule* module);

  static dbModule* getModule(dbBlock* block_, uint dbid_);

  static dbModule* makeUniqueDbModule(const char* cell_name,
                                      const char* inst_name,
                                      dbBlock* block);

  // User Code End dbModule
};

class dbNetTrack : public dbObject
{
 public:
  Rect getBox() const;

  // User Code Begin dbNetTrack

  dbNet* getNet() const;

  dbTechLayer* getLayer() const;

  static dbNetTrack* create(dbNet* net, dbTechLayer* layer, Rect box);

  static dbNetTrack* getNetTrack(dbBlock* block, uint dbid);

  static void destroy(dbNetTrack* guide);

  static dbSet<dbNetTrack>::iterator destroy(dbSet<dbNetTrack>::iterator& itr);

  // User Code End dbNetTrack
};

class dbPolygon : public dbObject
{
 public:
  Polygon getPolygon() const;

  int getDesignRuleWidth() const;

  // User Code Begin dbPolygon
  dbTechLayer* getTechLayer();
  dbSet<dbBox> getGeometry();
  void setDesignRuleWidth(int design_rule_width);

  ///
  /// Add an obstruction to a master.
  ///
  static dbPolygon* create(dbMaster* master,
                           dbTechLayer* layer,
                           const std::vector<Point>& polygon);

  ///
  /// Add a wire-shape to a master-pin.
  ///
  static dbPolygon* create(dbMPin* pin,
                           dbTechLayer* layer,
                           const std::vector<Point>& polygon);

  // User Code End dbPolygon
};

class dbPowerDomain : public dbObject
{
 public:
  const char* getName() const;

  dbGroup* getGroup() const;

  void setTop(bool top);

  bool isTop() const;

  void setParent(dbPowerDomain* parent);

  dbPowerDomain* getParent() const;

  void setVoltage(float voltage);

  float getVoltage() const;

  // User Code Begin dbPowerDomain
  void setGroup(dbGroup* group);
  static dbPowerDomain* create(dbBlock* block, const char* name);
  static void destroy(dbPowerDomain* pd);

  void addElement(const std::string& element);
  std::vector<std::string> getElements();

  void addPowerSwitch(dbPowerSwitch* ps);
  void addIsolation(dbIsolation* iso);
  void addLevelShifter(dbLevelShifter* shifter);

  std::vector<dbPowerSwitch*> getPowerSwitches();
  std::vector<dbIsolation*> getIsolations();
  std::vector<dbLevelShifter*> getLevelShifters();

  void setArea(const Rect& area);
  bool getArea(Rect& area);

  // User Code End dbPowerDomain
};

class dbPowerSwitch : public dbObject
{
 public:
  struct UPFIOSupplyPort
  {
    std::string port_name;
    std::string supply_net_name;
  };
  struct UPFControlPort
  {
    std::string port_name;
    std::string net_name;
  };
  struct UPFAcknowledgePort
  {
    std::string port_name;
    std::string net_name;
    std::string boolean_expression;
  };
  struct UPFOnState
  {
    std::string state_name;
    std::string input_supply_port;
    std::string boolean_expression;
  };

  const char* getName() const;

  void setPowerDomain(dbPowerDomain* power_domain);

  dbPowerDomain* getPowerDomain() const;

  // User Code Begin dbPowerSwitch
  static dbPowerSwitch* create(dbBlock* block, const char* name);
  static void destroy(dbPowerSwitch* ps);
  void addInSupplyPort(const std::string& in_port, const std::string& net);
  void setOutSupplyPort(const std::string& out_port, const std::string& net);
  void addControlPort(const std::string& control_port,
                      const std::string& control_net);
  void addAcknowledgePort(const std::string& port_name,
                          const std::string& net_name,
                          const std::string& boolean_expression);
  void addOnState(const std::string& on_state,
                  const std::string& port_name,
                  const std::string& boolean_expression);
  void setLibCell(dbMaster* master);
  void addPortMap(const std::string& model_port,
                  const std::string& switch_port);

  void addPortMap(const std::string& model_port, dbMTerm* mterm);
  std::vector<UPFControlPort> getControlPorts();
  std::vector<UPFIOSupplyPort> getInputSupplyPorts();
  UPFIOSupplyPort getOutputSupplyPort();
  std::vector<UPFAcknowledgePort> getAcknowledgePorts();
  std::vector<UPFOnState> getOnStates();

  // Returns library cell that was defined in the upf for this power switch
  dbMaster* getLibCell();

  // returns a map associating the model ports to actual instances of dbMTerms
  // belonging to the first
  //  lib cell defined in the upf
  std::map<std::string, dbMTerm*> getPortMap();
  // User Code End dbPowerSwitch
};

class dbProperty : public dbObject
{
 public:
  // User Code Begin dbProperty
  enum Type
  {
    // Do not change the order or the values of this enum.
    STRING_PROP = 0,
    BOOL_PROP = 1,
    INT_PROP = 2,
    DOUBLE_PROP = 3
  };

  /// Get the type of this property.
  Type getType();

  /// Get thetname of this property.
  std::string getName();

  /// Get the owner of this property
  dbObject* getPropOwner();

  /// Find the named property. Returns nullptr if the property does not exist.
  static dbProperty* find(dbObject* object, const char* name);

  /// Find the named property of the specified type. Returns nullptr if the
  /// property does not exist.
  static dbProperty* find(dbObject* object, const char* name, Type type);

  /// Destroy a specific property
  static void destroy(dbProperty* prop);
  /// Destroy all properties of the specific object
  static void destroyProperties(dbObject* obj);
  static dbSet<dbProperty> getProperties(dbObject* object);
  static dbSet<dbProperty>::iterator destroy(dbSet<dbProperty>::iterator itr);
  // 5.8
  static std::string writeProperties(dbObject* object);
  static std::string writePropValue(dbProperty* prop);
  // User Code End dbProperty
};

// A scan chain is a collection of dbScanLists that contains dbScanInsts.  Here,
// scan_in, scan_out and scan_enable are the top level ports/pins to where this
// scan chain is connected.  Each scan chain is also associated with a
// particular test mode and test mode pin that puts the Circuit Under Test (CUT)
// in test. The Scan Enable port/pin puts the scan chain into shifting mode.
class dbScanChain : public dbObject
{
 public:
  dbSet<dbScanPartition> getScanPartitions() const;

  // User Code Begin dbScanChain
  const std::string& getName() const;

  void setName(std::string_view name);

  void setScanIn(dbBTerm* scan_in);
  void setScanIn(dbITerm* scan_in);
  std::variant<dbBTerm*, dbITerm*> getScanIn() const;

  void setScanOut(dbBTerm* scan_out);
  void setScanOut(dbITerm* scan_out);
  std::variant<dbBTerm*, dbITerm*> getScanOut() const;

  void setScanEnable(dbBTerm* scan_enable);
  void setScanEnable(dbITerm* scan_enable);
  std::variant<dbBTerm*, dbITerm*> getScanEnable() const;

  void setTestMode(dbBTerm* test_mode);
  void setTestMode(dbITerm* test_mode);
  std::variant<dbBTerm*, dbITerm*> getTestMode() const;

  void setTestModeName(const std::string& test_mode_name);
  const std::string& getTestModeName() const;

  static dbScanChain* create(dbDft* dft);
  // User Code End dbScanChain
};

// A scan inst is a cell with a scan in, scan out and an optional scan enable.
// If no scan enable is provided, then this is an stateless component (because
// we don't need to enable scan for it) and the number of bits is set to 0.  It
// may be possible that two or more dbScanInst contains the same dbInst if the
// dbInst has more than one scan_in/scan_out pair. Examples of those cases are
// multibit cells with external scan or black boxes.  In this case, the scan_in,
// scan_out and scan enables are pins in the dbInst. The scan clock is the pin
// that we use to shift patterns in and out of the scan chain.
class dbScanInst : public dbObject
{
 public:
  struct AccessPins
  {
    std::variant<dbBTerm*, dbITerm*> scan_in;
    std::variant<dbBTerm*, dbITerm*> scan_out;
  };

  enum class ClockEdge
  {
    Rising,
    Falling
  };

  // User Code Begin dbScanInst
  void setScanClock(std::string_view scan_clock);
  const std::string& getScanClock() const;

  void setClockEdge(ClockEdge clock_edge);
  ClockEdge getClockEdge() const;
  std::string getClockEdgeString() const;

  // The number of bits that are in this scan inst from the scan in to the scan
  // out. For simple flops this is just 1.
  void setBits(uint bits);
  uint getBits() const;

  void setScanEnable(dbBTerm* scan_enable);
  void setScanEnable(dbITerm* scan_enable);
  std::variant<dbBTerm*, dbITerm*> getScanEnable() const;

  void setAccessPins(const AccessPins& access_pins);
  AccessPins getAccessPins() const;

  dbInst* getInst() const;

  void insertAtFront(dbScanList* scan_list);

  static dbScanInst* create(dbScanList* scan_list, dbInst* inst);
  // User Code End dbScanInst
};

// A scan list is a collection of dbScanInsts in a particular order that must be
// respected when performing scan reordering and repartitioning. For ScanList
// with two or more elements we say that they are ORDERED. If the ScanList
// contains only one element then they are FLOATING elements that don't have any
// restriccion when optimizing the scan chain.
class dbScanList : public dbObject
{
 public:
  // User Code Begin dbScanList
  dbSet<dbScanInst> getScanInsts() const;
  dbScanInst* add(dbInst* inst);
  static dbScanList* create(dbScanPartition* scan_partition);
  // User Code End dbScanList
};

// A scan partition is way to split the scan chains into sub chains with
// compatible scan flops (same clock, edge and voltage). The biggest partition
// possible is the whole chain if all the scan flops inside it are compatible
// between them for reordering and repartitioning. The name of this partition is
// not unique, as multiple partitions may have the same same and therefore
// contain the same type of flops.
class dbScanPartition : public dbObject
{
 public:
  dbSet<dbScanList> getScanLists() const;

  // User Code Begin dbScanPartition
  const std::string& getName() const;
  void setName(const std::string& name);

  static dbScanPartition* create(dbScanChain* chain);
  // User Code End dbScanPartition
};

// This is a helper class to contain dbBTerms and dbITerms in the same field. We
// need this difference because some pins may need to be conected to top level
// ports or cell's pins.  For example: a scan chain may be connected to a top
// level design port (dbBTerm) or to an output/input pin of a cell that is part
// of a decompressor/compressor
class dbScanPin : public dbObject
{
 public:
  // User Code Begin dbScanPin
  std::variant<dbBTerm*, dbITerm*> getPin() const;
  void setPin(dbBTerm* bterm);
  void setPin(dbITerm* iterm);
  static dbId<dbScanPin> create(dbDft* dft, dbBTerm* bterm);
  static dbId<dbScanPin> create(dbDft* dft, dbITerm* iterm);
  // User Code End dbScanPin
};

class dbTechLayer : public dbObject
{
 public:
  enum LEF58_TYPE
  {
    NONE,
    NWELL,
    PWELL,
    ABOVEDIEEDGE,
    BELOWDIEEDGE,
    DIFFUSION,
    TRIMPOLY,
    MIMCAP,
    STACKEDMIMCAP,
    TSVMETAL,
    TSV,
    PASSIVATION,
    HIGHR,
    TRIMMETAL,
    REGION,
    MEOL,
    WELLDISTANCE,
    CPODE,
    PADMETAL,
    POLYROUTING
  };

  void setWrongWayWidth(uint wrong_way_width);

  uint getWrongWayWidth() const;

  void setLayerAdjustment(float layer_adjustment);

  float getLayerAdjustment() const;

  void getOrthSpacingTable(std::vector<std::pair<int, int>>& tbl) const;

  dbSet<dbTechLayerCutClassRule> getTechLayerCutClassRules() const;

  dbTechLayerCutClassRule* findTechLayerCutClassRule(const char* name) const;

  dbSet<dbTechLayerSpacingEolRule> getTechLayerSpacingEolRules() const;

  dbSet<dbTechLayerCutSpacingRule> getTechLayerCutSpacingRules() const;

  dbSet<dbTechLayerMinStepRule> getTechLayerMinStepRules() const;

  dbSet<dbTechLayerCornerSpacingRule> getTechLayerCornerSpacingRules() const;

  dbSet<dbTechLayerSpacingTablePrlRule> getTechLayerSpacingTablePrlRules()
      const;

  dbSet<dbTechLayerCutSpacingTableOrthRule>
  getTechLayerCutSpacingTableOrthRules() const;

  dbSet<dbTechLayerCutSpacingTableDefRule> getTechLayerCutSpacingTableDefRules()
      const;

  dbSet<dbTechLayerCutEnclosureRule> getTechLayerCutEnclosureRules() const;

  dbSet<dbTechLayerEolExtensionRule> getTechLayerEolExtensionRules() const;

  dbSet<dbTechLayerArraySpacingRule> getTechLayerArraySpacingRules() const;

  dbSet<dbTechLayerEolKeepOutRule> getTechLayerEolKeepOutRules() const;

  dbSet<dbTechLayerMaxSpacingRule> getTechLayerMaxSpacingRules() const;

  dbSet<dbTechLayerWidthTableRule> getTechLayerWidthTableRules() const;

  dbSet<dbTechLayerMinCutRule> getTechLayerMinCutRules() const;

  dbSet<dbTechLayerAreaRule> getTechLayerAreaRules() const;

  dbSet<dbTechLayerForbiddenSpacingRule> getTechLayerForbiddenSpacingRules()
      const;

  dbSet<dbTechLayerKeepOutZoneRule> getTechLayerKeepOutZoneRules() const;

  dbSet<dbTechLayerWrongDirSpacingRule> getTechLayerWrongDirSpacingRules()
      const;

  dbSet<dbTechLayerTwoWiresForbiddenSpcRule>
  getTechLayerTwoWiresForbiddenSpcRules() const;

  void setRectOnly(bool rect_only);

  bool isRectOnly() const;

  void setRightWayOnGridOnly(bool right_way_on_grid_only);

  bool isRightWayOnGridOnly() const;

  void setRightWayOnGridOnlyCheckMask(bool right_way_on_grid_only_check_mask);

  bool isRightWayOnGridOnlyCheckMask() const;

  void setRectOnlyExceptNonCorePins(bool rect_only_except_non_core_pins);

  bool isRectOnlyExceptNonCorePins() const;

  // User Code Begin dbTechLayer
  int findV55Spacing(int width, int prl) const;

  int findTwSpacing(int width1, int width2, int prl) const;

  void setLef58Type(LEF58_TYPE type);

  LEF58_TYPE getLef58Type() const;
  std::string getLef58TypeString() const;

  ///
  /// Get the layer name.
  ///
  std::string getName() const;

  ///
  /// Get the layer name.
  ///
  const char* getConstName() const;

  ///
  /// Returns true if this layer has an alias.
  ///
  bool hasAlias();

  ///
  /// Get the layer alias.
  ///
  std::string getAlias();

  ///
  /// Set the layer alias.
  ///
  void setAlias(const char* alias);

  ///
  /// Get the default width.
  ///
  uint getWidth() const;
  void setWidth(int width);

  ///
  /// Get the minimum object-to-object spacing.
  ///
  int getSpacing();
  void setSpacing(int spacing);

  ///
  /// Get the minimum spacing to a wide line.
  ///
  int getSpacing(int width, int length = 0);

  ///
  /// The number of masks for this layer (aka double/triple patterning).
  /// Allowable values are in [1, 3].
  ///
  uint getNumMasks() const;
  void setNumMasks(uint number);

  ///
  /// Get the low end of the uppermost range for wide wire design rules.
  ///
  void getMaxWideDRCRange(int& owidth, int& olength);
  void getMinWideDRCRange(int& owidth, int& olength);

  ///
  /// Get the collection of spacing rules for the object, assuming
  /// coding in LEF 5.4 format.
  ///
  dbSet<dbTechLayerSpacingRule> getV54SpacingRules() const;

  ///
  /// API for version 5.5 spacing rules, expressed as a 2D matrix with
  /// index tables  LEF 5.4 and 5.5 rules should not co-exist -- although
  /// this is not enforced here.
  /// V5.4 and V5.5 spacing rules are optional -- in this case there is a
  /// single spacing value for all length/width combinations.
  ///
  bool hasV55SpacingRules() const;
  bool getV55SpacingWidthsAndLengths(std::vector<uint>& width_idx,
                                     std::vector<uint>& length_idx) const;
  void printV55SpacingRules(lefout& writer) const;
  bool getV55SpacingTable(std::vector<std::vector<uint>>& sptbl) const;

  void initV55LengthIndex(uint numelems);
  void addV55LengthEntry(uint length);
  void initV55WidthIndex(uint numelems);
  void addV55WidthEntry(uint width);
  void initV55SpacingTable(uint numrows, uint numcols);
  void addV55SpacingTableEntry(uint inrow, uint incol, uint spacing);

  dbSet<dbTechV55InfluenceEntry> getV55InfluenceRules();

  ///
  /// API for version 5.7 two widths spacing rules, expressed as a 2D matrix
  /// with index tables
  ///
  bool hasTwoWidthsSpacingRules() const;
  void printTwoWidthsSpacingRules(lefout& writer) const;
  bool getTwoWidthsSpacingTable(std::vector<std::vector<uint>>& sptbl) const;
  uint getTwoWidthsSpacingTableNumWidths() const;
  uint getTwoWidthsSpacingTableWidth(uint row) const;
  bool getTwoWidthsSpacingTableHasPRL(uint row) const;
  uint getTwoWidthsSpacingTablePRL(uint row) const;
  uint getTwoWidthsSpacingTableEntry(uint row, uint col) const;

  void initTwoWidths(uint num_widths);
  void addTwoWidthsIndexEntry(uint width, int parallel_run_length = -1);
  void addTwoWidthsSpacingTableEntry(uint inrow, uint incol, uint spacing);
  ///
  ///  create container for layer specific antenna rules
  ///  currently only oxide1 (default) and oxide2 models supported.
  ///
  dbTechLayerAntennaRule* createDefaultAntennaRule();
  dbTechLayerAntennaRule* createOxide2AntennaRule();

  ///
  /// Access and write antenna rule models -- get functions will return nullptr
  /// if model not created.
  ///
  bool hasDefaultAntennaRule() const;
  bool hasOxide2AntennaRule() const;
  dbTechLayerAntennaRule* getDefaultAntennaRule() const;
  dbTechLayerAntennaRule* getOxide2AntennaRule() const;
  void writeAntennaRulesLef(lefout& writer) const;

  ///
  /// Get collection of minimum cuts, minimum enclosure rules, if exist
  ///
  bool getMinimumCutRules(std::vector<dbTechMinCutRule*>& cut_rules);
  bool getMinEnclosureRules(std::vector<dbTechMinEncRule*>& enc_rules);

  dbSet<dbTechMinCutRule> getMinCutRules();
  dbSet<dbTechMinEncRule> getMinEncRules();

  ///
  /// Get/Set the minimum feature size (pitch).
  ///
  int getPitch();
  int getPitchX();
  int getPitchY();
  int getFirstLastPitch();
  void setPitch(int pitch);
  void setPitchXY(int pitch_x, int pitch_y);
  void setFirstLastPitch(int first_last_pitch);
  bool hasXYPitch();

  int getOffset();
  int getOffsetX();
  int getOffsetY();
  void setOffset(int pitch);
  void setOffsetXY(int pitch_x, int pitch_y);
  bool hasXYOffset();

  ///
  ///  Get THICKNESS in DB units, and return indicator of existence.
  ///  Do not trust value of output parm if return value is false.
  ///
  bool getThickness(uint& inthk) const;
  void setThickness(uint thickness);

  ///
  ///  Get/set AREA parameter.  This interface is used when a
  ///  reasonable default exists.
  ///
  bool hasArea() const;
  double getArea() const;
  void setArea(double area);

  ///
  ///  Get/set MAXWIDTH parameter.  This interface is used when a
  ///  reasonable default exists.
  ///
  bool hasMaxWidth() const;
  uint getMaxWidth() const;
  void setMaxWidth(uint max_width);

  ///
  ///  Get/set min width parameter.
  ///
  uint getMinWidth() const;
  void setMinWidth(uint max_width);

  ///
  ///  Get/set MINSTEP parameter.  This interface is used when a
  ///  reasonable default exists.
  ///
  bool hasMinStep() const;
  uint getMinStep() const;
  void setMinStep(uint min_step);

  dbTechLayerMinStepType getMinStepType() const;
  void setMinStepType(dbTechLayerMinStepType type);

  bool hasMinStepMaxLength() const;
  uint getMinStepMaxLength() const;
  void setMinStepMaxLength(uint length);

  bool hasMinStepMaxEdges() const;
  uint getMinStepMaxEdges() const;
  void setMinStepMaxEdges(uint edges);

  ///
  ///  Get/set PROTRUSIONWIDTH parameter.  This interface is used when a
  ///  reasonable default exists.
  ///
  bool hasProtrusion() const;
  uint getProtrusionWidth() const;
  uint getProtrusionLength() const;
  uint getProtrusionFromWidth() const;
  void setProtrusion(uint pt_width, uint pt_length, uint pt_from_width);

  /// Get the layer-type
  ///
  dbTechLayerType getType();

  ///
  /// Get/Set the layer-direction
  ///
  dbTechLayerDir getDirection();
  void setDirection(dbTechLayerDir direction);

  ///
  /// Get/Set the resistance (ohms per square for routing layers;
  ///                         ohms per cut on via layers)
  ///
  double getResistance();
  void setResistance(double res);

  ///
  /// Get/Set the capacitance (pF per square micron)
  ///
  double getCapacitance();
  void setCapacitance(double cap);

  ///
  /// Get/Set the edge capacitance (pF per micron)
  ///
  double getEdgeCapacitance();
  void setEdgeCapacitance(double cap);

  ///
  /// Get/Set the wire extension
  ///
  uint getWireExtension();
  void setWireExtension(uint ext);

  ///
  /// Get mask-order number of this layer.
  ///
  int getNumber() const;

  ///
  /// Get routing-level of this routing layer. The routing level
  /// is from [1-num_layers]. This function returns 0, if this
  /// layer is not a routing layer.
  ///
  /// This layer is really intended for signal routing.  In LEF you
  /// can have layers that have "TYPE ROUTING" but aren't really
  /// for routing signal nets (e.g. MIMCAP, STACKEDMIMCAP).
  /// These layers will return zero.
  ///
  int getRoutingLevel();

  ///
  /// Get the layer below this layer.
  /// Returns nullptr if at bottom of layer stack.
  ///
  dbTechLayer* getLowerLayer();

  ///
  /// Get the layer above this layer.
  /// Returns nullptr if at top of layer stack.
  ///
  dbTechLayer* getUpperLayer();

  ///
  /// Get the technology this layer belongs too.
  ///
  dbTech* getTech() const;

  bool hasOrthSpacingTable() const;

  void addOrthSpacingTableEntry(int within, int spacing);

  ///
  /// Create a new layer. The mask order is implicit in the create order.
  /// Returns nullptr if a layer with this name already exists
  ///
  static dbTechLayer* create(dbTech* tech,
                             const char* name,
                             dbTechLayerType type);

  ///
  /// Translate a database-id back to a pointer.
  ///
  static dbTechLayer* getTechLayer(dbTech* tech, uint oid);
  // User Code End dbTechLayer
};

class dbTechLayerAreaRule : public dbObject
{
 public:
  void setArea(int area);

  int getArea() const;

  void setExceptMinWidth(int except_min_width);

  int getExceptMinWidth() const;

  void setExceptEdgeLength(int except_edge_length);

  int getExceptEdgeLength() const;

  void setExceptEdgeLengths(const std::pair<int, int>& except_edge_lengths);

  std::pair<int, int> getExceptEdgeLengths() const;

  void setExceptMinSize(const std::pair<int, int>& except_min_size);

  std::pair<int, int> getExceptMinSize() const;

  void setExceptStep(const std::pair<int, int>& except_step);

  std::pair<int, int> getExceptStep() const;

  void setMask(int mask);

  int getMask() const;

  void setRectWidth(int rect_width);

  int getRectWidth() const;

  void setExceptRectangle(bool except_rectangle);

  bool isExceptRectangle() const;

  void setOverlap(uint overlap);

  uint getOverlap() const;

  // User Code Begin dbTechLayerAreaRule

  static dbTechLayerAreaRule* create(dbTechLayer* _layer);

  void setTrimLayer(dbTechLayer* trim_layer);

  dbTechLayer* getTrimLayer() const;

  static void destroy(dbTechLayerAreaRule* rule);

  // User Code End dbTechLayerAreaRule
};

class dbTechLayerArraySpacingRule : public dbObject
{
 public:
  void setViaWidth(int via_width);

  int getViaWidth() const;

  void setCutSpacing(int cut_spacing);

  int getCutSpacing() const;

  void setWithin(int within);

  int getWithin() const;

  void setArrayWidth(int array_width);

  int getArrayWidth() const;

  void setCutClass(dbTechLayerCutClassRule* cut_class);

  void setParallelOverlap(bool parallel_overlap);

  bool isParallelOverlap() const;

  void setLongArray(bool long_array);

  bool isLongArray() const;

  void setViaWidthValid(bool via_width_valid);

  bool isViaWidthValid() const;

  void setWithinValid(bool within_valid);

  bool isWithinValid() const;

  // User Code Begin dbTechLayerArraySpacingRule

  void setCutsArraySpacing(int num_cuts, int spacing);

  const std::map<int, int>& getCutsArraySpacing() const;

  dbTechLayerCutClassRule* getCutClass() const;

  static dbTechLayerArraySpacingRule* create(dbTechLayer* layer);

  static dbTechLayerArraySpacingRule* getTechLayerArraySpacingRule(
      dbTechLayer* inly,
      uint dbid);

  static void destroy(dbTechLayerArraySpacingRule* rule);

  // User Code End dbTechLayerArraySpacingRule
};

class dbTechLayerCornerSpacingRule : public dbObject
{
 public:
  enum CornerType
  {
    CONVEXCORNER,
    CONCAVECORNER
  };

  void setWithin(int within);

  int getWithin() const;

  void setEolWidth(int eol_width);

  int getEolWidth() const;

  void setJogLength(int jog_length);

  int getJogLength() const;

  void setEdgeLength(int edge_length);

  int getEdgeLength() const;

  void setMinLength(int min_length);

  int getMinLength() const;

  void setExceptNotchLength(int except_notch_length);

  int getExceptNotchLength() const;

  void setSameMask(bool same_mask);

  bool isSameMask() const;

  void setCornerOnly(bool corner_only);

  bool isCornerOnly() const;

  void setExceptEol(bool except_eol);

  bool isExceptEol() const;

  void setExceptJogLength(bool except_jog_length);

  bool isExceptJogLength() const;

  void setEdgeLengthValid(bool edge_length_valid);

  bool isEdgeLengthValid() const;

  void setIncludeShape(bool include_shape);

  bool isIncludeShape() const;

  void setMinLengthValid(bool min_length_valid);

  bool isMinLengthValid() const;

  void setExceptNotch(bool except_notch);

  bool isExceptNotch() const;

  void setExceptNotchLengthValid(bool except_notch_length_valid);

  bool isExceptNotchLengthValid() const;

  void setExceptSameNet(bool except_same_net);

  bool isExceptSameNet() const;

  void setExceptSameMetal(bool except_same_metal);

  bool isExceptSameMetal() const;

  void setCornerToCorner(bool corner_to_corner);

  bool isCornerToCorner() const;

  // User Code Begin dbTechLayerCornerSpacingRule
  void setType(CornerType _type);

  CornerType getType() const;

  void addSpacing(uint width, uint spacing1, uint spacing2 = 0);

  void getSpacingTable(std::vector<std::pair<int, int>>& tbl);

  void getWidthTable(std::vector<int>& tbl);

  static dbTechLayerCornerSpacingRule* create(dbTechLayer* layer);

  static dbTechLayerCornerSpacingRule* getTechLayerCornerSpacingRule(
      dbTechLayer* inly,
      uint dbid);
  static void destroy(dbTechLayerCornerSpacingRule* rule);
  // User Code End dbTechLayerCornerSpacingRule
};

class dbTechLayerCutClassRule : public dbObject
{
 public:
  const char* getName() const;

  void setWidth(int width);

  int getWidth() const;

  void setLength(int length);

  int getLength() const;

  void setNumCuts(int num_cuts);

  int getNumCuts() const;

  void setLengthValid(bool length_valid);

  bool isLengthValid() const;

  void setCutsValid(bool cuts_valid);

  bool isCutsValid() const;

  // User Code Begin dbTechLayerCutClassRule
  static dbTechLayerCutClassRule* getTechLayerCutClassRule(dbTechLayer* inly,
                                                           uint dbid);

  static dbTechLayerCutClassRule* create(dbTechLayer* _layer, const char* name);

  static void destroy(dbTechLayerCutClassRule* rule);
  // User Code End dbTechLayerCutClassRule
};

class dbTechLayerCutEnclosureRule : public dbObject
{
 public:
  enum ENC_TYPE
  {
    DEFAULT,
    EOL,
    ENDSIDE,
    HORZ_AND_VERT
  };

  // User Code Begin dbTechLayerCutEnclosureRuleEnums
  /*
  ENC_TYPE describes the enclosure overhang values as following (from the
  lefdefref):
  * DEFAULT       : overhang1 overhang2
  * EOL           : EOL eolWidth ... eolOverhang otherOverhang ...
  * ENDSIDE       : END overhang1 SIDE overhang2
  * HORZ_AND_VERT : HORIZONTAL overhang1 VERTICAL overhang2
  */
  // User Code End dbTechLayerCutEnclosureRuleEnums

  void setCutClass(dbTechLayerCutClassRule* cut_class);

  dbTechLayerCutClassRule* getCutClass() const;

  void setEolWidth(int eol_width);

  int getEolWidth() const;

  void setEolMinLength(int eol_min_length);

  int getEolMinLength() const;

  void setFirstOverhang(int first_overhang);

  int getFirstOverhang() const;

  void setSecondOverhang(int second_overhang);

  int getSecondOverhang() const;

  void setSpacing(int spacing);

  int getSpacing() const;

  void setExtension(int extension);

  int getExtension() const;

  void setForwardExtension(int forward_extension);

  int getForwardExtension() const;

  void setBackwardExtension(int backward_extension);

  int getBackwardExtension() const;

  void setMinWidth(int min_width);

  int getMinWidth() const;

  void setCutWithin(int cut_within);

  int getCutWithin() const;

  void setMinLength(int min_length);

  int getMinLength() const;

  void setParLength(int par_length);

  int getParLength() const;

  void setSecondParLength(int second_par_length);

  int getSecondParLength() const;

  void setParWithin(int par_within);

  int getParWithin() const;

  void setSecondParWithin(int second_par_within);

  int getSecondParWithin() const;

  void setBelowEnclosure(int below_enclosure);

  int getBelowEnclosure() const;

  void setNumCorners(uint num_corners);

  uint getNumCorners() const;

  void setCutClassValid(bool cut_class_valid);

  bool isCutClassValid() const;

  void setAbove(bool above);

  bool isAbove() const;

  void setBelow(bool below);

  bool isBelow() const;

  void setEolMinLengthValid(bool eol_min_length_valid);

  bool isEolMinLengthValid() const;

  void setEolOnly(bool eol_only);

  bool isEolOnly() const;

  void setShortEdgeOnEol(bool short_edge_on_eol);

  bool isShortEdgeOnEol() const;

  void setSideSpacingValid(bool side_spacing_valid);

  bool isSideSpacingValid() const;

  void setEndSpacingValid(bool end_spacing_valid);

  bool isEndSpacingValid() const;

  void setOffCenterLine(bool off_center_line);

  bool isOffCenterLine() const;

  void setWidthValid(bool width_valid);

  bool isWidthValid() const;

  void setIncludeAbutted(bool include_abutted);

  bool isIncludeAbutted() const;

  void setExceptExtraCut(bool except_extra_cut);

  bool isExceptExtraCut() const;

  void setPrl(bool prl);

  bool isPrl() const;

  void setNoSharedEdge(bool no_shared_edge);

  bool isNoSharedEdge() const;

  void setLengthValid(bool length_valid);

  bool isLengthValid() const;

  void setExtraCutValid(bool extra_cut_valid);

  bool isExtraCutValid() const;

  void setExtraOnly(bool extra_only);

  bool isExtraOnly() const;

  void setRedundantCutValid(bool redundant_cut_valid);

  bool isRedundantCutValid() const;

  void setParallelValid(bool parallel_valid);

  bool isParallelValid() const;

  void setSecondParallelValid(bool second_parallel_valid);

  bool isSecondParallelValid() const;

  void setSecondParWithinValid(bool second_par_within_valid);

  bool isSecondParWithinValid() const;

  void setBelowEnclosureValid(bool below_enclosure_valid);

  bool isBelowEnclosureValid() const;

  void setConcaveCornersValid(bool concave_corners_valid);

  bool isConcaveCornersValid() const;

  // User Code Begin dbTechLayerCutEnclosureRule
  void setType(ENC_TYPE type);

  ENC_TYPE getType() const;

  static dbTechLayerCutEnclosureRule* create(dbTechLayer* layer);

  static dbTechLayerCutEnclosureRule* getTechLayerCutEnclosureRule(
      dbTechLayer* inly,
      uint dbid);
  static void destroy(dbTechLayerCutEnclosureRule* rule);
  // User Code End dbTechLayerCutEnclosureRule
};

class dbTechLayerCutSpacingRule : public dbObject
{
 public:
  enum CutSpacingType
  {
    NONE,
    MAXXY,
    SAMEMASK,
    LAYER,
    ADJACENTCUTS,
    PARALLELOVERLAP,
    PARALLELWITHIN,
    SAMEMETALSHAREDEDGE,
    AREA
  };

  void setCutSpacing(int cut_spacing);

  int getCutSpacing() const;

  void setSecondLayer(dbTechLayer* second_layer);

  void setOrthogonalSpacing(int orthogonal_spacing);

  int getOrthogonalSpacing() const;

  void setWidth(int width);

  int getWidth() const;

  void setEnclosure(int enclosure);

  int getEnclosure() const;

  void setEdgeLength(int edge_length);

  int getEdgeLength() const;

  void setParWithin(int par_within);

  int getParWithin() const;

  void setParEnclosure(int par_enclosure);

  int getParEnclosure() const;

  void setEdgeEnclosure(int edge_enclosure);

  int getEdgeEnclosure() const;

  void setAdjEnclosure(int adj_enclosure);

  int getAdjEnclosure() const;

  void setAboveEnclosure(int above_enclosure);

  int getAboveEnclosure() const;

  void setAboveWidth(int above_width);

  int getAboveWidth() const;

  void setMinLength(int min_length);

  int getMinLength() const;

  void setExtension(int extension);

  int getExtension() const;

  void setEolWidth(int eol_width);

  int getEolWidth() const;

  void setNumCuts(uint num_cuts);

  uint getNumCuts() const;

  void setWithin(int within);

  int getWithin() const;

  void setSecondWithin(int second_within);

  int getSecondWithin() const;

  void setCutClass(dbTechLayerCutClassRule* cut_class);

  void setTwoCuts(uint two_cuts);

  uint getTwoCuts() const;

  void setPrl(uint prl);

  uint getPrl() const;

  void setParLength(uint par_length);

  uint getParLength() const;

  void setCutArea(int cut_area);

  int getCutArea() const;

  void setCenterToCenter(bool center_to_center);

  bool isCenterToCenter() const;

  void setSameNet(bool same_net);

  bool isSameNet() const;

  void setSameMetal(bool same_metal);

  bool isSameMetal() const;

  void setSameVia(bool same_via);

  bool isSameVia() const;

  void setStack(bool stack);

  bool isStack() const;

  void setOrthogonalSpacingValid(bool orthogonal_spacing_valid);

  bool isOrthogonalSpacingValid() const;

  void setAboveWidthEnclosureValid(bool above_width_enclosure_valid);

  bool isAboveWidthEnclosureValid() const;

  void setShortEdgeOnly(bool short_edge_only);

  bool isShortEdgeOnly() const;

  void setConcaveCornerWidth(bool concave_corner_width);

  bool isConcaveCornerWidth() const;

  void setConcaveCornerParallel(bool concave_corner_parallel);

  bool isConcaveCornerParallel() const;

  void setConcaveCornerEdgeLength(bool concave_corner_edge_length);

  bool isConcaveCornerEdgeLength() const;

  void setConcaveCorner(bool concave_corner);

  bool isConcaveCorner() const;

  void setExtensionValid(bool extension_valid);

  bool isExtensionValid() const;

  void setNonEolConvexCorner(bool non_eol_convex_corner);

  bool isNonEolConvexCorner() const;

  void setEolWidthValid(bool eol_width_valid);

  bool isEolWidthValid() const;

  void setMinLengthValid(bool min_length_valid);

  bool isMinLengthValid() const;

  void setAboveWidthValid(bool above_width_valid);

  bool isAboveWidthValid() const;

  void setMaskOverlap(bool mask_overlap);

  bool isMaskOverlap() const;

  void setWrongDirection(bool wrong_direction);

  bool isWrongDirection() const;

  void setAdjacentCuts(uint adjacent_cuts);

  uint getAdjacentCuts() const;

  void setExactAligned(bool exact_aligned);

  bool isExactAligned() const;

  void setCutClassToAll(bool cut_class_to_all);

  bool isCutClassToAll() const;

  void setNoPrl(bool no_prl);

  bool isNoPrl() const;

  void setSameMask(bool same_mask);

  bool isSameMask() const;

  void setExceptSamePgnet(bool except_same_pgnet);

  bool isExceptSamePgnet() const;

  void setSideParallelOverlap(bool side_parallel_overlap);

  bool isSideParallelOverlap() const;

  void setExceptSameNet(bool except_same_net);

  bool isExceptSameNet() const;

  void setExceptSameMetal(bool except_same_metal);

  bool isExceptSameMetal() const;

  void setExceptSameMetalOverlap(bool except_same_metal_overlap);

  bool isExceptSameMetalOverlap() const;

  void setExceptSameVia(bool except_same_via);

  bool isExceptSameVia() const;

  void setAbove(bool above);

  bool isAbove() const;

  void setExceptTwoEdges(bool except_two_edges);

  bool isExceptTwoEdges() const;

  void setTwoCutsValid(bool two_cuts_valid);

  bool isTwoCutsValid() const;

  void setSameCut(bool same_cut);

  bool isSameCut() const;

  void setLongEdgeOnly(bool long_edge_only);

  bool isLongEdgeOnly() const;

  void setPrlValid(bool prl_valid);

  bool isPrlValid() const;

  void setBelow(bool below);

  bool isBelow() const;

  void setParWithinEnclosureValid(bool par_within_enclosure_valid);

  bool isParWithinEnclosureValid() const;

  // User Code Begin dbTechLayerCutSpacingRule
  dbTechLayerCutClassRule* getCutClass() const;

  dbTechLayer* getSecondLayer() const;

  dbTechLayer* getTechLayer() const;

  void setType(CutSpacingType _type);

  CutSpacingType getType() const;

  static dbTechLayerCutSpacingRule* getTechLayerCutSpacingRule(
      dbTechLayer* inly,
      uint dbid);

  static dbTechLayerCutSpacingRule* create(dbTechLayer* _layer);

  static void destroy(dbTechLayerCutSpacingRule* rule);
  // User Code End dbTechLayerCutSpacingRule
};

class dbTechLayerCutSpacingTableDefRule : public dbObject
{
 public:
  enum LOOKUP_STRATEGY
  {
    FIRST,
    SECOND,
    MAX,
    MIN
  };

  // User Code Begin dbTechLayerCutSpacingTableDefRuleEnums
  /*
  LOOKUP_STRATEGY:
  * FIRST     : first spacing value
  * SECOND    : second spacing value
  * MAX       : max spacing value
  * MIN       : min spacing value
  */
  // User Code End dbTechLayerCutSpacingTableDefRuleEnums

  void setDefault(int spacing);

  int getDefault() const;

  void setSecondLayer(dbTechLayer* second_layer);

  void setPrl(int prl);

  int getPrl() const;

  void setExtension(int extension);

  int getExtension() const;

  void setDefaultValid(bool default_valid);

  bool isDefaultValid() const;

  void setSameMask(bool same_mask);

  bool isSameMask() const;

  void setSameNet(bool same_net);

  bool isSameNet() const;

  void setSameMetal(bool same_metal);

  bool isSameMetal() const;

  void setSameVia(bool same_via);

  bool isSameVia() const;

  void setLayerValid(bool layer_valid);

  bool isLayerValid() const;

  void setNoStack(bool no_stack);

  bool isNoStack() const;

  void setNonZeroEnclosure(bool non_zero_enclosure);

  bool isNonZeroEnclosure() const;

  void setPrlForAlignedCut(bool prl_for_aligned_cut);

  bool isPrlForAlignedCut() const;

  void setCenterToCenterValid(bool center_to_center_valid);

  bool isCenterToCenterValid() const;

  void setCenterAndEdgeValid(bool center_and_edge_valid);

  bool isCenterAndEdgeValid() const;

  void setNoPrl(bool no_prl);

  bool isNoPrl() const;

  void setPrlValid(bool prl_valid);

  bool isPrlValid() const;

  void setMaxXY(bool max_x_y);

  bool isMaxXY() const;

  void setEndExtensionValid(bool end_extension_valid);

  bool isEndExtensionValid() const;

  void setSideExtensionValid(bool side_extension_valid);

  bool isSideExtensionValid() const;

  void setExactAlignedSpacingValid(bool exact_aligned_spacing_valid);

  bool isExactAlignedSpacingValid() const;

  void setHorizontal(bool horizontal);

  bool isHorizontal() const;

  void setPrlHorizontal(bool prl_horizontal);

  bool isPrlHorizontal() const;

  void setVertical(bool vertical);

  bool isVertical() const;

  void setPrlVertical(bool prl_vertical);

  bool isPrlVertical() const;

  void setNonOppositeEnclosureSpacingValid(
      bool non_opposite_enclosure_spacing_valid);

  bool isNonOppositeEnclosureSpacingValid() const;

  void setOppositeEnclosureResizeSpacingValid(
      bool opposite_enclosure_resize_spacing_valid);

  bool isOppositeEnclosureResizeSpacingValid() const;

  // User Code Begin dbTechLayerCutSpacingTableDefRule
  void addPrlForAlignedCutEntry(std::string from, std::string to);

  void addCenterToCenterEntry(std::string from, std::string to);

  void addCenterAndEdgeEntry(std::string from, std::string to);

  void addPrlEntry(std::string from, std::string to, int ccPrl);

  void addEndExtensionEntry(std::string cls, int ext);

  void addSideExtensionEntry(std::string cls, int ext);

  void addExactElignedEntry(std::string cls, int spacing);

  void addNonOppEncSpacingEntry(std::string cls, int spacing);

  void addOppEncSpacingEntry(std::string cls, int rsz1, int rsz2, int spacing);

  dbTechLayer* getSecondLayer() const;

  bool isCenterToCenter(std::string cutClass1, std::string cutClass2);

  bool isCenterAndEdge(std::string cutClass1, std::string cutClass2);

  bool isPrlForAlignedCutClasses(std::string cutClass1, std::string cutClass2);

  int getPrlEntry(const std::string& cutClass1, const std::string& cutClass2);

  void setSpacingTable(std::vector<std::vector<std::pair<int, int>>> table,
                       std::map<std::string, uint> row_map,
                       std::map<std::string, uint> col_map);

  void getSpacingTable(std::vector<std::vector<std::pair<int, int>>>& table,
                       std::map<std::string, uint>& row_map,
                       std::map<std::string, uint>& col_map);

  int getMaxSpacing(std::string cutClass, bool SIDE) const;

  int getExactAlignedSpacing(std::string cutClass) const;

  int getMaxSpacing(std::string cutClass1,
                    std::string cutClass2,
                    LOOKUP_STRATEGY strategy = MAX) const;

  int getSpacing(std::string class1,
                 bool SIDE1,
                 std::string class2,
                 bool SIDE2,
                 LOOKUP_STRATEGY strategy = MAX) const;

  dbTechLayer* getTechLayer() const;

  static dbTechLayerCutSpacingTableDefRule* create(dbTechLayer* parent);

  static dbTechLayerCutSpacingTableDefRule*
  getTechLayerCutSpacingTableDefSubRule(dbTechLayer* parent, uint dbid);

  static void destroy(dbTechLayerCutSpacingTableDefRule* rule);
  // User Code End dbTechLayerCutSpacingTableDefRule
};

class dbTechLayerCutSpacingTableOrthRule : public dbObject
{
 public:
  void getSpacingTable(std::vector<std::pair<int, int>>& tbl) const;

  // User Code Begin dbTechLayerCutSpacingTableOrthRule
  void setSpacingTable(std::vector<std::pair<int, int>> tbl);

  static dbTechLayerCutSpacingTableOrthRule* create(dbTechLayer* parent);

  static dbTechLayerCutSpacingTableOrthRule*
  getTechLayerCutSpacingTableOrthSubRule(dbTechLayer* parent, uint dbid);

  static void destroy(dbTechLayerCutSpacingTableOrthRule* rule);
  // User Code End dbTechLayerCutSpacingTableOrthRule
};

class dbTechLayerEolExtensionRule : public dbObject
{
 public:
  void setSpacing(int spacing);

  int getSpacing() const;

  void getExtensionTable(std::vector<std::pair<int, int>>& tbl) const;

  void setParallelOnly(bool parallel_only);

  bool isParallelOnly() const;

  // User Code Begin dbTechLayerEolExtensionRule

  void addEntry(int eol, int ext);

  static dbTechLayerEolExtensionRule* create(dbTechLayer* layer);

  static dbTechLayerEolExtensionRule* getTechLayerEolExtensionRule(
      dbTechLayer* inly,
      uint dbid);

  static void destroy(dbTechLayerEolExtensionRule* rule);
  // User Code End dbTechLayerEolExtensionRule
};

class dbTechLayerEolKeepOutRule : public dbObject
{
 public:
  void setEolWidth(int eol_width);

  int getEolWidth() const;

  void setBackwardExt(int backward_ext);

  int getBackwardExt() const;

  void setForwardExt(int forward_ext);

  int getForwardExt() const;

  void setSideExt(int side_ext);

  int getSideExt() const;

  void setWithinLow(int within_low);

  int getWithinLow() const;

  void setWithinHigh(int within_high);

  int getWithinHigh() const;

  void setClassName(const std::string& class_name);

  std::string getClassName() const;

  void setClassValid(bool class_valid);

  bool isClassValid() const;

  void setCornerOnly(bool corner_only);

  bool isCornerOnly() const;

  void setExceptWithin(bool except_within);

  bool isExceptWithin() const;

  // User Code Begin dbTechLayerEolKeepOutRule
  static dbTechLayerEolKeepOutRule* create(dbTechLayer* layer);

  static dbTechLayerEolKeepOutRule* getTechLayerEolKeepOutRule(
      dbTechLayer* inly,
      uint dbid);
  static void destroy(dbTechLayerEolKeepOutRule* rule);
  // User Code End dbTechLayerEolKeepOutRule
};

class dbTechLayerForbiddenSpacingRule : public dbObject
{
 public:
  void setForbiddenSpacing(const std::pair<int, int>& forbidden_spacing);

  std::pair<int, int> getForbiddenSpacing() const;

  void setWidth(int width);

  int getWidth() const;

  void setWithin(int within);

  int getWithin() const;

  void setPrl(int prl);

  int getPrl() const;

  void setTwoEdges(int two_edges);

  int getTwoEdges() const;

  // User Code Begin dbTechLayerForbiddenSpacingRule

  bool hasWidth();

  bool hasWithin();

  bool hasPrl();

  bool hasTwoEdges();

  static dbTechLayerForbiddenSpacingRule* create(dbTechLayer* _layer);

  static void destroy(dbTechLayerForbiddenSpacingRule* rule);

  // User Code End dbTechLayerForbiddenSpacingRule
};

class dbTechLayerKeepOutZoneRule : public dbObject
{
 public:
  void setFirstCutClass(const std::string& first_cut_class);

  std::string getFirstCutClass() const;

  void setSecondCutClass(const std::string& second_cut_class);

  std::string getSecondCutClass() const;

  void setAlignedSpacing(int aligned_spacing);

  int getAlignedSpacing() const;

  void setSideExtension(int side_extension);

  int getSideExtension() const;

  void setForwardExtension(int forward_extension);

  int getForwardExtension() const;

  void setEndSideExtension(int end_side_extension);

  int getEndSideExtension() const;

  void setEndForwardExtension(int end_forward_extension);

  int getEndForwardExtension() const;

  void setSideSideExtension(int side_side_extension);

  int getSideSideExtension() const;

  void setSideForwardExtension(int side_forward_extension);

  int getSideForwardExtension() const;

  void setSpiralExtension(int spiral_extension);

  int getSpiralExtension() const;

  void setSameMask(bool same_mask);

  bool isSameMask() const;

  void setSameMetal(bool same_metal);

  bool isSameMetal() const;

  void setDiffMetal(bool diff_metal);

  bool isDiffMetal() const;

  void setExceptAlignedSide(bool except_aligned_side);

  bool isExceptAlignedSide() const;

  void setExceptAlignedEnd(bool except_aligned_end);

  bool isExceptAlignedEnd() const;

  // User Code Begin dbTechLayerKeepOutZoneRule

  static dbTechLayerKeepOutZoneRule* create(dbTechLayer* _layer);

  static void destroy(dbTechLayerKeepOutZoneRule* rule);

  // User Code End dbTechLayerKeepOutZoneRule
};

class dbTechLayerMaxSpacingRule : public dbObject
{
 public:
  void setCutClass(const std::string& cut_class);

  std::string getCutClass() const;

  void setMaxSpacing(int max_spacing);

  int getMaxSpacing() const;

  // User Code Begin dbTechLayerMaxSpacingRule
  bool hasCutClass() const;

  static dbTechLayerMaxSpacingRule* create(dbTechLayer* _layer);

  static void destroy(dbTechLayerMaxSpacingRule* rule);

  // User Code End dbTechLayerMaxSpacingRule
};

class dbTechLayerMinCutRule : public dbObject
{
 public:
  void setNumCuts(int num_cuts);

  int getNumCuts() const;

  std::map<std::string, int> getCutClassCutsMap() const;

  void setWidth(int width);

  int getWidth() const;

  void setWithinCutDist(int within_cut_dist);

  int getWithinCutDist() const;

  void setLength(int length);

  int getLength() const;

  void setLengthWithinDist(int length_within_dist);

  int getLengthWithinDist() const;

  void setArea(int area);

  int getArea() const;

  void setAreaWithinDist(int area_within_dist);

  int getAreaWithinDist() const;

  void setPerCutClass(bool per_cut_class);

  bool isPerCutClass() const;

  void setWithinCutDistValid(bool within_cut_dist_valid);

  bool isWithinCutDistValid() const;

  void setFromAbove(bool from_above);

  bool isFromAbove() const;

  void setFromBelow(bool from_below);

  bool isFromBelow() const;

  void setLengthValid(bool length_valid);

  bool isLengthValid() const;

  void setAreaValid(bool area_valid);

  bool isAreaValid() const;

  void setAreaWithinDistValid(bool area_within_dist_valid);

  bool isAreaWithinDistValid() const;

  void setSameMetalOverlap(bool same_metal_overlap);

  bool isSameMetalOverlap() const;

  void setFullyEnclosed(bool fully_enclosed);

  bool isFullyEnclosed() const;

  // User Code Begin dbTechLayerMinCutRule

  void setCutsPerCutClass(std::string cut_class, int num_cuts);

  static dbTechLayerMinCutRule* create(dbTechLayer* layer);

  static dbTechLayerMinCutRule* getTechLayerMinCutRule(dbTechLayer* inly,
                                                       uint dbid);

  static void destroy(dbTechLayerMinCutRule* rule);

  // User Code End dbTechLayerMinCutRule
};

class dbTechLayerMinStepRule : public dbObject
{
 public:
  void setMinStepLength(int min_step_length);

  int getMinStepLength() const;

  void setMaxEdges(uint max_edges);

  uint getMaxEdges() const;

  void setMinAdjLength1(int min_adj_length1);

  int getMinAdjLength1() const;

  void setMinAdjLength2(int min_adj_length2);

  int getMinAdjLength2() const;

  void setEolWidth(int eol_width);

  int getEolWidth() const;

  void setMinBetweenLength(int min_between_length);

  int getMinBetweenLength() const;

  void setMaxEdgesValid(bool max_edges_valid);

  bool isMaxEdgesValid() const;

  void setMinAdjLength1Valid(bool min_adj_length1_valid);

  bool isMinAdjLength1Valid() const;

  void setNoBetweenEol(bool no_between_eol);

  bool isNoBetweenEol() const;

  void setMinAdjLength2Valid(bool min_adj_length2_valid);

  bool isMinAdjLength2Valid() const;

  void setConvexCorner(bool convex_corner);

  bool isConvexCorner() const;

  void setMinBetweenLengthValid(bool min_between_length_valid);

  bool isMinBetweenLengthValid() const;

  void setExceptSameCorners(bool except_same_corners);

  bool isExceptSameCorners() const;

  void setConcaveCorner(bool concave_corner);

  bool isConcaveCorner() const;

  void setExceptRectangle(bool except_rectangle);

  bool isExceptRectangle() const;

  void setNoAdjacentEol(bool no_adjacent_eol);

  bool isNoAdjacentEol() const;

  // User Code Begin dbTechLayerMinStepRule
  static dbTechLayerMinStepRule* create(dbTechLayer* layer);

  static dbTechLayerMinStepRule* getTechLayerMinStepRule(dbTechLayer* inly,
                                                         uint dbid);

  static void destroy(dbTechLayerMinStepRule* rule);
  // User Code End dbTechLayerMinStepRule
};

class dbTechLayerSpacingEolRule : public dbObject
{
 public:
  void setEolSpace(int eol_space);

  int getEolSpace() const;

  void setEolWidth(int eol_width);

  int getEolWidth() const;

  void setWrongDirSpace(int wrong_dir_space);

  int getWrongDirSpace() const;

  void setOppositeWidth(int opposite_width);

  int getOppositeWidth() const;

  void setEolWithin(int eol_within);

  int getEolWithin() const;

  void setWrongDirWithin(int wrong_dir_within);

  int getWrongDirWithin() const;

  void setExactWidth(int exact_width);

  int getExactWidth() const;

  void setOtherWidth(int other_width);

  int getOtherWidth() const;

  void setFillTriangle(int fill_triangle);

  int getFillTriangle() const;

  void setCutClass(int cut_class);

  int getCutClass() const;

  void setWithCutSpace(int with_cut_space);

  int getWithCutSpace() const;

  void setEnclosureEndWidth(int enclosure_end_width);

  int getEnclosureEndWidth() const;

  void setEnclosureEndWithin(int enclosure_end_within);

  int getEnclosureEndWithin() const;

  void setEndPrlSpace(int end_prl_space);

  int getEndPrlSpace() const;

  void setEndPrl(int end_prl);

  int getEndPrl() const;

  void setEndToEndSpace(int end_to_end_space);

  int getEndToEndSpace() const;

  void setOneCutSpace(int one_cut_space);

  int getOneCutSpace() const;

  void setTwoCutSpace(int two_cut_space);

  int getTwoCutSpace() const;

  void setExtension(int extension);

  int getExtension() const;

  void setWrongDirExtension(int wrong_dir_extension);

  int getWrongDirExtension() const;

  void setOtherEndWidth(int other_end_width);

  int getOtherEndWidth() const;

  void setMaxLength(int max_length);

  int getMaxLength() const;

  void setMinLength(int min_length);

  int getMinLength() const;

  void setParSpace(int par_space);

  int getParSpace() const;

  void setParWithin(int par_within);

  int getParWithin() const;

  void setParPrl(int par_prl);

  int getParPrl() const;

  void setParMinLength(int par_min_length);

  int getParMinLength() const;

  void setEncloseDist(int enclose_dist);

  int getEncloseDist() const;

  void setCutToMetalSpace(int cut_to_metal_space);

  int getCutToMetalSpace() const;

  void setMinAdjLength(int min_adj_length);

  int getMinAdjLength() const;

  void setMinAdjLength1(int min_adj_length1);

  int getMinAdjLength1() const;

  void setMinAdjLength2(int min_adj_length2);

  int getMinAdjLength2() const;

  void setNotchLength(int notch_length);

  int getNotchLength() const;

  void setExactWidthValid(bool exact_width_valid);

  bool isExactWidthValid() const;

  void setWrongDirSpacingValid(bool wrong_dir_spacing_valid);

  bool isWrongDirSpacingValid() const;

  void setOppositeWidthValid(bool opposite_width_valid);

  bool isOppositeWidthValid() const;

  void setWithinValid(bool within_valid);

  bool isWithinValid() const;

  void setWrongDirWithinValid(bool wrong_dir_within_valid);

  bool isWrongDirWithinValid() const;

  void setSameMaskValid(bool same_mask_valid);

  bool isSameMaskValid() const;

  void setExceptExactWidthValid(bool except_exact_width_valid);

  bool isExceptExactWidthValid() const;

  void setFillConcaveCornerValid(bool fill_concave_corner_valid);

  bool isFillConcaveCornerValid() const;

  void setWithcutValid(bool withcut_valid);

  bool isWithcutValid() const;

  void setCutClassValid(bool cut_class_valid);

  bool isCutClassValid() const;

  void setWithCutAboveValid(bool with_cut_above_valid);

  bool isWithCutAboveValid() const;

  void setEnclosureEndValid(bool enclosure_end_valid);

  bool isEnclosureEndValid() const;

  void setEnclosureEndWithinValid(bool enclosure_end_within_valid);

  bool isEnclosureEndWithinValid() const;

  void setEndPrlSpacingValid(bool end_prl_spacing_valid);

  bool isEndPrlSpacingValid() const;

  void setPrlValid(bool prl_valid);

  bool isPrlValid() const;

  void setEndToEndValid(bool end_to_end_valid);

  bool isEndToEndValid() const;

  void setCutSpacesValid(bool cut_spaces_valid);

  bool isCutSpacesValid() const;

  void setExtensionValid(bool extension_valid);

  bool isExtensionValid() const;

  void setWrongDirExtensionValid(bool wrong_dir_extension_valid);

  bool isWrongDirExtensionValid() const;

  void setOtherEndWidthValid(bool other_end_width_valid);

  bool isOtherEndWidthValid() const;

  void setMaxLengthValid(bool max_length_valid);

  bool isMaxLengthValid() const;

  void setMinLengthValid(bool min_length_valid);

  bool isMinLengthValid() const;

  void setTwoSidesValid(bool two_sides_valid);

  bool isTwoSidesValid() const;

  void setEqualRectWidthValid(bool equal_rect_width_valid);

  bool isEqualRectWidthValid() const;

  void setParallelEdgeValid(bool parallel_edge_valid);

  bool isParallelEdgeValid() const;

  void setSubtractEolWidthValid(bool subtract_eol_width_valid);

  bool isSubtractEolWidthValid() const;

  void setParPrlValid(bool par_prl_valid);

  bool isParPrlValid() const;

  void setParMinLengthValid(bool par_min_length_valid);

  bool isParMinLengthValid() const;

  void setTwoEdgesValid(bool two_edges_valid);

  bool isTwoEdgesValid() const;

  void setSameMetalValid(bool same_metal_valid);

  bool isSameMetalValid() const;

  void setNonEolCornerOnlyValid(bool non_eol_corner_only_valid);

  bool isNonEolCornerOnlyValid() const;

  void setParallelSameMaskValid(bool parallel_same_mask_valid);

  bool isParallelSameMaskValid() const;

  void setEncloseCutValid(bool enclose_cut_valid);

  bool isEncloseCutValid() const;

  void setBelowValid(bool below_valid);

  bool isBelowValid() const;

  void setAboveValid(bool above_valid);

  bool isAboveValid() const;

  void setCutSpacingValid(bool cut_spacing_valid);

  bool isCutSpacingValid() const;

  void setAllCutsValid(bool all_cuts_valid);

  bool isAllCutsValid() const;

  void setToConcaveCornerValid(bool to_concave_corner_valid);

  bool isToConcaveCornerValid() const;

  void setMinAdjacentLengthValid(bool min_adjacent_length_valid);

  bool isMinAdjacentLengthValid() const;

  void setTwoMinAdjLengthValid(bool two_min_adj_length_valid);

  bool isTwoMinAdjLengthValid() const;

  void setToNotchLengthValid(bool to_notch_length_valid);

  bool isToNotchLengthValid() const;

  // User Code Begin dbTechLayerSpacingEolRule
  static dbTechLayerSpacingEolRule* create(dbTechLayer* layer);

  static dbTechLayerSpacingEolRule* getTechLayerSpacingEolRule(
      dbTechLayer* inly,
      uint dbid);

  static void destroy(dbTechLayerSpacingEolRule* rule);
  // User Code End dbTechLayerSpacingEolRule
};

class dbTechLayerSpacingTablePrlRule : public dbObject
{
 public:
  void setEolWidth(int eol_width);

  int getEolWidth() const;

  void setWrongDirection(bool wrong_direction);

  bool isWrongDirection() const;

  void setSameMask(bool same_mask);

  bool isSameMask() const;

  void setExceeptEol(bool exceept_eol);

  bool isExceeptEol() const;

  // User Code Begin dbTechLayerSpacingTablePrlRule
  static dbTechLayerSpacingTablePrlRule* getTechLayerSpacingTablePrlRule(
      dbTechLayer* inly,
      uint dbid);

  static dbTechLayerSpacingTablePrlRule* create(dbTechLayer* _layer);

  static void destroy(dbTechLayerSpacingTablePrlRule* rule);

  void setTable(std::vector<int> width_tbl,
                std::vector<int> length_tbl,
                std::vector<std::vector<int>> spacing_tbl,
                std::map<uint, std::pair<int, int>> excluded_map);
  void getTable(std::vector<int>& width_tbl,
                std::vector<int>& length_tbl,
                std::vector<std::vector<int>>& spacing_tbl,
                std::map<uint, std::pair<int, int>>& excluded_map);

  void setSpacingTableInfluence(
      std::vector<std::tuple<int, int, int>> influence_tbl);

  int getSpacing(int width, int length) const;

  bool hasExceptWithin(int width) const;

  std::pair<int, int> getExceptWithin(int width) const;

  // User Code End dbTechLayerSpacingTablePrlRule
};

class dbTechLayerTwoWiresForbiddenSpcRule : public dbObject
{
 public:
  void setMinSpacing(int min_spacing);

  int getMinSpacing() const;

  void setMaxSpacing(int max_spacing);

  int getMaxSpacing() const;

  void setMinSpanLength(int min_span_length);

  int getMinSpanLength() const;

  void setMaxSpanLength(int max_span_length);

  int getMaxSpanLength() const;

  void setPrl(int prl);

  int getPrl() const;

  void setMinExactSpanLength(bool min_exact_span_length);

  bool isMinExactSpanLength() const;

  void setMaxExactSpanLength(bool max_exact_span_length);

  bool isMaxExactSpanLength() const;

  // User Code Begin dbTechLayerTwoWiresForbiddenSpcRule
  static dbTechLayerTwoWiresForbiddenSpcRule* create(dbTechLayer* layer);

  static void destroy(dbTechLayerTwoWiresForbiddenSpcRule* rule);
  // User Code End dbTechLayerTwoWiresForbiddenSpcRule
};

class dbTechLayerWidthTableRule : public dbObject
{
 public:
  void setWrongDirection(bool wrong_direction);

  bool isWrongDirection() const;

  void setOrthogonal(bool orthogonal);

  bool isOrthogonal() const;

  // User Code Begin dbTechLayerWidthTableRule

  void addWidth(int width);

  std::vector<int> getWidthTable() const;

  static dbTechLayerWidthTableRule* create(dbTechLayer* layer);

  static dbTechLayerWidthTableRule* getTechLayerWidthTableRule(
      dbTechLayer* inly,
      uint dbid);

  static void destroy(dbTechLayerWidthTableRule* rule);
  // User Code End dbTechLayerWidthTableRule
};

class dbTechLayerWrongDirSpacingRule : public dbObject
{
 public:
  void setWrongdirSpace(int wrongdir_space);

  int getWrongdirSpace() const;

  void setNoneolWidth(int noneol_width);

  int getNoneolWidth() const;

  void setLength(int length);

  int getLength() const;

  void setPrlLength(int prl_length);

  int getPrlLength() const;

  void setNoneolValid(bool noneol_valid);

  bool isNoneolValid() const;

  void setLengthValid(bool length_valid);

  bool isLengthValid() const;

  // User Code Begin dbTechLayerWrongDirSpacingRule
  static dbTechLayerWrongDirSpacingRule* create(dbTechLayer* layer);

  static dbTechLayerWrongDirSpacingRule* getTechLayerWrongDirSpacingRule(
      dbTechLayer* inly,
      uint dbid);

  static void destroy(dbTechLayerWrongDirSpacingRule* rule);
  // User Code End dbTechLayerWrongDirSpacingRule
};

// Generator Code End ClassDefinition
///
/// dbProperty - Boolean property.
///
class dbBoolProperty : public dbProperty
{
 public:
  /// Get the value of this property.
  bool getValue();

  /// Set the value of this property.
  void setValue(bool value);

  /// Create a bool property. Returns nullptr if a property with the same name
  /// already exists.
  static dbBoolProperty* create(dbObject* object, const char* name, bool value);

  /// Find the named property of type bool. Returns nullptr if the property does
  /// not exist.
  static dbBoolProperty* find(dbObject* object, const char* name);
};

///
/// dbProperty - String property.
///
class dbStringProperty : public dbProperty
{
 public:
  /// Get the value of this property.
  std::string getValue();

  /// Set the value of this property.
  void setValue(const char* value);

  /// Create a string property. Returns nullptr if a property with the same name
  /// already exists.
  static dbStringProperty* create(dbObject* object,
                                  const char* name,
                                  const char* value);

  /// Find the named property of type string. Returns nullptr if the property
  /// does not exist.
  static dbStringProperty* find(dbObject* object, const char* name);
};

///
/// dbProperty - Int property.
///
class dbIntProperty : public dbProperty
{
 public:
  /// Get the value of this property.
  int getValue();

  /// Set the value of this property.
  void setValue(int value);

  /// Create a int property. Returns nullptr if a property with the same name
  /// already exists.
  static dbIntProperty* create(dbObject* object, const char* name, int value);

  /// Find the named property of type int. Returns nullptr if the property does
  /// not exist.
  static dbIntProperty* find(dbObject* object, const char* name);
};

///
/// dbProperty - Double property.
///
class dbDoubleProperty : public dbProperty
{
 public:
  /// Get the value of this property.
  double getValue();

  /// Set the value of this property.
  void setValue(double value);

  /// Create a double property. Returns nullptr if a property with the same name
  /// already exists.
  static dbDoubleProperty* create(dbObject* object,
                                  const char* name,
                                  double value);

  /// Find the named property of type double. Returns nullptr if the property
  /// does not exist.
  static dbDoubleProperty* find(dbObject* object, const char* name);
};

}  // namespace odb

// Overload std::less for these types
#include "dbCompare.h"<|MERGE_RESOLUTION|>--- conflicted
+++ resolved
@@ -7042,15 +7042,11 @@
  public:
   dbSet<dbChip> getChips() const;
 
-<<<<<<< HEAD
+  dbChip* findChip(const char* name) const;
+
   dbSet<dbProperty> getProperties() const;
 
   dbSet<dbChipInst> getChipInsts() const;
-=======
-  dbChip* findChip(const char* name) const;
-
-  dbSet<dbProperty> getProperties() const;
->>>>>>> f6f14b85
 
   // User Code Begin dbDatabase
 
