// SPDX-License-Identifier: BSD-3-Clause
// Copyright (c) 2019-2025, The OpenROAD Authors

// Generator Code Begin Cpp
#include "dbChip.h"

#include "dbBlock.h"
#include "dbBlockItr.h"
#include "dbDatabase.h"
#include "dbNameCache.h"
#include "dbProperty.h"
#include "dbPropertyItr.h"
#include "dbTable.h"
#include "dbTable.hpp"
#include "dbTech.h"
#include "odb/db.h"
#include "odb/dbSet.h"
// User Code Begin Includes
#include "dbChipInst.h"
#include "dbChipInstItr.h"
// User Code End Includes
namespace odb {
template class dbTable<_dbChip>;

bool _dbChip::operator==(const _dbChip& rhs) const
{
  if (_name != rhs._name) {
    return false;
  }
  if (type_ != rhs.type_) {
    return false;
  }
  if (offset_ != rhs.offset_) {
    return false;
  }
  if (width_ != rhs.width_) {
    return false;
  }
  if (height_ != rhs.height_) {
    return false;
  }
  if (thickness_ != rhs.thickness_) {
    return false;
  }
  if (shrink_ != rhs.shrink_) {
    return false;
  }
  if (seal_ring_east_ != rhs.seal_ring_east_) {
    return false;
  }
  if (seal_ring_west_ != rhs.seal_ring_west_) {
    return false;
  }
  if (seal_ring_north_ != rhs.seal_ring_north_) {
    return false;
  }
  if (seal_ring_south_ != rhs.seal_ring_south_) {
    return false;
  }
  if (scribe_line_east_ != rhs.scribe_line_east_) {
    return false;
  }
  if (scribe_line_west_ != rhs.scribe_line_west_) {
    return false;
  }
  if (scribe_line_north_ != rhs.scribe_line_north_) {
    return false;
  }
  if (scribe_line_south_ != rhs.scribe_line_south_) {
    return false;
  }
  if (tsv_ != rhs.tsv_) {
    return false;
  }
  if (_top != rhs._top) {
    return false;
  }
  if (chipinsts_ != rhs.chipinsts_) {
    return false;
  }
  if (*_prop_tbl != *rhs._prop_tbl) {
    return false;
  }
  if (_next_entry != rhs._next_entry) {
    return false;
  }

  // User Code Begin ==
  if (*_block_tbl != *rhs._block_tbl) {
    return false;
  }
  if (*_name_cache != *rhs._name_cache) {
    return false;
  }
  // User Code End ==
  return true;
}

bool _dbChip::operator<(const _dbChip& rhs) const
{
  if (_top >= rhs._top) {
    return false;
  }

  return true;
}

_dbChip::_dbChip(_dbDatabase* db)
{
  _name = nullptr;
  type_ = 0;
  offset_ = {};
  width_ = 0;
  height_ = 0;
  thickness_ = 0;
  shrink_ = 0.0;
  seal_ring_east_ = 0;
  seal_ring_west_ = 0;
  seal_ring_north_ = 0;
  seal_ring_south_ = 0;
  scribe_line_east_ = 0;
  scribe_line_west_ = 0;
  scribe_line_north_ = 0;
  scribe_line_south_ = 0;
  tsv_ = false;
  _prop_tbl = new dbTable<_dbProperty>(
      db, this, (GetObjTbl_t) &_dbChip::getObjectTable, dbPropertyObj);
  // User Code Begin Constructor
  _block_tbl = new dbTable<_dbBlock>(
      db, this, (GetObjTbl_t) &_dbChip::getObjectTable, dbBlockObj);
  _name_cache
      = new _dbNameCache(db, this, (GetObjTbl_t) &_dbChip::getObjectTable);

  _block_itr = new dbBlockItr(_block_tbl);

  _prop_itr = new dbPropertyItr(_prop_tbl);
  // User Code End Constructor
}

dbIStream& operator>>(dbIStream& stream, _dbChip& obj)
{
  if (obj.getDatabase()->isSchema(db_schema_chip_extended)) {
    stream >> obj._name;
  }
  if (obj.getDatabase()->isSchema(db_schema_chip_extended)) {
    stream >> obj.type_;
  }
  if (obj.getDatabase()->isSchema(db_schema_chip_extended)) {
    stream >> obj.offset_;
  }
  if (obj.getDatabase()->isSchema(db_schema_chip_extended)) {
    stream >> obj.width_;
  }
  if (obj.getDatabase()->isSchema(db_schema_chip_extended)) {
    stream >> obj.height_;
  }
  if (obj.getDatabase()->isSchema(db_schema_chip_extended)) {
    stream >> obj.thickness_;
  }
  if (obj.getDatabase()->isSchema(db_schema_chip_extended)) {
    stream >> obj.shrink_;
  }
  if (obj.getDatabase()->isSchema(db_schema_chip_extended)) {
    stream >> obj.seal_ring_east_;
  }
  if (obj.getDatabase()->isSchema(db_schema_chip_extended)) {
    stream >> obj.seal_ring_west_;
  }
  if (obj.getDatabase()->isSchema(db_schema_chip_extended)) {
    stream >> obj.seal_ring_north_;
  }
  if (obj.getDatabase()->isSchema(db_schema_chip_extended)) {
    stream >> obj.seal_ring_south_;
  }
  if (obj.getDatabase()->isSchema(db_schema_chip_extended)) {
    stream >> obj.scribe_line_east_;
  }
  if (obj.getDatabase()->isSchema(db_schema_chip_extended)) {
    stream >> obj.scribe_line_west_;
  }
  if (obj.getDatabase()->isSchema(db_schema_chip_extended)) {
    stream >> obj.scribe_line_north_;
  }
  if (obj.getDatabase()->isSchema(db_schema_chip_extended)) {
    stream >> obj.scribe_line_south_;
  }
  if (obj.getDatabase()->isSchema(db_schema_chip_extended)) {
    stream >> obj.tsv_;
  }
  stream >> obj._top;
  if (obj.getDatabase()->isSchema(db_schema_chip_inst)) {
    stream >> obj.chipinsts_;
  }
  // User Code Begin >>
  stream >> *obj._block_tbl;
  stream >> *obj._prop_tbl;
  stream >> *obj._name_cache;
  if (obj.getDatabase()->isSchema(db_schema_chip_hash_table)) {
    stream >> obj._next_entry;
  }
  // User Code End >>
  return stream;
}

dbOStream& operator<<(dbOStream& stream, const _dbChip& obj)
{
  dbOStreamScope scope(stream, "dbChip");
  stream << obj._name;
  stream << obj.type_;
  stream << obj.offset_;
  stream << obj.width_;
  stream << obj.height_;
  stream << obj.thickness_;
  stream << obj.shrink_;
  stream << obj.seal_ring_east_;
  stream << obj.seal_ring_west_;
  stream << obj.seal_ring_north_;
  stream << obj.seal_ring_south_;
  stream << obj.scribe_line_east_;
  stream << obj.scribe_line_west_;
  stream << obj.scribe_line_north_;
  stream << obj.scribe_line_south_;
  stream << obj.tsv_;
  stream << obj._top;
  stream << obj.chipinsts_;
  // User Code Begin <<
  stream << *obj._block_tbl;
  stream << NamedTable("prop_tbl", obj._prop_tbl);
  stream << *obj._name_cache;
  stream << obj._next_entry;
  // User Code End <<
  return stream;
}

dbObjectTable* _dbChip::getObjectTable(dbObjectType type)
{
  switch (type) {
    case dbPropertyObj:
      return _prop_tbl;
      // User Code Begin getObjectTable
    case dbBlockObj:
      return _block_tbl;
    // User Code End getObjectTable
    default:
      break;
  }
  return getTable()->getObjectTable(type);
}
void _dbChip::collectMemInfo(MemInfo& info)
{
  info.cnt++;
  info.size += sizeof(*this);

  _prop_tbl->collectMemInfo(info.children_["_prop_tbl"]);

  // User Code Begin collectMemInfo
  _block_tbl->collectMemInfo(info.children_["block"]);
  _name_cache->collectMemInfo(info.children_["name_cache"]);
  // User Code End collectMemInfo
}

_dbChip::~_dbChip()
{
  if (_name) {
    free((void*) _name);
  }
  delete _prop_tbl;
  // User Code Begin Destructor
  delete _block_tbl;
  delete _name_cache;
  delete _block_itr;
  delete _prop_itr;
  // User Code End Destructor
}

////////////////////////////////////////////////////////////////////
//
// dbChip - Methods
//
////////////////////////////////////////////////////////////////////

const char* dbChip::getName() const
{
  _dbChip* obj = (_dbChip*) this;
  return obj->_name;
}

void dbChip::setOffset(Point offset)
{
  _dbChip* obj = (_dbChip*) this;

  obj->offset_ = offset;
}

Point dbChip::getOffset() const
{
  _dbChip* obj = (_dbChip*) this;
  return obj->offset_;
}

void dbChip::setWidth(int width)
{
  _dbChip* obj = (_dbChip*) this;

  obj->width_ = width;
}

int dbChip::getWidth() const
{
  _dbChip* obj = (_dbChip*) this;
  return obj->width_;
}

void dbChip::setHeight(int height)
{
  _dbChip* obj = (_dbChip*) this;

  obj->height_ = height;
}

int dbChip::getHeight() const
{
  _dbChip* obj = (_dbChip*) this;
  return obj->height_;
}

void dbChip::setThickness(int thickness)
{
  _dbChip* obj = (_dbChip*) this;

  obj->thickness_ = thickness;
}

int dbChip::getThickness() const
{
  _dbChip* obj = (_dbChip*) this;
  return obj->thickness_;
}

void dbChip::setShrink(float shrink)
{
  _dbChip* obj = (_dbChip*) this;

  obj->shrink_ = shrink;
}

float dbChip::getShrink() const
{
  _dbChip* obj = (_dbChip*) this;
  return obj->shrink_;
}

void dbChip::setSealRingEast(int seal_ring_east)
{
  _dbChip* obj = (_dbChip*) this;

  obj->seal_ring_east_ = seal_ring_east;
}

int dbChip::getSealRingEast() const
{
  _dbChip* obj = (_dbChip*) this;
  return obj->seal_ring_east_;
}

void dbChip::setSealRingWest(int seal_ring_west)
{
  _dbChip* obj = (_dbChip*) this;

  obj->seal_ring_west_ = seal_ring_west;
}

int dbChip::getSealRingWest() const
{
  _dbChip* obj = (_dbChip*) this;
  return obj->seal_ring_west_;
}

void dbChip::setSealRingNorth(int seal_ring_north)
{
  _dbChip* obj = (_dbChip*) this;

  obj->seal_ring_north_ = seal_ring_north;
}

int dbChip::getSealRingNorth() const
{
  _dbChip* obj = (_dbChip*) this;
  return obj->seal_ring_north_;
}

void dbChip::setSealRingSouth(int seal_ring_south)
{
  _dbChip* obj = (_dbChip*) this;

  obj->seal_ring_south_ = seal_ring_south;
}

int dbChip::getSealRingSouth() const
{
  _dbChip* obj = (_dbChip*) this;
  return obj->seal_ring_south_;
}

void dbChip::setScribeLineEast(int scribe_line_east)
{
  _dbChip* obj = (_dbChip*) this;

  obj->scribe_line_east_ = scribe_line_east;
}

int dbChip::getScribeLineEast() const
{
  _dbChip* obj = (_dbChip*) this;
  return obj->scribe_line_east_;
}

void dbChip::setScribeLineWest(int scribe_line_west)
{
  _dbChip* obj = (_dbChip*) this;

  obj->scribe_line_west_ = scribe_line_west;
}

int dbChip::getScribeLineWest() const
{
  _dbChip* obj = (_dbChip*) this;
  return obj->scribe_line_west_;
}

void dbChip::setScribeLineNorth(int scribe_line_north)
{
  _dbChip* obj = (_dbChip*) this;

  obj->scribe_line_north_ = scribe_line_north;
}

int dbChip::getScribeLineNorth() const
{
  _dbChip* obj = (_dbChip*) this;
  return obj->scribe_line_north_;
}

void dbChip::setScribeLineSouth(int scribe_line_south)
{
  _dbChip* obj = (_dbChip*) this;

  obj->scribe_line_south_ = scribe_line_south;
}

int dbChip::getScribeLineSouth() const
{
  _dbChip* obj = (_dbChip*) this;
  return obj->scribe_line_south_;
}

void dbChip::setTsv(bool tsv)
{
  _dbChip* obj = (_dbChip*) this;

  obj->tsv_ = tsv;
}

bool dbChip::isTsv() const
{
  _dbChip* obj = (_dbChip*) this;
  return obj->tsv_;
}

// User Code Begin dbChipPublicMethods

dbChip::ChipType dbChip::getChipType() const
{
  _dbChip* obj = (_dbChip*) this;
  return (dbChip::ChipType) obj->type_;
}

dbBlock* dbChip::getBlock()
{
  _dbChip* chip = (_dbChip*) this;

  if (chip->_top == 0) {
    return nullptr;
  }

  return (dbBlock*) chip->_block_tbl->getPtr(chip->_top);
}

<<<<<<< HEAD
dbSet<dbChipInst> dbChip::getChipInsts() const
{
  _dbChip* chip = (_dbChip*) this;
  _dbDatabase* db = (_dbDatabase*) chip->getOwner();
  return dbSet<dbChipInst>(chip, db->chip_inst_itr_);
}

dbChip* dbChip::create(dbDatabase* db_)
=======
dbChip* dbChip::create(dbDatabase* db_, const std::string& name, ChipType type)
>>>>>>> f6f14b85
{
  _dbDatabase* db = (_dbDatabase*) db_;
  _dbChip* chip = db->chip_tbl_->create();
  chip->_name = safe_strdup(name.c_str());
  chip->type_ = (uint) type;
  if (db->_chip == 0) {
    db->_chip = chip->getOID();
  }
  db->chip_hash_.insert(chip);
  return (dbChip*) chip;
}

dbChip* dbChip::getChip(dbDatabase* db_, uint dbid_)
{
  _dbDatabase* db = (_dbDatabase*) db_;
  return (dbChip*) db->chip_tbl_->getPtr(dbid_);
}

void dbChip::destroy(dbChip* chip_)
{
  _dbChip* chip = (_dbChip*) chip_;
  _dbDatabase* db = chip->getDatabase();
  if (db->_chip == chip->getOID()) {
    db->_chip = 0;
  }
  dbProperty::destroyProperties(chip);
  db->chip_hash_.remove(chip);
  db->chip_tbl_->destroy(chip);
  db->_chip = 0;
}
// User Code End dbChipPublicMethods
}  // namespace odb
// Generator Code End Cpp<|MERGE_RESOLUTION|>--- conflicted
+++ resolved
@@ -486,7 +486,6 @@
   return (dbBlock*) chip->_block_tbl->getPtr(chip->_top);
 }
 
-<<<<<<< HEAD
 dbSet<dbChipInst> dbChip::getChipInsts() const
 {
   _dbChip* chip = (_dbChip*) this;
@@ -494,10 +493,7 @@
   return dbSet<dbChipInst>(chip, db->chip_inst_itr_);
 }
 
-dbChip* dbChip::create(dbDatabase* db_)
-=======
 dbChip* dbChip::create(dbDatabase* db_, const std::string& name, ChipType type)
->>>>>>> f6f14b85
 {
   _dbDatabase* db = (_dbDatabase*) db_;
   _dbChip* chip = db->chip_tbl_->create();
