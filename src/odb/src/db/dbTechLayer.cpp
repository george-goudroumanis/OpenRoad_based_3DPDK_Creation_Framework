--- conflicted
+++ resolved
@@ -1212,18 +1212,11 @@
   return obj->layer_adjustment_;
 }
 
-<<<<<<< HEAD
-std::vector<std::pair<int, int>> dbTechLayer::getOrthSpacingTable() const
-{
-  _dbTechLayer* obj = (_dbTechLayer*) this;
-  return obj->orth_spacing_tbl_;
-=======
 void dbTechLayer::getOrthSpacingTable(
     std::vector<std::pair<int, int>>& tbl) const
 {
   _dbTechLayer* obj = (_dbTechLayer*) this;
   tbl = obj->orth_spacing_tbl_;
->>>>>>> db466862
 }
 
 dbSet<dbTechLayerCutClassRule> dbTechLayer::getTechLayerCutClassRules() const
