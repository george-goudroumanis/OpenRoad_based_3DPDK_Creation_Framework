///////////////////////////////////////////////////////////////////////////////
// BSD 3-Clause License
//
// Copyright (c) 2019, Nefelus Inc
// All rights reserved.
//
// Redistribution and use in source and binary forms, with or without
// modification, are permitted provided that the following conditions are met:
//
// * Redistributions of source code must retain the above copyright notice, this
//   list of conditions and the following disclaimer.
//
// * Redistributions in binary form must reproduce the above copyright notice,
//   this list of conditions and the following disclaimer in the documentation
//   and/or other materials provided with the distribution.
//
// * Neither the name of the copyright holder nor the names of its
//   contributors may be used to endorse or promote products derived from
//   this software without specific prior written permission.
//
// THIS SOFTWARE IS PROVIDED BY THE COPYRIGHT HOLDERS AND CONTRIBUTORS "AS IS"
// AND ANY EXPRESS OR IMPLIED WARRANTIES, INCLUDING, BUT NOT LIMITED TO, THE
// IMPLIED WARRANTIES OF MERCHANTABILITY AND FITNESS FOR A PARTICULAR PURPOSE
// ARE DISCLAIMED. IN NO EVENT SHALL THE COPYRIGHT HOLDER OR CONTRIBUTORS BE
// LIABLE FOR ANY DIRECT, INDIRECT, INCIDENTAL, SPECIAL, EXEMPLARY, OR
// CONSEQUENTIAL DAMAGES (INCLUDING, BUT NOT LIMITED TO, PROCUREMENT OF
// SUBSTITUTE GOODS OR SERVICES; LOSS OF USE, DATA, OR PROFITS; OR BUSINESS
// INTERRUPTION) HOWEVER CAUSED AND ON ANY THEORY OF LIABILITY, WHETHER IN
// CONTRACT, STRICT LIABILITY, OR TORT (INCLUDING NEGLIGENCE OR OTHERWISE)
// ARISING IN ANY WAY OUT OF THE USE OF THIS SOFTWARE, EVEN IF ADVISED OF THE
// POSSIBILITY OF SUCH DAMAGE.

#pragma once

#include <iostream>

#include "dbCore.h"
#include "odb/odb.h"

namespace utl {
class Logger;
}

namespace odb {

//
// When changing the database schema please add a #define to refer to the schema
// changes. Use the define statement along with the isSchema(rev) method:
//
// GOOD:
//
//    if ( db->isSchema(db_schema_initial) )
//    {
//     ....
//    }
//
// Don't use a revision number in the code, because it is hard to read:
//
// BAD:
//
//    if ( db->_schema_minor > 33 )
//    {
//     ....
//    }
//

//
// Schema Revisions
//
const uint db_schema_major = 0;  // Not used...
const uint db_schema_initial = 57;

const uint db_schema_minor = 91;  // Current revision number

<<<<<<< HEAD
// Revision where unused hashes removed
const uint db_schema_db_remove_hash = 91;
=======
// Revision where the layers ranges, for signals and clock nets,
// were moved from GlobalRouter to dbBlock
const uint db_schema_dbblock_layers_ranges = 91;
>>>>>>> 2e1ee9c7

// Revision where via layer was added to dbGuide
const uint db_schema_db_guide_via_layer = 90;

// Revision where blocked regions for IO pins were added to dbBlock
const uint db_schema_dbblock_blocked_regions_for_pins = 89;

// Revision where odb::modITerm,modBTerm,modNet made doubly linked for
// hiearchical port removal
const uint db_schema_hier_port_removal = 89;

// Revision where odb::Polygon was added
const uint db_schema_polygon = 88;

// Revision where _dbTechLayer::max_spacing_rules_tbl_ was added
const uint db_schema_max_spacing = 87;

// Revision where bus ports added to odb
const uint db_schema_odb_busport = 86;

// Revision where constraint region was added to dbBTerm
const uint db_schema_bterm_constraint_region = 85;

// Revision where GRT layer adjustment was relocated to dbTechLayer
const uint db_schema_layer_adjustment = 84;

// Revision where scan structs are added
const uint db_schema_add_scan = 83;

// Revision where _dbTechLayer::two_wires_forbidden_spc_rules_tbl_ was added
const uint db_schema_lef58_two_wires_forbidden_spacing = 82;
// Revision where hierarchy schema with modnets, modbterms, moditerms introduced
const uint db_schema_update_hierarchy = 81;
// Revision where dbPowerSwitch changed from strings to structs
const uint db_schema_update_db_power_switch = 80;

// Revision where dbGCellGrid::GCellData moved to uint8_t
const uint db_schema_smaler_gcelldata = 79;

// Revision where _dbBox / flags.mask was added
const uint db_schema_dbbox_mask = 78;

const uint db_schema_level_shifter_cell = 77;

const uint db_schema_power_domain_voltage = 76;

// Revision where _dbTechLayer::wrongdir_spacing_rules_tbl_ was added
const uint db_schema_wrongdir_spacing = 75;

// Revision where _dbLevelShifter was added
const uint db_schema_level_shifter = 74;

// Revision where _dbSite::_row_pattern/_parent_lib/_parent_site were added
const uint db_schema_site_row_pattern = 73;

// Revision where _dbMaster::_lib_for_site was added
const uint db_schema_dbmaster_lib_for_site = 72;

// Revision where _dbObstruction::_except_pg_nets was added
const uint db_schema_except_pg_nets_obstruction = 71;

// Revision where _dbTechLayer::forbidden_spacing_rules_tbl_ was added
const uint db_schema_lef58_forbidden_spacing = 70;

// Revision where upf power switch mapping was added.
const uint db_schema_upf_power_switch_mapping = 69;

// Revision where _component_shift_mask is added to _dbBlock.
const uint db_schema_block_component_mask_shift = 68;

// Revision where _minExtModelIndex & _maxExtModelIndex removed from
// _dbBlock.
const uint db_schema_block_ext_model_index = 67;

// Revision where _tech moved to _dbBlock & _dbLib from _dbDatabase.
// Added name to dbTech.
const uint db_schema_block_tech = 66;

// Revision where _dbGCellGrid switch to using dbMatrix
const uint db_schema_gcell_grid_matrix = 65;

// Revision where _dbBoxFlags shifted _mark bit to _layer_id
const uint db_schema_box_layer_bits = 64;

// Revision where _dbTechLayer::keepout_zone_rules_tbl_ was added
const uint db_schema_keepout_zone = 63;

// Revision where _dbBlock::_net_tracks_tbl was added
const uint db_schema_net_tracks = 62;

// Revision where _dbTechLayer::_first_last_pitch was added
const uint db_schema_lef58_pitch = 61;

// Revision where _dbTechLayer::wrong_way_width_ was added
const uint db_schema_wrongway_width = 60;

// Revision where dbGlobalConnect was added
const uint db_schema_add_global_connect = 58;

template <class T>
class dbTable;
class _dbProperty;
class dbPropertyItr;
class _dbNameCache;
class _dbTech;
class _dbChip;
class _dbLib;
class dbOStream;
class dbIStream;
class dbDiff;

class _dbDatabase : public _dbObject
{
 public:
  // PERSISTANT_MEMBERS
  uint _magic1;
  uint _magic2;
  uint _schema_major;
  uint _schema_minor;
  uint _master_id;  // for a unique id across all libraries
  dbId<_dbChip> _chip;

  // NON_PERSISTANT_MEMBERS
  dbTable<_dbTech>* _tech_tbl;
  dbTable<_dbLib>* _lib_tbl;
  dbTable<_dbChip>* _chip_tbl;
  dbTable<_dbProperty>* _prop_tbl;
  _dbNameCache* _name_cache;
  dbPropertyItr* _prop_itr;
  int _unique_id;

  utl::Logger* _logger;

  _dbDatabase(_dbDatabase* db);
  _dbDatabase(_dbDatabase* db, int id);
  _dbDatabase(_dbDatabase* db, const _dbDatabase& d);
  ~_dbDatabase();

  utl::Logger* getLogger() const;

  bool operator==(const _dbDatabase& rhs) const;
  bool operator!=(const _dbDatabase& rhs) const { return !operator==(rhs); }
  void differences(dbDiff& diff,
                   const char* field,
                   const _dbDatabase& rhs) const;
  void out(dbDiff& diff, char side, const char* field) const;

  bool isSchema(uint rev) { return _schema_minor >= rev; }
  bool isLessThanSchema(uint rev) { return _schema_minor < rev; }
  dbObjectTable* getObjectTable(dbObjectType type);
};

dbOStream& operator<<(dbOStream& stream, const _dbDatabase& db);
dbIStream& operator>>(dbIStream& stream, _dbDatabase& db);

}  // namespace odb<|MERGE_RESOLUTION|>--- conflicted
+++ resolved
@@ -70,16 +70,14 @@
 const uint db_schema_major = 0;  // Not used...
 const uint db_schema_initial = 57;
 
-const uint db_schema_minor = 91;  // Current revision number
-
-<<<<<<< HEAD
+const uint db_schema_minor = 92;  // Current revision number
+
 // Revision where unused hashes removed
-const uint db_schema_db_remove_hash = 91;
-=======
+const uint db_schema_db_remove_hash = 92;
+
 // Revision where the layers ranges, for signals and clock nets,
 // were moved from GlobalRouter to dbBlock
 const uint db_schema_dbblock_layers_ranges = 91;
->>>>>>> 2e1ee9c7
 
 // Revision where via layer was added to dbGuide
 const uint db_schema_db_guide_via_layer = 90;
