// SPDX-License-Identifier: BSD-3-Clause
// Copyright (c) 2019-2025, The OpenROAD Authors

// Generator Code Begin Header
#pragma once

#include <string>
#include <unordered_map>

#include "dbCore.h"
#include "odb/geom.h"
#include "odb/odb.h"

namespace odb {
class dbIStream;
class dbOStream;
class _dbDatabase;
class dbPropertyItr;
class _dbNameCache;
class dbBlockItr;
class _dbProperty;
class _dbChipRegion;
class _dbBlock;
class _dbChipInst;
class _dbChipConn;
class _dbChipNet;
class _dbTech;

class _dbChip : public _dbObject
{
 public:
  _dbChip(_dbDatabase*);

  ~_dbChip();

  bool operator==(const _dbChip& rhs) const;
  bool operator!=(const _dbChip& rhs) const { return !operator==(rhs); }
  bool operator<(const _dbChip& rhs) const;
  dbObjectTable* getObjectTable(dbObjectType type);
  void collectMemInfo(MemInfo& info);

  char* _name;
  uint type_;
  Point offset_;
  int width_;
  int height_;
  int thickness_;
  // range (0, 1]
  float shrink_;
  int seal_ring_east_;
  int seal_ring_west_;
  int seal_ring_north_;
  int seal_ring_south_;
  int scribe_line_east_;
  int scribe_line_west_;
  int scribe_line_north_;
  int scribe_line_south_;
  bool tsv_;
  dbId<_dbBlock> _top;
  dbTable<_dbBlock>* _block_tbl;
  _dbNameCache* _name_cache;
  dbBlockItr* _block_itr;
  dbPropertyItr* _prop_itr;
  dbId<_dbChipInst> chipinsts_;
  dbId<_dbChipConn> conns_;
  dbId<_dbChipNet> nets_;
<<<<<<< HEAD
  dbId<_dbTech> tech_;
=======
  std::unordered_map<std::string, dbId<_dbChipInst>> chipinsts_map_;
  std::unordered_map<std::string, dbId<_dbChipRegion>> chip_region_map_;
>>>>>>> c5f3f123
  dbTable<_dbProperty>* _prop_tbl;
  dbTable<_dbChipRegion>* chip_region_tbl_;
  dbId<_dbChip> _next_entry;
};
dbIStream& operator>>(dbIStream& stream, _dbChip& obj);
dbOStream& operator<<(dbOStream& stream, const _dbChip& obj);
}  // namespace odb
// Generator Code End Header<|MERGE_RESOLUTION|>--- conflicted
+++ resolved
@@ -64,12 +64,9 @@
   dbId<_dbChipInst> chipinsts_;
   dbId<_dbChipConn> conns_;
   dbId<_dbChipNet> nets_;
-<<<<<<< HEAD
-  dbId<_dbTech> tech_;
-=======
   std::unordered_map<std::string, dbId<_dbChipInst>> chipinsts_map_;
   std::unordered_map<std::string, dbId<_dbChipRegion>> chip_region_map_;
->>>>>>> c5f3f123
+  dbId<_dbTech> tech_;
   dbTable<_dbProperty>* _prop_tbl;
   dbTable<_dbChipRegion>* chip_region_tbl_;
   dbId<_dbChip> _next_entry;
