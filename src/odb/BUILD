--- conflicted
+++ resolved
@@ -42,12 +42,8 @@
         "src/lefin/*.h",
         "src/lefout/*.cpp",
         "src/swig/common/swig_common.cpp",
-<<<<<<< HEAD
-        "src/swig/common/swig_common.h",
         "src/3dblox/*.cpp",
         "src/3dblox/*.h",
-=======
->>>>>>> 436cf1ca
     ]),
     hdrs = glob([
         "include/odb/*.h",
