--- conflicted
+++ resolved
@@ -87,19 +87,18 @@
   return openroad->getResizer();
 }
 
-<<<<<<< HEAD
 cgt::ClockGating *
 getClockGating()
 {
   OpenRoad *openroad = getOpenRoad();
   return openroad->getClockGating();
-=======
+}
+
 est::EstimateParasitics *
 getEstimateParasitics()
 {
   OpenRoad *openroad = getOpenRoad();
   return openroad->getEstimateParasitics();
->>>>>>> 7c6c1d28
 }
 
 rmp::Restructure *
