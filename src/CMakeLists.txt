# Copyright (c) 2019, Parallax Software, Inc.
# 
# This program is free software: you can redistribute it and/or modify
# it under the terms of the GNU General Public License as published by
# the Free Software Foundation, either version 3 of the License, or
# (at your option) any later version.
# 
# This program is distributed in the hope that it will be useful,
# but WITHOUT ANY WARRANTY; without even the implied warranty of
# MERCHANTABILITY or FITNESS FOR A PARTICULAR PURPOSE.  See the
# GNU General Public License for more details.
# 
# You should have received a copy of the GNU General Public License
# along with this program.  If not, see <https://www.gnu.org/licenses/>.

set(OPENSTA_HOME ${PROJECT_SOURCE_DIR}/src/OpenSTA)
set(OPENDB_HOME ${PROJECT_SOURCE_DIR}/src/OpenDB)
set(INIT_FP_HOME ${PROJECT_SOURCE_DIR}/src/init_fp)
set(DBSTA_HOME ${PROJECT_SOURCE_DIR}/src/dbSta)
set(RESIZER_HOME ${PROJECT_SOURCE_DIR}/src/resizer)
set(OPENDP_HOME ${PROJECT_SOURCE_DIR}/src/opendp)
set(REPLACE_HOME ${PROJECT_SOURCE_DIR}/src/replace)
set(PDNGEN_HOME ${OPENROAD_HOME}/src/pdngen)
set(ICEWALL_HOME ${OPENROAD_HOME}/src/ICeWall)
set(IOPLACER_HOME ${PROJECT_SOURCE_DIR}/src/ioPlacer)
set(TRITONCTS_HOME ${PROJECT_SOURCE_DIR}/src/TritonCTS) 
set(FASTROUTE_HOME ${PROJECT_SOURCE_DIR}/src/FastRoute)
set(TAPCELL_HOME ${OPENROAD_HOME}/src/tapcell)
set(OPENRCX_HOME ${OPENROAD_HOME}/src/OpenRCX)
set(MPLACE_HOME ${PROJECT_SOURCE_DIR}/src/TritonMacroPlace)
set(OPENPHYSYN_HOME ${PROJECT_SOURCE_DIR}/src/OpenPhySyn)

set(OPENROAD_WRAP ${CMAKE_CURRENT_BINARY_DIR}/OpenRoad_wrap.cc)
set(OPENROAD_TCL_INIT ${CMAKE_CURRENT_BINARY_DIR}/OpenRoadTclInitVar.cc)

set(OPENROAD_SOURCE
  OpenRoad.cc
  ${OPENROAD_TCL_INIT}
  Main.cc
  )

set(OPENROAD_TCL_FILES
  ${OPENSTA_HOME}/tcl/Util.tcl
<<<<<<< HEAD
  ${OPENROAD_HOME}/src/OpenRoad.tcl
  ${OPENROAD_HOME}/src/dbReadVerilog.tcl
  ${OPENROAD_HOME}/src/InitFloorplan.tcl
=======
  OpenRoad.tcl
>>>>>>> dca9dc38
  ${ICEWALL_HOME}/src/ICeWall.tcl
  ${PDNGEN_HOME}/src/PdnGen.tcl
  )

add_custom_command(OUTPUT ${OPENROAD_TCL_INIT}
  COMMAND ${OPENSTA_HOME}/etc/TclEncode.tcl ${OPENROAD_TCL_INIT} openroad_tcl_inits ${OPENROAD_TCL_FILES}
  WORKING_DIRECTORY ${OPENROAD_HOME}/src
  DEPENDS ${OPENROAD_TCL_FILES} ${OPENSTA_HOME}/etc/TclEncode.tcl
  )

################################################################

# OSX tcl is deprecated and prints a warning, so look for a user installed
# version before using the system version.
# I tried to override the library search order instead but failed.
# CMAKE_FIND_FRAMEWORK LAST bypasses the version in the framework directory
# but not the one in /usr/lib.
# This calls cmake/FindTCL.cmake
# Do not use REQUIRED because it also requires TK.
find_package(TCL)

find_package(SWIG REQUIRED 3.0)
include(UseSWIG)
set(OPENDB_SWIG_WARNINGS "-w509,503,501,472,467,402,401,317,325,378,383,389,365,362,314,258,240,203,201")

find_package(Boost)

# OpenDB's swig wrapper is not in the library (and mistakenly exports
# to the global namespace) so make our own.
# build/src/CMakeFiles/opendb_swig.dir/opendbtclTCL_wrap.cxx
set(OPENDB_SWIG_FILE ${OPENDB_HOME}/src/swig/tcl/opendbtcl.i)

set_property(SOURCE ${OPENDB_SWIG_FILE}
  PROPERTY CPLUSPLUS ON
)
# Ubuntu 18.04 cmake version 3.10.2 does not support the
# COMPILE_OPTIONS and INCLUDE_DIRECTORIES properties, so cram
# them into SWIG_FLAGS for the time being.
set_property(SOURCE ${OPENDB_SWIG_FILE}
  PROPERTY SWIG_FLAGS
  -module opendbtcl
  -namespace -prefix odb
  ${OPENDB_SWIG_WARNINGS}
  -I${OPENDB_HOME}/include/opendb
  -I${OPENDB_HOME}/src/swig/tcl
)

swig_add_library(opendb_swig
  LANGUAGE tcl
  TYPE STATIC
  SOURCES ${OPENDB_SWIG_FILE}
)

target_include_directories(opendb_swig
  PUBLIC
  ${Boost_INCLUDE_DIRS}
  ${TCL_INCLUDE_PATH}
)

swig_link_libraries(opendb_swig
  PUBLIC
  opendb
)

################################################################

set(OPENROAD_SWIG_FILE OpenRoad.i)

set_property(SOURCE ${OPENROAD_SWIG_FILE}
  PROPERTY CPLUSPLUS ON
)
# Ubuntu 18.04 cmake version 3.10.2 does not support the
# COMPILE_OPTIONS and INCLUDE_DIRECTORIES properties, so cram
# them into SWIG_FLAGS for the time being.
set_property(SOURCE ${OPENROAD_SWIG_FILE}
  PROPERTY SWIG_FLAGS
  -module openroad
  -namespace -prefix ord
  -I${DBSTA_HOME}/include
  -I${OPENROAD_HOME}/src
  -I${OPENDB_HOME}/include
)

swig_add_library(openroad_swig
  LANGUAGE tcl
  TYPE STATIC
  SOURCES ${OPENROAD_SWIG_FILE}
)

# build/src/CMakeFiles/openroad_swig.dir/OpenRoadTCL_wrap.cxx
swig_link_libraries(openroad_swig
  PUBLIC
  openroad
  # OpenDB public includes incorrectly point to include/opendb so this fails.
  #opendb
)

target_include_directories(openroad_swig
  PUBLIC
  ${OPENROAD_HOME}/include

  PRIVATE
  ${OPENROAD_HOME}/src
  ${OPENSTA_HOME}/util
  ${OPENSTA_HOME}/sdc
  ${OPENSTA_HOME}/network
  ${OPENSTA_HOME}/parasitics
  ${OPENSTA_HOME}/liberty
  ${OPENSTA_HOME}/graph
  ${OPENSTA_HOME}/search

  ${DBSTA_HOME}/include
  ${OPENDB_HOME}/include

  ${TCL_INCLUDE_PATH}
)

################################################################
#
# Library dependencies
#
################################################################

# Zlib
include(FindZLIB)
# Translate cmake bool to StaConfig.h ifdef bool
if (ZLIB_FOUND)
  set(ZLIB 1)
else()
  set(ZLIB 0)
endif()

################################################################

# Disable OpenDB stand-alone executable builds.
set(BUILD_PYTHON false)
set(BUILD_TCL false)

# Make the tools aware that they are being built as part of the top-level app.
# This allows the tool to have any custom CMake/C++ configuration for the top-level built
set(OPENROAD_BUILD ON)
add_definitions(-DOPENROAD_BUILD)

set(OPENSTA_INCLUDE_DIRS
  ${OPENSTA_HOME}/util
  ${OPENSTA_HOME}/liberty
  ${OPENSTA_HOME}/network
  ${OPENSTA_HOME}/graph
  ${OPENSTA_HOME}/sdc
  ${OPENSTA_HOME}/parasitics
  ${OPENSTA_HOME}/dcalc
  ${OPENSTA_HOME}/search
  ${OPENSTA_HOME}/app
  )

# Build flow tools
add_subdirectory(init_fp)
add_subdirectory(OpenDB)
add_subdirectory(OpenSTA)
add_subdirectory(dbSta)
add_subdirectory(resizer)
add_subdirectory(flute3)
add_subdirectory(replace)
add_subdirectory(opendp)
add_subdirectory(ioPlacer)
add_subdirectory(TritonCTS)
add_subdirectory(FastRoute)
add_subdirectory(tapcell)
add_subdirectory(TritonMacroPlace)
add_subdirectory(OpenRCX)
add_subdirectory(OpenPhySyn)


################################################################

add_executable(openroad
  ${OPENROAD_SOURCE}
  )

target_compile_options(openroad
  PRIVATE
  $<$<CXX_COMPILER_ID:GNU>:-Wall -Wextra -pedantic -Wcast-qual -Wredundant-decls -Wformat-security>
  $<$<CXX_COMPILER_ID:AppleClang>:-Wall -Wextra -pedantic -Wcast-qual -Wredundant-decls -Wformat-security>
  $<$<CXX_COMPILER_ID:Clang>:-Wall -Wextra -pedantic -Wcast-qual -Wredundant-decls -Wformat-security>
  )

target_include_directories(openroad
  PUBLIC ${OPENROAD_HOME}/include
  PRIVATE
  ${OPENROAD_HOME}/src
  ${INIT_FP_HOME}/include
  ${OPENDB_HOME}/include
  ${REPLACE_HOME}/include
  ${OPENDP_HOME}/include
  ${MPLACE_HOME}/include
  ${FASTROUTE_HOME}/include
  ${OPENPHYSYN_HOME}/include
  flute3
  ${PDNGEN_HOME}/include
  ${TAPCELL_HOME}/include
  ${OPENRCX_HOME}/include
  ${TCL_INCLUDE_PATH}
  ${Boost_INCLUDE_DIRS}
  )

target_link_libraries(openroad
  init_fp
  openroad_swig
  replace
  opendp
  resizer
  ioPlacer
  flute
  dbSta
  OpenSTA
  opendb
  opendb_swig
  OpenRCX
  TritonCTS
  FastRoute
  tapcell
  TritonMacroPlace
  ParquetFP
  ABKCommon
  OpenPhySyn
  zlib
  tm
  defin
  defout
  lefin
  lefout
  zutil
  ${TCL_LIBRARY}
)

if (ZLIB_FOUND)
  target_link_libraries(openroad ${ZLIB_LIBRARIES})
endif()

if (CMAKE_CXX_COMPILER_ID STREQUAL "GNU")
  target_link_libraries(openroad -pthread)
endif()

# Ancient versions of glibc found on CentOS required librt.
# OSX has an empty version of librt that causes a link error,
# so this is protected from linking there.
if (CMAKE_CXX_COMPILER_ID STREQUAL "GNU"
    AND CMAKE_SYSTEM_NAME STREQUAL "Linux")
  find_library(LIBRT rt)
  target_link_libraries(openroad ${LIBRT})
endif()

target_compile_options(openroad PUBLIC ${COMPILE_OPTIONS})

################################################################
# Install
# cmake .. -DCMAKE_INSTALL_PREFIX=<prefix_path>

# executable
install(TARGETS openroad DESTINATION bin)

################################################################

add_custom_target(openroad_tags etags -o TAGS
  ${OPENROAD_SOURCE}
  ${OPENROAD_HOME}/include/openroad/*.hh
  ${OPENROAD_HOME}/src/dbSta/src/*.hh
  ${DBSTA_HOME}/include/db_sta/*.hh
  ${OPENROAD_HOME}/src/dbSta/src/*.cc
  ${RESIZER_HOME}/src/*.hh
  ${RESIZER_HOME}/src/*.cc
  WORKING_DIRECTORY ${OPENROAD_HOME}/src
  DEPENDS ${OPENROAD_SOURCE} ${OPENROAD_HEADERS} ${OPENROAD_TCL_FILES}
  )<|MERGE_RESOLUTION|>--- conflicted
+++ resolved
@@ -41,13 +41,7 @@
 
 set(OPENROAD_TCL_FILES
   ${OPENSTA_HOME}/tcl/Util.tcl
-<<<<<<< HEAD
-  ${OPENROAD_HOME}/src/OpenRoad.tcl
-  ${OPENROAD_HOME}/src/dbReadVerilog.tcl
-  ${OPENROAD_HOME}/src/InitFloorplan.tcl
-=======
   OpenRoad.tcl
->>>>>>> dca9dc38
   ${ICEWALL_HOME}/src/ICeWall.tcl
   ${PDNGEN_HOME}/src/PdnGen.tcl
   )
