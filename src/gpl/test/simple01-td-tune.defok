VERSION 5.8 ;
DIVIDERCHAR "/" ;
BUSBITCHARS "[]" ;
DESIGN gcd ;
UNITS DISTANCE MICRONS 2000 ;
PROPERTYDEFINITIONS
COMPONENTPIN designRuleWidth REAL ;
DESIGN FE_CORE_BOX_LL_X REAL 0 ;
DESIGN FE_CORE_BOX_UR_X REAL 30.97 ;
DESIGN FE_CORE_BOX_LL_Y REAL 0 ;
DESIGN FE_CORE_BOX_UR_Y REAL 30.8 ;
END PROPERTYDEFINITIONS
DIEAREA ( 0 0 ) ( 61940 61600 ) ;
ROW CORE_ROW_0 FreePDK45_38x28_10R_NP_162NW_34O 0 0 FS DO 163 BY 1 STEP 380 0 ;
ROW CORE_ROW_1 FreePDK45_38x28_10R_NP_162NW_34O 0 2800 N DO 163 BY 1 STEP 380 0 ;
ROW CORE_ROW_2 FreePDK45_38x28_10R_NP_162NW_34O 0 5600 FS DO 163 BY 1 STEP 380 0 ;
ROW CORE_ROW_3 FreePDK45_38x28_10R_NP_162NW_34O 0 8400 N DO 163 BY 1 STEP 380 0 ;
ROW CORE_ROW_4 FreePDK45_38x28_10R_NP_162NW_34O 0 11200 FS DO 163 BY 1 STEP 380 0 ;
ROW CORE_ROW_5 FreePDK45_38x28_10R_NP_162NW_34O 0 14000 N DO 163 BY 1 STEP 380 0 ;
ROW CORE_ROW_6 FreePDK45_38x28_10R_NP_162NW_34O 0 16800 FS DO 163 BY 1 STEP 380 0 ;
ROW CORE_ROW_7 FreePDK45_38x28_10R_NP_162NW_34O 0 19600 N DO 163 BY 1 STEP 380 0 ;
ROW CORE_ROW_8 FreePDK45_38x28_10R_NP_162NW_34O 0 22400 FS DO 163 BY 1 STEP 380 0 ;
ROW CORE_ROW_9 FreePDK45_38x28_10R_NP_162NW_34O 0 25200 N DO 163 BY 1 STEP 380 0 ;
ROW CORE_ROW_10 FreePDK45_38x28_10R_NP_162NW_34O 0 28000 FS DO 163 BY 1 STEP 380 0 ;
ROW CORE_ROW_11 FreePDK45_38x28_10R_NP_162NW_34O 0 30800 N DO 163 BY 1 STEP 380 0 ;
ROW CORE_ROW_12 FreePDK45_38x28_10R_NP_162NW_34O 0 33600 FS DO 163 BY 1 STEP 380 0 ;
ROW CORE_ROW_13 FreePDK45_38x28_10R_NP_162NW_34O 0 36400 N DO 163 BY 1 STEP 380 0 ;
ROW CORE_ROW_14 FreePDK45_38x28_10R_NP_162NW_34O 0 39200 FS DO 163 BY 1 STEP 380 0 ;
ROW CORE_ROW_15 FreePDK45_38x28_10R_NP_162NW_34O 0 42000 N DO 163 BY 1 STEP 380 0 ;
ROW CORE_ROW_16 FreePDK45_38x28_10R_NP_162NW_34O 0 44800 FS DO 163 BY 1 STEP 380 0 ;
ROW CORE_ROW_17 FreePDK45_38x28_10R_NP_162NW_34O 0 47600 N DO 163 BY 1 STEP 380 0 ;
ROW CORE_ROW_18 FreePDK45_38x28_10R_NP_162NW_34O 0 50400 FS DO 163 BY 1 STEP 380 0 ;
ROW CORE_ROW_19 FreePDK45_38x28_10R_NP_162NW_34O 0 53200 N DO 163 BY 1 STEP 380 0 ;
ROW CORE_ROW_20 FreePDK45_38x28_10R_NP_162NW_34O 0 56000 FS DO 163 BY 1 STEP 380 0 ;
ROW CORE_ROW_21 FreePDK45_38x28_10R_NP_162NW_34O 0 58800 N DO 163 BY 1 STEP 380 0 ;
TRACKS X 3550 DO 18 STEP 3360 LAYER metal10 ;
TRACKS Y 3340 DO 19 STEP 3200 LAYER metal10 ;
TRACKS X 1870 DO 36 STEP 1680 LAYER metal9 ;
TRACKS Y 3340 DO 19 STEP 3200 LAYER metal9 ;
TRACKS X 1870 DO 36 STEP 1680 LAYER metal8 ;
TRACKS Y 1820 DO 36 STEP 1680 LAYER metal8 ;
TRACKS X 750 DO 110 STEP 560 LAYER metal7 ;
TRACKS Y 1820 DO 36 STEP 1680 LAYER metal7 ;
TRACKS X 750 DO 110 STEP 560 LAYER metal6 ;
TRACKS Y 700 DO 109 STEP 560 LAYER metal6 ;
TRACKS X 750 DO 110 STEP 560 LAYER metal5 ;
TRACKS Y 700 DO 109 STEP 560 LAYER metal5 ;
TRACKS X 750 DO 110 STEP 560 LAYER metal4 ;
TRACKS Y 140 DO 220 STEP 280 LAYER metal4 ;
TRACKS X 190 DO 163 STEP 380 LAYER metal3 ;
TRACKS Y 140 DO 220 STEP 280 LAYER metal3 ;
TRACKS X 190 DO 163 STEP 380 LAYER metal2 ;
TRACKS Y 140 DO 220 STEP 280 LAYER metal2 ;
TRACKS X 190 DO 163 STEP 380 LAYER metal1 ;
TRACKS Y 140 DO 220 STEP 280 LAYER metal1 ;
GCELLGRID X 60990 DO 2 STEP 950 ;
GCELLGRID X 190 DO 17 STEP 3800 ;
GCELLGRID X 0 DO 2 STEP 190 ;
GCELLGRID Y 58940 DO 2 STEP 2660 ;
GCELLGRID Y 140 DO 22 STEP 2800 ;
GCELLGRID Y 0 DO 2 STEP 140 ;
<<<<<<< HEAD
COMPONENTS 286 ;
    - _276_ NOR2_X4 + PLACED ( 50818 51813 ) N ;
    - _278_ INV_X1 + PLACED ( 16104 33373 ) N ;
    - _279_ NOR2_X1 + PLACED ( 20251 34312 ) N ;
    - _280_ INV_X1 + PLACED ( 23173 34449 ) N ;
    - _281_ INV_X1 + PLACED ( 26714 46624 ) N ;
    - _282_ NOR2_X1 + PLACED ( 28669 48087 ) N ;
    - _283_ INV_X1 + PLACED ( 33997 42861 ) N ;
    - _284_ NOR2_X1 + PLACED ( 33176 47083 ) N ;
    - _285_ NOR2_X1 + PLACED ( 29277 46876 ) N ;
    - _286_ INV_X1 + PLACED ( 25122 42641 ) N ;
    - _287_ NOR2_X1 + PLACED ( 25908 41483 ) N ;
    - _288_ INV_X1 + PLACED ( 27020 40866 ) N ;
    - _289_ AND2_X1 + PLACED ( 27525 38329 ) N ;
    - _290_ INV_X1 + PLACED ( 24605 16233 ) N ;
    - _291_ NOR2_X1 + PLACED ( 17813 16859 ) N ;
    - _292_ INV_X1 + PLACED ( 11291 14475 ) N ;
    - _293_ AOI21_X2 + PLACED ( 15279 17171 ) N ;
    - _294_ INV_X1 + PLACED ( 29249 17718 ) N ;
    - _295_ NOR2_X1 + PLACED ( 27430 19438 ) N ;
    - _296_ INV_X1 + PLACED ( 18009 21501 ) N ;
    - _297_ NOR2_X2 + PLACED ( 18480 22054 ) N ;
    - _298_ NOR2_X1 + PLACED ( 25252 22808 ) N ;
    - _299_ AND2_X1 + PLACED ( 26453 31573 ) N ;
    - _300_ INV_X16 + PLACED ( 55480 15559 ) N ;
    - _301_ NOR2_X1 + PLACED ( 47650 20610 ) N ;
    - _302_ INV_X16 + PLACED ( 55480 24458 ) N ;
    - _303_ NOR3_X1 + PLACED ( 49950 22305 ) N ;
    - _304_ AOI21_X1 + PLACED ( 48356 21080 ) N ;
    - _305_ INV_X1 + PLACED ( 46341 22626 ) N ;
    - _306_ INV_X16 + PLACED ( 43625 35946 ) N ;
    - _307_ AND2_X1 + PLACED ( 46760 32846 ) N ;
    - _308_ INV_X4 + PLACED ( 47473 31675 ) N ;
    - _309_ INV_X16 + PLACED ( 44240 46783 ) N ;
    - _310_ OAI211_X1 + PLACED ( 43539 32511 ) N ;
    - _311_ NAND2_X1 + PLACED ( 47587 30876 ) N ;
    - _312_ INV_X16 + PLACED ( 55480 31637 ) N ;
    - _313_ NOR2_X1 + PLACED ( 48568 27319 ) N ;
    - _314_ NOR3_X2 + PLACED ( 44235 27238 ) N ;
    - _315_ NOR2_X2 + PLACED ( 42236 25679 ) N ;
    - _316_ INV_X1 + PLACED ( 35400 20591 ) N ;
    - _317_ NOR2_X1 + PLACED ( 34181 22537 ) N ;
    - _318_ INV_X16 + PLACED ( 35749 19796 ) N ;
    - _319_ NOR2_X2 + PLACED ( 38551 27220 ) N ;
    - _320_ INV_X4 + PLACED ( 8343 45147 ) N ;
    - _321_ NAND2_X1 + PLACED ( 8860 40806 ) N ;
    - _322_ INV_X1 + PLACED ( 10909 34938 ) N ;
    - _323_ OAI21_X2 + PLACED ( 8337 35162 ) N ;
    - _324_ NOR4_X4 + PLACED ( 31867 25993 ) N ;
    - _325_ NOR2_X1 + PLACED ( 9110 41011 ) N ;
    - _326_ OAI21_X1 + PLACED ( 9673 35239 ) N ;
    - _327_ INV_X1 + PLACED ( 10261 34286 ) N ;
    - _328_ INV_X16 + PLACED ( 29157 6571 ) N ;
    - _329_ NOR3_X1 + PLACED ( 36923 26194 ) N ;
    - _330_ AOI21_X2 + PLACED ( 37032 29199 ) N ;
    - _331_ OAI221_X4 + PLACED ( 10183 33565 ) N ;
    - _332_ OAI211_X1 + PLACED ( 27021 29711 ) N ;
    - _333_ AND2_X1 + PLACED ( 19849 34492 ) N ;
    - _334_ INV_X1 + PLACED ( 22059 34962 ) N ;
    - _335_ NAND2_X1 + PLACED ( 28837 48557 ) N ;
    - _336_ NAND2_X1 + PLACED ( 33254 46983 ) N ;
    - _337_ NAND2_X1 + PLACED ( 29837 47066 ) N ;
    - _338_ INV_X1 + PLACED ( 29156 47694 ) N ;
    - _339_ NAND3_X1 + PLACED ( 28110 41600 ) N ;
    - _340_ NAND2_X1 + PLACED ( 26176 41369 ) N ;
    - _341_ NAND2_X1 + PLACED ( 27530 40545 ) N ;
    - _342_ INV_X1 + PLACED ( 17285 16679 ) N ;
    - _343_ OAI211_X2 + PLACED ( 18483 16859 ) N ;
    - _344_ NAND2_X1 + PLACED ( 20700 17715 ) N ;
    - _345_ AOI211_X2 + PLACED ( 22985 20920 ) N ;
    - _346_ NAND2_X1 + PLACED ( 27695 19609 ) N ;
    - _347_ NAND2_X1 + PLACED ( 18629 22545 ) N ;
    - _348_ OAI21_X1 + PLACED ( 26005 22319 ) N ;
    - _349_ OR2_X1 + PLACED ( 26642 26713 ) N ;
    - _350_ AOI21_X1 + PLACED ( 27236 35794 ) N ;
    - _351_ AND4_X1 + PLACED ( 23490 34301 ) N ;
    - _352_ AOI22_X1 + PLACED ( 23262 34401 ) N ;
    - _353_ OR2_X1 + PLACED ( 22013 33927 ) N ;
    - _355_ INV_X4 + PLACED ( 49566 53310 ) N ;
    - _357_ AND3_X1 + PLACED ( 27574 36978 ) N ;
    - _358_ OAI211_X2 + PLACED ( 28501 29715 ) N ;
    - _359_ OAI21_X2 + PLACED ( 27503 34960 ) N ;
    - _360_ OAI21_X2 + PLACED ( 27245 27571 ) N ;
    - _361_ NAND3_X4 + PLACED ( 29634 30944 ) N ;
    - _362_ NOR2_X2 + PLACED ( 39096 34243 ) N ;
    - _363_ INV_X2 + PLACED ( 40001 34325 ) N ;
    - _364_ NOR2_X4 + PLACED ( 34552 38698 ) N ;
    - _365_ AOI221_X4 + PLACED ( 16625 38833 ) N ;
    - _366_ AND2_X4 + PLACED ( 38365 34120 ) N ;
    - _368_ OAI21_X1 + PLACED ( 21210 34004 ) N ;
    - _370_ AOI22_X1 + PLACED ( 18532 34643 ) N ;
    - _371_ NOR2_X2 + PLACED ( 31367 28148 ) N ;
    - _372_ NAND3_X1 + PLACED ( 26348 34253 ) N ;
    - _373_ OR2_X1 + PLACED ( 25845 43698 ) N ;
    - _374_ AOI22_X1 + PLACED ( 27478 44988 ) N ;
    - _375_ NAND2_X1 + PLACED ( 26140 45590 ) N ;
    - _376_ XOR2_X1 + PLACED ( 23915 54554 ) N ;
    - _377_ XNOR2_X1 + PLACED ( 24480 54666 ) N ;
    - _378_ INV_X2 + PLACED ( 39215 56049 ) N ;
    - _380_ NOR2_X1 + PLACED ( 19824 56249 ) N ;
    - _381_ NAND2_X1 + PLACED ( 22967 55519 ) N ;
    - _382_ AOI221_X4 + PLACED ( 16184 43899 ) N ;
    - _383_ AOI21_X1 + PLACED ( 19582 56345 ) N ;
    - _384_ INV_X1 + PLACED ( 30383 45479 ) N ;
    - _385_ INV_X1 + PLACED ( 30247 34157 ) N ;
    - _386_ OAI211_X1 + PLACED ( 30532 47132 ) N ;
    - _387_ INV_X1 + PLACED ( 30889 48171 ) N ;
    - _388_ AND4_X1 + PLACED ( 29488 49205 ) N ;
    - _389_ AOI22_X1 + PLACED ( 29318 49279 ) N ;
    - _390_ NOR2_X1 + PLACED ( 29747 50858 ) N ;
    - _391_ NOR2_X1 + PLACED ( 26881 55623 ) N ;
    - _392_ NAND2_X1 + PLACED ( 28006 54012 ) N ;
    - _393_ AOI221_X4 + PLACED ( 19580 43763 ) N ;
    - _394_ AOI21_X1 + PLACED ( 26045 55444 ) N ;
    - _395_ OAI21_X1 + PLACED ( 31523 47227 ) N ;
    - _396_ XOR2_X1 + PLACED ( 33759 53621 ) N ;
    - _397_ XNOR2_X1 + PLACED ( 33240 53991 ) N ;
    - _398_ NOR2_X1 + PLACED ( 35457 55886 ) N ;
    - _399_ AOI221_X1 + PLACED ( 33281 55088 ) N ;
    - _401_ OR3_X1 + PLACED ( 33231 39846 ) N ;
    - _402_ AOI21_X1 + PLACED ( 34466 55938 ) N ;
    - _403_ INV_X1 + PLACED ( 23235 24140 ) N ;
    - _404_ OAI211_X1 + PLACED ( 26653 26588 ) N ;
    - _405_ AOI21_X1 + PLACED ( 20225 20860 ) N ;
    - _406_ AOI21_X1 + PLACED ( 19122 21634 ) N ;
    - _407_ AND2_X1 + PLACED ( 26395 21688 ) N ;
    - _408_ XNOR2_X1 + PLACED ( 26410 12353 ) N ;
    - _409_ XNOR2_X1 + PLACED ( 26604 13479 ) N ;
    - _410_ NOR2_X1 + PLACED ( 28059 14183 ) N ;
    - _411_ AOI221_X1 + PLACED ( 26346 14108 ) N ;
    - _412_ OR3_X1 + PLACED ( 31078 18707 ) N ;
    - _413_ AOI21_X1 + PLACED ( 27431 14104 ) N ;
    - _414_ OAI21_X1 + PLACED ( 26879 27098 ) N ;
    - _415_ AND2_X1 + PLACED ( 20851 21007 ) N ;
    - _416_ AND4_X1 + PLACED ( 20740 25916 ) N ;
    - _417_ AOI22_X1 + PLACED ( 20609 25977 ) N ;
    - _418_ OR2_X1 + PLACED ( 20193 26674 ) N ;
    - _419_ NOR2_X1 + PLACED ( 18195 24010 ) N ;
    - _420_ AOI221_X4 + PLACED ( 16057 38597 ) N ;
    - _421_ OAI21_X1 + PLACED ( 19181 26155 ) N ;
    - _422_ AOI21_X1 + PLACED ( 17625 25321 ) N ;
    - _423_ AOI21_X1 + PLACED ( 13957 13640 ) N ;
    - _424_ NOR2_X1 + PLACED ( 13469 13090 ) N ;
    - _425_ NOR2_X1 + PLACED ( 14743 12707 ) N ;
    - _426_ XNOR2_X1 + PLACED ( 19903 11658 ) N ;
    - _427_ XNOR2_X1 + PLACED ( 18665 12266 ) N ;
    - _428_ NOR2_X1 + PLACED ( 20058 13694 ) N ;
    - _429_ AOI221_X1 + PLACED ( 17720 13510 ) N ;
    - _430_ OR3_X1 + PLACED ( 31198 18335 ) N ;
    - _431_ AOI21_X1 + PLACED ( 19445 13489 ) N ;
    - _432_ XNOR2_X1 + PLACED ( 10770 13444 ) N ;
    - _433_ XNOR2_X1 + PLACED ( 11592 14227 ) N ;
    - _434_ AOI221_X1 + PLACED ( 9865 15191 ) N ;
    - _435_ OR3_X1 + PLACED ( 31185 18424 ) N ;
    - _436_ AOI22_X1 + PLACED ( 10638 16400 ) N ;
    - _437_ NAND2_X1 + PLACED ( 39839 23891 ) N ;
    - _438_ OAI221_X2 + PLACED ( 42007 26292 ) N ;
    - _439_ NAND2_X1 + PLACED ( 11212 41439 ) N ;
    - _440_ XOR2_X1 + PLACED ( 8972 45456 ) N ;
    - _441_ XNOR2_X1 + PLACED ( 10753 44103 ) N ;
    - _442_ AOI221_X1 + PLACED ( 10303 44403 ) N ;
    - _443_ NAND2_X1 + PLACED ( 15760 43231 ) N ;
    - _444_ AOI22_X1 + PLACED ( 10906 44320 ) N ;
    - _445_ OAI21_X1 + PLACED ( 40015 24649 ) N ;
    - _446_ NAND2_X1 + PLACED ( 40916 23563 ) N ;
    - _447_ XNOR2_X1 + PLACED ( 40807 14411 ) N ;
    - _448_ XNOR2_X1 + PLACED ( 40994 14924 ) N ;
    - _449_ NOR2_X1 + PLACED ( 42362 14094 ) N ;
    - _450_ AOI221_X1 + PLACED ( 41261 14636 ) N ;
    - _451_ OR3_X1 + PLACED ( 40179 19294 ) N ;
    - _452_ AOI21_X1 + PLACED ( 41507 14289 ) N ;
    - _453_ XNOR2_X1 + PLACED ( 34868 21681 ) N ;
    - _454_ XNOR2_X1 + PLACED ( 34985 24391 ) N ;
    - _455_ AOI221_X2 + PLACED ( 33951 14775 ) N ;
    - _456_ OR3_X1 + PLACED ( 34519 19063 ) N ;
    - _457_ AOI22_X1 + PLACED ( 34633 13678 ) N ;
    - _458_ AOI22_X1 + PLACED ( 46357 30910 ) N ;
    - _459_ NOR2_X1 + PLACED ( 48560 27168 ) N ;
    - _460_ XOR2_X1 + PLACED ( 51024 17151 ) N ;
    - _461_ XNOR2_X1 + PLACED ( 48890 17218 ) N ;
    - _462_ NOR2_X1 + PLACED ( 47626 15013 ) N ;
    - _463_ AOI221_X1 + PLACED ( 47162 16222 ) N ;
    - _464_ OR3_X1 + PLACED ( 44191 18745 ) N ;
    - _465_ AOI21_X1 + PLACED ( 46943 15474 ) N ;
    - _466_ XNOR2_X1 + PLACED ( 53266 29419 ) N ;
    - _467_ XNOR2_X1 + PLACED ( 45918 28709 ) N ;
    - _468_ AOI221_X4 + PLACED ( 48192 25966 ) N ;
    - _469_ OR3_X1 + PLACED ( 44146 26687 ) N ;
    - _470_ AOI22_X1 + PLACED ( 51525 25993 ) N ;
    - _471_ XNOR2_X1 + PLACED ( 50043 37732 ) N ;
    - _472_ INV_X1 + PLACED ( 56827 35602 ) N ;
    - _473_ NOR2_X1 + PLACED ( 54165 40649 ) N ;
    - _474_ XNOR2_X1 + PLACED ( 52570 39774 ) N ;
    - _475_ AOI221_X4 + PLACED ( 37241 37866 ) N ;
    - _476_ NAND3_X1 + PLACED ( 43096 37919 ) N ;
    - _477_ AOI22_X1 + PLACED ( 46019 35846 ) N ;
    - _478_ XOR2_X1 + PLACED ( 45290 42526 ) N ;
    - _479_ AOI221_X4 + PLACED ( 37734 43635 ) N ;
    - _480_ NAND3_X1 + PLACED ( 42999 40311 ) N ;
    - _481_ AOI22_X1 + PLACED ( 43121 44304 ) N ;
    - _482_ NOR2_X1 + PLACED ( 46970 53081 ) N ;
    - _483_ NOR2_X1 + PLACED ( 56321 32521 ) N ;
    - _484_ AND3_X1 + PLACED ( 55991 33610 ) N ;
    - _485_ NAND3_X1 + PLACED ( 33857 34698 ) N ;
    - _486_ NOR3_X1 + PLACED ( 26370 17609 ) N ;
    - _487_ NAND2_X1 + PLACED ( 28733 18408 ) N ;
    - _488_ NOR4_X1 + PLACED ( 31358 37875 ) N ;
    - _489_ NAND3_X1 + PLACED ( 30492 41109 ) N ;
    - _490_ NOR3_X1 + PLACED ( 38625 41052 ) N ;
    - _491_ NAND3_X1 + PLACED ( 42067 40125 ) N ;
    - _492_ AOI221_X4 + PLACED ( 43326 53327 ) N ;
    - _493_ NAND3_X1 + PLACED ( 42645 53824 ) N ;
    - _494_ AOI221_X1 + PLACED ( 43350 53659 ) N ;
    - _495_ MUX2_X1 + PLACED ( 17420 48857 ) N ;
    - _496_ NOR2_X4 + PLACED ( 34387 42943 ) N ;
    - _498_ MUX2_X1 + PLACED ( 19117 48944 ) N ;
    - _499_ MUX2_X1 + PLACED ( 11062 30049 ) N ;
    - _500_ MUX2_X1 + PLACED ( 13278 29430 ) N ;
    - _501_ MUX2_X1 + PLACED ( 13217 50842 ) N ;
    - _502_ MUX2_X1 + PLACED ( 14279 51109 ) N ;
    - _503_ MUX2_X1 + PLACED ( 36102 49537 ) N ;
    - _504_ MUX2_X1 + PLACED ( 36980 49484 ) N ;
    - _505_ MUX2_X1 + PLACED ( 25986 5851 ) N ;
    - _506_ MUX2_X1 + PLACED ( 27044 4154 ) N ;
    - _507_ MUX2_X1 + PLACED ( 6996 21671 ) N ;
    - _508_ MUX2_X1 + PLACED ( 8849 21506 ) N ;
    - _509_ MUX2_X1 + PLACED ( 17538 5558 ) N ;
    - _510_ MUX2_X1 + PLACED ( 19975 3814 ) N ;
    - _511_ MUX2_X1 + PLACED ( 7303 9900 ) N ;
    - _512_ MUX2_X1 + PLACED ( 9069 8296 ) N ;
    - _513_ MUX2_X1 + PLACED ( 5119 29398 ) N ;
    - _514_ MUX2_X1 + PLACED ( 6787 27844 ) N ;
    - _515_ MUX2_X1 + PLACED ( 6137 49427 ) N ;
    - _516_ MUX2_X1 + PLACED ( 7482 50760 ) N ;
    - _517_ MUX2_X1 + PLACED ( 44437 6974 ) N ;
    - _518_ MUX2_X1 + PLACED ( 46879 6468 ) N ;
    - _519_ MUX2_X1 + PLACED ( 34941 5688 ) N ;
    - _520_ MUX2_X1 + PLACED ( 36516 4061 ) N ;
    - _521_ MUX2_X1 + PLACED ( 51085 11593 ) N ;
    - _522_ MUX2_X1 + PLACED ( 53423 10959 ) N ;
    - _523_ MUX2_X1 + PLACED ( 51432 20840 ) N ;
    - _524_ MUX2_X1 + PLACED ( 53694 19176 ) N ;
    - _525_ MUX2_X1 + PLACED ( 50803 37781 ) N ;
    - _526_ MUX2_X1 + PLACED ( 54099 38071 ) N ;
    - _527_ MUX2_X1 + PLACED ( 51833 46120 ) N ;
    - _528_ MUX2_X1 + PLACED ( 53723 46153 ) N ;
    - _529_ AOI22_X1 + PLACED ( 9729 40837 ) N ;
    - _530_ NOR2_X1 + PLACED ( 8765 39463 ) N ;
    - _531_ XNOR2_X1 + PLACED ( 5734 36033 ) N ;
    - _532_ XNOR2_X1 + PLACED ( 6914 38188 ) N ;
    - _533_ AOI221_X1 + PLACED ( 9901 38226 ) N ;
    - _534_ OR3_X1 + PLACED ( 32137 36318 ) N ;
    - _535_ AOI22_X1 + PLACED ( 11032 37117 ) N ;
    - _536_ DFF_X1 + PLACED ( 0 33324 ) N ;
    - _537_ DFF_X2 + PLACED ( 16247 57478 ) N ;
    - _538_ DFF_X1 + PLACED ( 24785 57473 ) N ;
    - _539_ DFF_X2 + PLACED ( 33356 57478 ) N ;
    - _540_ DFF_X2 + PLACED ( 24713 9610 ) N ;
    - _541_ DFF_X2 + PLACED ( 419 23339 ) N ;
    - _542_ DFF_X2 + PLACED ( 16933 7350 ) N ;
    - _543_ DFF_X2 + PLACED ( 2896 15861 ) N ;
    - _544_ DFF_X2 + PLACED ( 1182 44639 ) N ;
    - _545_ DFF_X2 + PLACED ( 39616 7999 ) N ;
    - _546_ DFF_X2 + PLACED ( 32514 12080 ) N ;
    - _547_ DFF_X2 + PLACED ( 46001 12476 ) N ;
    - _548_ DFF_X2 + PLACED ( 53991 26506 ) N ;
    - _549_ DFF_X2 + PLACED ( 44100 37722 ) N ;
    - _550_ DFF_X2 + PLACED ( 43610 45822 ) N ;
    - _551_ DFF_X2 + PLACED ( 44817 57478 ) N ;
    - _552_ DFF_X2 + PLACED ( 45871 55404 ) N ;
    - _553_ DFF_X1 + PLACED ( 19717 49301 ) N ;
    - _554_ DFF_X1 + PLACED ( 13652 29475 ) N ;
    - _555_ DFF_X1 + PLACED ( 14588 52585 ) N ;
    - _556_ DFF_X1 + PLACED ( 37174 49649 ) N ;
    - _557_ DFF_X1 + PLACED ( 27464 3401 ) N ;
    - _558_ DFF_X1 + PLACED ( 9119 21682 ) N ;
    - _559_ DFF_X1 + PLACED ( 20584 2934 ) N ;
    - _560_ DFF_X2 + PLACED ( 9559 8184 ) N ;
    - _561_ DFF_X1 + PLACED ( 6187 27576 ) N ;
    - _562_ DFF_X2 + PLACED ( 7649 51629 ) N ;
    - _563_ DFF_X2 + PLACED ( 47529 6474 ) N ;
    - _564_ DFF_X2 + PLACED ( 37120 3584 ) N ;
    - _565_ DFF_X2 + PLACED ( 54313 10941 ) N ;
    - _566_ DFF_X2 + PLACED ( 54717 19054 ) N ;
    - _567_ DFF_X2 + PLACED ( 55100 38273 ) N ;
    - _568_ DFF_X2 + PLACED ( 54636 46278 ) N ;
    - _569_ DFF_X2 + PLACED ( 380 37749 ) N ;
=======
COMPONENTS 287 ;
    - _276_ NOR2_X4 + PLACED ( 56854 11814 ) N ;
    - _278_ INV_X1 + PLACED ( 7247 34546 ) N ;
    - _279_ NOR2_X1 + PLACED ( 10487 34145 ) N ;
    - _280_ INV_X1 + PLACED ( 15418 33874 ) N ;
    - _281_ INV_X1 + PLACED ( 22890 49708 ) N ;
    - _282_ NOR2_X1 + PLACED ( 21444 48065 ) N ;
    - _283_ INV_X1 + PLACED ( 27725 44873 ) N ;
    - _284_ NOR2_X1 + PLACED ( 25573 45631 ) N ;
    - _285_ NOR2_X1 + PLACED ( 21735 45554 ) N ;
    - _286_ INV_X1 + PLACED ( 13815 42032 ) N ;
    - _287_ NOR2_X1 + PLACED ( 15455 41286 ) N ;
    - _288_ INV_X1 + PLACED ( 17252 40768 ) N ;
    - _289_ AND2_X1 + PLACED ( 19762 33448 ) N ;
    - _290_ INV_X1 + PLACED ( 20991 12401 ) N ;
    - _291_ NOR2_X1 + PLACED ( 21632 11496 ) N ;
    - _292_ INV_X2 + PLACED ( 23889 8810 ) N ;
    - _293_ AOI21_X2 + PLACED ( 21395 10894 ) N ;
    - _294_ INV_X1 + PLACED ( 29685 14421 ) N ;
    - _295_ NOR2_X1 + PLACED ( 27907 18460 ) N ;
    - _296_ INV_X1 + PLACED ( 18982 18203 ) N ;
    - _297_ NOR2_X2 + PLACED ( 19270 18691 ) N ;
    - _298_ NOR2_X1 + PLACED ( 23847 22451 ) N ;
    - _299_ AND2_X2 + PLACED ( 22736 29302 ) N ;
    - _300_ INV_X1 + PLACED ( 46886 27829 ) N ;
    - _301_ NOR2_X1 + PLACED ( 48069 29585 ) N ;
    - _302_ INV_X1 + PLACED ( 50134 34650 ) N ;
    - _303_ NOR3_X1 + PLACED ( 49536 32158 ) N ;
    - _304_ AOI21_X1 + PLACED ( 48506 29618 ) N ;
    - _305_ INV_X1 + PLACED ( 46033 29616 ) N ;
    - _306_ INV_X1 + PLACED ( 49082 46071 ) N ;
    - _307_ AND2_X1 + PLACED ( 51029 44328 ) N ;
    - _308_ INV_X1 + PLACED ( 50791 42684 ) N ;
    - _309_ INV_X1 + PLACED ( 38696 47776 ) N ;
    - _310_ OAI211_X1 + PLACED ( 46290 45765 ) N ;
    - _311_ NAND2_X1 + PLACED ( 49642 40595 ) N ;
    - _312_ INV_X1 + PLACED ( 47003 34123 ) N ;
    - _313_ NOR2_X1 + PLACED ( 49550 33979 ) N ;
    - _314_ NOR3_X1 + PLACED ( 46357 32398 ) N ;
    - _315_ NOR2_X2 + PLACED ( 43194 30561 ) N ;
    - _316_ INV_X1 + PLACED ( 36129 36084 ) N ;
    - _317_ NOR2_X1 + PLACED ( 34062 34717 ) N ;
    - _318_ INV_X1 + PLACED ( 36347 17754 ) N ;
    - _319_ NOR2_X1 + PLACED ( 38943 28598 ) N ;
    - _320_ INV_X2 + PLACED ( 12700 26152 ) N ;
    - _321_ NAND2_X1 + PLACED ( 29703 26484 ) N ;
    - _322_ INV_X1 + PLACED ( 34503 23370 ) N ;
    - _323_ OAI21_X1 + PLACED ( 31049 27005 ) N ;
    - _324_ NOR4_X2 + PLACED ( 31403 30830 ) N ;
    - _325_ NOR2_X1 + PLACED ( 29571 25928 ) N ;
    - _326_ OAI21_X1 + PLACED ( 32978 26208 ) N ;
    - _327_ INV_X1 + PLACED ( 34509 22169 ) N ;
    - _328_ INV_X1 + PLACED ( 32801 35053 ) N ;
    - _329_ NOR3_X1 + PLACED ( 37737 29561 ) N ;
    - _330_ AOI21_X1 + PLACED ( 37785 27967 ) N ;
    - _331_ OAI221_X4 + PLACED ( 33047 26696 ) N ;
    - _332_ OAI211_X1 + PLACED ( 21319 31945 ) N ;
    - _333_ AND2_X1 + PLACED ( 9842 34152 ) N ;
    - _334_ INV_X2 + PLACED ( 12113 34069 ) N ;
    - _335_ NAND2_X1 + PLACED ( 21475 48043 ) N ;
    - _336_ NAND2_X1 + PLACED ( 25866 44465 ) N ;
    - _337_ NAND2_X1 + PLACED ( 21377 43007 ) N ;
    - _338_ INV_X1 + PLACED ( 21396 46148 ) N ;
    - _339_ NAND3_X1 + PLACED ( 19059 41016 ) N ;
    - _340_ NAND2_X1 + PLACED ( 15677 41206 ) N ;
    - _341_ NAND2_X1 + PLACED ( 17789 40493 ) N ;
    - _342_ INV_X1 + PLACED ( 26083 11682 ) N ;
    - _343_ OAI211_X1 + PLACED ( 22526 12895 ) N ;
    - _344_ NAND2_X1 + PLACED ( 21666 14294 ) N ;
    - _345_ AOI211_X1 + PLACED ( 23492 20266 ) N ;
    - _346_ NAND2_X1 + PLACED ( 28006 18528 ) N ;
    - _347_ NAND2_X1 + PLACED ( 19389 19442 ) N ;
    - _348_ OAI21_X1 + PLACED ( 25581 21072 ) N ;
    - _349_ OR2_X2 + PLACED ( 25141 32221 ) N ;
    - _350_ AOI21_X1 + PLACED ( 18998 33930 ) N ;
    - _351_ AND4_X1 + PLACED ( 15913 33618 ) N ;
    - _352_ AOI22_X1 + PLACED ( 15757 33733 ) N ;
    - _353_ OR2_X1 + PLACED ( 15691 33888 ) N ;
    - _355_ INV_X8 + PLACED ( 51830 10343 ) N ;
    - _357_ AND3_X2 + PLACED ( 19785 33240 ) N ;
    - _358_ OAI211_X1 + PLACED ( 23697 31828 ) N ;
    - _359_ OAI21_X2 + PLACED ( 17868 33975 ) N ;
    - _360_ OAI21_X2 + PLACED ( 25415 32192 ) N ;
    - _361_ NAND3_X4 + PLACED ( 24753 33225 ) N ;
    - _362_ NOR2_X4 + PLACED ( 43452 39795 ) N ;
    - _363_ INV_X4 + PLACED ( 47168 19388 ) N ;
    - _364_ NOR2_X4 + PLACED ( 40332 41773 ) N ;
    - _365_ AOI221_X4 + PLACED ( 8968 33020 ) N ;
    - _366_ AND2_X4 + PLACED ( 43465 36401 ) N ;
    - _368_ OAI21_X1 + PLACED ( 14756 33779 ) N ;
    - _370_ AOI22_X1 + PLACED ( 10472 34035 ) N ;
    - _371_ NOR2_X2 + PLACED ( 25287 26818 ) N ;
    - _372_ NAND3_X1 + PLACED ( 21845 30260 ) N ;
    - _373_ OR2_X1 + PLACED ( 21745 38500 ) N ;
    - _374_ AOI22_X1 + PLACED ( 19772 40950 ) N ;
    - _375_ NAND2_X1 + PLACED ( 20097 40431 ) N ;
    - _376_ XOR2_X1 + PLACED ( 12198 42429 ) N ;
    - _377_ XNOR2_X1 + PLACED ( 13674 42173 ) N ;
    - _378_ INV_X4 + PLACED ( 35878 48822 ) N ;
    - _380_ NOR2_X1 + PLACED ( 14377 48938 ) N ;
    - _381_ NAND2_X1 + PLACED ( 14512 45386 ) N ;
    - _382_ AOI221_X4 + PLACED ( 10544 48503 ) N ;
    - _383_ AOI21_X1 + PLACED ( 13572 49035 ) N ;
    - _384_ INV_X1 + PLACED ( 25727 40235 ) N ;
    - _385_ INV_X1 + PLACED ( 24586 38715 ) N ;
    - _386_ OAI211_X1 + PLACED ( 24239 41519 ) N ;
    - _387_ INV_X1 + PLACED ( 22780 45868 ) N ;
    - _388_ AND4_X1 + PLACED ( 21455 45928 ) N ;
    - _389_ AOI22_X1 + PLACED ( 21360 46035 ) N ;
    - _390_ NOR2_X1 + PLACED ( 21786 46855 ) N ;
    - _391_ NOR2_X1 + PLACED ( 19128 49901 ) N ;
    - _392_ NAND2_X1 + PLACED ( 20049 48008 ) N ;
    - _393_ AOI221_X4 + PLACED ( 14800 49663 ) N ;
    - _394_ AOI21_X1 + PLACED ( 18415 50352 ) N ;
    - _395_ OAI21_X1 + PLACED ( 26010 41035 ) N ;
    - _396_ XOR2_X1 + PLACED ( 29702 44472 ) N ;
    - _397_ XNOR2_X1 + PLACED ( 29443 43832 ) N ;
    - _398_ NOR2_X1 + PLACED ( 30662 48266 ) N ;
    - _399_ AOI221_X1 + PLACED ( 29529 46677 ) N ;
    - _401_ OR3_X1 + PLACED ( 28102 44986 ) N ;
    - _402_ AOI21_X1 + PLACED ( 29706 47994 ) N ;
    - _403_ INV_X1 + PLACED ( 21615 22839 ) N ;
    - _404_ OAI211_X1 + PLACED ( 21831 25568 ) N ;
    - _405_ AOI21_X1 + PLACED ( 21766 18513 ) N ;
    - _406_ AOI21_X1 + PLACED ( 20268 18223 ) N ;
    - _407_ AND2_X1 + PLACED ( 22960 17756 ) N ;
    - _408_ XNOR2_X1 + PLACED ( 34239 12867 ) N ;
    - _409_ XNOR2_X1 + PLACED ( 33832 13278 ) N ;
    - _410_ NOR2_X1 + PLACED ( 34278 12478 ) N ;
    - _411_ AOI221_X1 + PLACED ( 33506 12666 ) N ;
    - _412_ OR3_X1 + PLACED ( 30650 14387 ) N ;
    - _413_ AOI21_X1 + PLACED ( 33221 12343 ) N ;
    - _414_ OAI21_X1 + PLACED ( 21932 26031 ) N ;
    - _415_ AND2_X1 + PLACED ( 22218 20215 ) N ;
    - _416_ AND4_X1 + PLACED ( 20917 23305 ) N ;
    - _417_ AOI22_X1 + PLACED ( 20592 23355 ) N ;
    - _418_ OR2_X1 + PLACED ( 19186 23098 ) N ;
    - _419_ NOR2_X1 + PLACED ( 14542 19372 ) N ;
    - _420_ AOI221_X4 + PLACED ( 10424 20718 ) N ;
    - _421_ OAI21_X1 + PLACED ( 18129 22290 ) N ;
    - _422_ AOI21_X1 + PLACED ( 13764 20341 ) N ;
    - _423_ AOI21_X1 + PLACED ( 21020 9656 ) N ;
    - _424_ NOR2_X1 + PLACED ( 20556 9521 ) N ;
    - _425_ NOR2_X1 + PLACED ( 19563 10043 ) N ;
    - _426_ XNOR2_X1 + PLACED ( 13977 11923 ) N ;
    - _427_ XNOR2_X1 + PLACED ( 14967 11720 ) N ;
    - _428_ NOR2_X1 + PLACED ( 14551 13075 ) N ;
    - _429_ AOI221_X1 + PLACED ( 12868 12812 ) N ;
    - _430_ OR3_X1 + PLACED ( 26386 14142 ) N ;
    - _431_ AOI21_X1 + PLACED ( 13865 13088 ) N ;
    - _432_ XNOR2_X1 + PLACED ( 25500 7040 ) N ;
    - _433_ XNOR2_X1 + PLACED ( 26735 8940 ) N ;
    - _434_ AOI221_X1 + PLACED ( 25871 10943 ) N ;
    - _435_ OR3_X1 + PLACED ( 26871 13906 ) N ;
    - _436_ AOI22_X1 + PLACED ( 25661 10755 ) N ;
    - _437_ NAND2_X1 + PLACED ( 40590 29912 ) N ;
    - _438_ OAI221_X1 + PLACED ( 42340 29194 ) N ;
    - _439_ NAND2_X1 + PLACED ( 30308 27174 ) N ;
    - _440_ XOR2_X1 + PLACED ( 13065 26148 ) N ;
    - _441_ XNOR2_X1 + PLACED ( 14848 26573 ) N ;
    - _442_ AOI221_X1 + PLACED ( 12637 26420 ) N ;
    - _443_ NAND2_X1 + PLACED ( 13071 25463 ) N ;
    - _444_ AOI22_X1 + PLACED ( 12477 26083 ) N ;
    - _445_ OAI21_X1 + PLACED ( 40743 30504 ) N ;
    - _446_ NAND2_X1 + PLACED ( 41657 29090 ) N ;
    - _447_ XNOR2_X1 + PLACED ( 41142 13497 ) N ;
    - _448_ XNOR2_X1 + PLACED ( 41620 13935 ) N ;
    - _449_ NOR2_X1 + PLACED ( 44651 12988 ) N ;
    - _450_ AOI221_X1 + PLACED ( 42507 13422 ) N ;
    - _451_ OR3_X1 + PLACED ( 41982 15346 ) N ;
    - _452_ AOI21_X1 + PLACED ( 43663 13095 ) N ;
    - _453_ XNOR2_X1 + PLACED ( 38632 34619 ) N ;
    - _454_ XNOR2_X1 + PLACED ( 39749 33230 ) N ;
    - _455_ AOI221_X1 + PLACED ( 37813 34916 ) N ;
    - _456_ OR3_X1 + PLACED ( 35968 35779 ) N ;
    - _457_ AOI22_X1 + PLACED ( 37199 35548 ) N ;
    - _458_ AOI22_X1 + PLACED ( 49099 40776 ) N ;
    - _459_ NOR2_X1 + PLACED ( 50200 32919 ) N ;
    - _460_ XOR2_X1 + PLACED ( 49933 27837 ) N ;
    - _461_ XNOR2_X1 + PLACED ( 49825 27650 ) N ;
    - _462_ NOR2_X1 + PLACED ( 50498 23773 ) N ;
    - _463_ AOI221_X1 + PLACED ( 49680 25710 ) N ;
    - _464_ OR3_X1 + PLACED ( 48014 25695 ) N ;
    - _465_ AOI21_X1 + PLACED ( 50336 24283 ) N ;
    - _466_ XNOR2_X1 + PLACED ( 49074 34875 ) N ;
    - _467_ XNOR2_X1 + PLACED ( 48744 36182 ) N ;
    - _468_ AOI221_X4 + PLACED ( 51296 38271 ) N ;
    - _469_ OR3_X1 + PLACED ( 48075 38992 ) N ;
    - _470_ AOI22_X1 + PLACED ( 54132 38891 ) N ;
    - _471_ XNOR2_X1 + PLACED ( 56984 46038 ) N ;
    - _472_ INV_X1 + PLACED ( 46809 46428 ) N ;
    - _473_ NOR2_X1 + PLACED ( 46000 47262 ) N ;
    - _474_ XNOR2_X1 + PLACED ( 46777 46684 ) N ;
    - _475_ AOI221_X4 + PLACED ( 48138 49228 ) N ;
    - _476_ NAND3_X1 + PLACED ( 47920 45907 ) N ;
    - _477_ AOI22_X1 + PLACED ( 51787 46664 ) N ;
    - _478_ XOR2_X1 + PLACED ( 42204 47527 ) N ;
    - _479_ AOI221_X4 + PLACED ( 38955 48591 ) N ;
    - _480_ NAND3_X1 + PLACED ( 43449 46191 ) N ;
    - _481_ AOI22_X1 + PLACED ( 42253 48177 ) N ;
    - _482_ NOR2_X1 + PLACED ( 51172 13530 ) N ;
    - _483_ NOR2_X1 + PLACED ( 49025 41897 ) N ;
    - _484_ AND3_X1 + PLACED ( 46977 40929 ) N ;
    - _485_ NAND3_X1 + PLACED ( 34353 37722 ) N ;
    - _486_ NOR3_X1 + PLACED ( 20632 14364 ) N ;
    - _487_ NAND2_X1 + PLACED ( 24077 14894 ) N ;
    - _488_ NOR4_X1 + PLACED ( 25568 38697 ) N ;
    - _489_ NAND3_X1 + PLACED ( 24459 39807 ) N ;
    - _490_ NOR3_X1 + PLACED ( 41943 21246 ) N ;
    - _491_ NAND3_X1 + PLACED ( 47573 18040 ) N ;
    - _492_ AOI221_X4 + PLACED ( 49557 16019 ) N ;
    - _493_ NAND3_X1 + PLACED ( 48661 16268 ) N ;
    - _494_ AOI221_X1 + PLACED ( 48959 16344 ) N ;
    - _495_ MUX2_X1 + PLACED ( 16916 55286 ) N ;
    - _496_ NOR2_X4 + PLACED ( 34402 49398 ) N ;
    - _498_ MUX2_X1 + PLACED ( 17936 55523 ) N ;
    - _499_ MUX2_X1 + PLACED ( 4548 36017 ) N ;
    - _500_ MUX2_X1 + PLACED ( 6264 39137 ) N ;
    - _501_ MUX2_X1 + PLACED ( 4487 46163 ) N ;
    - _502_ MUX2_X1 + PLACED ( 5894 46523 ) N ;
    - _503_ MUX2_X1 + PLACED ( 24747 53393 ) N ;
    - _504_ MUX2_X1 + PLACED ( 25810 55097 ) N ;
    - _505_ MUX2_X1 + PLACED ( 29188 4487 ) N ;
    - _506_ MUX2_X1 + PLACED ( 30492 3088 ) N ;
    - _507_ MUX2_X1 + PLACED ( 4958 17565 ) N ;
    - _508_ MUX2_X1 + PLACED ( 6863 16889 ) N ;
    - _509_ MUX2_X1 + PLACED ( 8356 8859 ) N ;
    - _510_ MUX2_X1 + PLACED ( 9942 7746 ) N ;
    - _511_ MUX2_X1 + PLACED ( 21817 3701 ) N ;
    - _512_ MUX2_X1 + PLACED ( 23153 2780 ) N ;
    - _513_ MUX2_X1 + PLACED ( 39364 21694 ) N ;
    - _514_ MUX2_X1 + PLACED ( 41257 22136 ) N ;
    - _515_ MUX2_X1 + PLACED ( 4565 25747 ) N ;
    - _516_ MUX2_X1 + PLACED ( 5853 25619 ) N ;
    - _517_ MUX2_X1 + PLACED ( 38376 7629 ) N ;
    - _518_ MUX2_X1 + PLACED ( 39240 6321 ) N ;
    - _519_ MUX2_X1 + PLACED ( 33258 40814 ) N ;
    - _520_ MUX2_X1 + PLACED ( 34622 42092 ) N ;
    - _521_ MUX2_X1 + PLACED ( 55727 25167 ) N ;
    - _522_ MUX2_X1 + PLACED ( 56014 25925 ) N ;
    - _523_ MUX2_X1 + PLACED ( 56163 33510 ) N ;
    - _524_ MUX2_X1 + PLACED ( 56027 33137 ) N ;
    - _525_ MUX2_X1 + PLACED ( 56284 47729 ) N ;
    - _526_ MUX2_X1 + PLACED ( 55440 51280 ) N ;
    - _527_ MUX2_X1 + PLACED ( 44318 53704 ) N ;
    - _528_ MUX2_X1 + PLACED ( 46277 54576 ) N ;
    - _529_ AOI22_X1 + PLACED ( 30024 26861 ) N ;
    - _530_ NOR2_X1 + PLACED ( 30935 25632 ) N ;
    - _531_ XNOR2_X1 + PLACED ( 32682 21255 ) N ;
    - _532_ XNOR2_X1 + PLACED ( 31628 21243 ) N ;
    - _533_ AOI221_X1 + PLACED ( 30815 20648 ) N ;
    - _534_ OR3_X1 + PLACED ( 33931 21563 ) N ;
    - _535_ AOI22_X1 + PLACED ( 33869 20846 ) N ;
    - _536_ DFF_X1 + PLACED ( 149 34475 ) N ;
    - _537_ DFF_X1 + PLACED ( 5154 51763 ) N ;
    - _538_ DFF_X1 + PLACED ( 11419 56145 ) N ;
    - _539_ DFF_X1 + PLACED ( 27688 50883 ) N ;
    - _540_ DFF_X1 + PLACED ( 31458 7230 ) N ;
    - _541_ DFF_X1 + PLACED ( 0 19380 ) N ;
    - _542_ DFF_X1 + PLACED ( 3937 11719 ) N ;
    - _543_ DFF_X1 + PLACED ( 16034 4489 ) N ;
    - _544_ DFF_X1 + PLACED ( 0 25461 ) N ;
    - _545_ DFF_X1 + PLACED ( 42929 9428 ) N ;
    - _546_ DFF_X1 + PLACED ( 29187 36077 ) N ;
    - _547_ DFF_X1 + PLACED ( 50870 21935 ) N ;
    - _548_ DFF_X1 + PLACED ( 55480 40063 ) N ;
    - _549_ DFF_X1 + PLACED ( 53357 46194 ) N ;
    - _550_ DFF_X1 + PLACED ( 37823 53129 ) N ;
    - _551_ DFF_X1 + PLACED ( 54084 15200 ) N ;
    - _552_ DFF_X1 + PLACED ( 49110 9676 ) N ;
    - _553_ DFF_X1 + PLACED ( 18169 56145 ) N ;
    - _554_ DFF_X1 + PLACED ( 6301 39923 ) N ;
    - _555_ DFF_X1 + PLACED ( 5306 46867 ) N ;
    - _556_ DFF_X1 + PLACED ( 25775 56145 ) N ;
    - _557_ DFF_X1 + PLACED ( 30735 2206 ) N ;
    - _558_ DFF_X1 + PLACED ( 7112 16619 ) N ;
    - _559_ DFF_X1 + PLACED ( 10000 7313 ) N ;
    - _560_ DFF_X1 + PLACED ( 23509 1947 ) N ;
    - _561_ DFF_X1 + PLACED ( 41626 22277 ) N ;
    - _562_ DFF_X1 + PLACED ( 5011 25725 ) N ;
    - _563_ DFF_X1 + PLACED ( 38992 5879 ) N ;
    - _564_ DFF_X1 + PLACED ( 34865 42646 ) N ;
    - _565_ DFF_X1 + PLACED ( 55480 26041 ) N ;
    - _566_ DFF_X1 + PLACED ( 55480 33131 ) N ;
    - _567_ DFF_X1 + PLACED ( 55268 51896 ) N ;
    - _568_ DFF_X1 + PLACED ( 46840 55077 ) N ;
    - _569_ DFF_X1 + PLACED ( 33822 17715 ) N ;
    - max_cap1 BUF_X4 + SOURCE TIMING + PLACED ( 58149 12524 ) N ;
>>>>>>> ca1977f0
END COMPONENTS
PINS 54 ;
    - clk + NET clk + DIRECTION INPUT + USE SIGNAL
      + PORT
        + LAYER metal6 ( -140 -140 ) ( 140 140 )
        + FIXED ( 38110 61460 ) N ;
    - req_msg[0] + NET req_msg\[0\] + DIRECTION INPUT + USE SIGNAL
      + PORT
        + LAYER metal5 ( -140 -140 ) ( 140 140 )
        + FIXED ( 61800 47380 ) N ;
    - req_msg[10] + NET req_msg\[10\] + DIRECTION INPUT + USE SIGNAL
      + PORT
        + LAYER metal5 ( -140 -140 ) ( 140 140 )
        + FIXED ( 140 61600 ) N ;
    - req_msg[11] + NET req_msg\[11\] + DIRECTION INPUT + USE SIGNAL
      + PORT
        + LAYER metal6 ( -140 -140 ) ( 140 140 )
        + FIXED ( 61930 140 ) N ;
    - req_msg[12] + NET req_msg\[12\] + DIRECTION INPUT + USE SIGNAL
      + PORT
        + LAYER metal6 ( -140 -140 ) ( 140 140 )
        + FIXED ( 52400 61460 ) N ;
    - req_msg[13] + NET req_msg\[13\] + DIRECTION INPUT + USE SIGNAL
      + PORT
        + LAYER metal6 ( -140 -140 ) ( 140 140 )
        + FIXED ( 4760 61460 ) N ;
    - req_msg[14] + NET req_msg\[14\] + DIRECTION INPUT + USE SIGNAL
      + PORT
        + LAYER metal5 ( -140 -140 ) ( 140 140 )
        + FIXED ( 140 56000 ) N ;
    - req_msg[15] + NET req_msg\[15\] + DIRECTION INPUT + USE SIGNAL
      + PORT
        + LAYER metal5 ( -140 -140 ) ( 140 140 )
        + FIXED ( 140 16800 ) N ;
    - req_msg[16] + NET req_msg\[16\] + DIRECTION INPUT + USE SIGNAL
      + PORT
        + LAYER metal5 ( -140 -140 ) ( 140 140 )
        + FIXED ( 61800 42640 ) N ;
    - req_msg[17] + NET req_msg\[17\] + DIRECTION INPUT + USE SIGNAL
      + PORT
        + LAYER metal5 ( -140 -140 ) ( 140 140 )
        + FIXED ( 61800 0 ) N ;
    - req_msg[18] + NET req_msg\[18\] + DIRECTION INPUT + USE SIGNAL
      + PORT
        + LAYER metal5 ( -140 -140 ) ( 140 140 )
        + FIXED ( 61800 37900 ) N ;
    - req_msg[19] + NET req_msg\[19\] + DIRECTION INPUT + USE SIGNAL
      + PORT
        + LAYER metal6 ( -140 -140 ) ( 140 140 )
        + FIXED ( 38110 140 ) N ;
    - req_msg[1] + NET req_msg\[1\] + DIRECTION INPUT + USE SIGNAL
      + PORT
        + LAYER metal5 ( -140 -140 ) ( 140 140 )
        + FIXED ( 140 39200 ) N ;
    - req_msg[20] + NET req_msg\[20\] + DIRECTION INPUT + USE SIGNAL
      + PORT
        + LAYER metal6 ( -140 -140 ) ( 140 140 )
        + FIXED ( 19060 61460 ) N ;
    - req_msg[21] + NET req_msg\[21\] + DIRECTION INPUT + USE SIGNAL
      + PORT
        + LAYER metal5 ( -140 -140 ) ( 140 140 )
        + FIXED ( 140 22400 ) N ;
    - req_msg[22] + NET req_msg\[22\] + DIRECTION INPUT + USE SIGNAL
      + PORT
        + LAYER metal5 ( -140 -140 ) ( 140 140 )
        + FIXED ( 61800 4740 ) N ;
    - req_msg[23] + NET req_msg\[23\] + DIRECTION INPUT + USE SIGNAL
      + PORT
        + LAYER metal6 ( -140 -140 ) ( 140 140 )
        + FIXED ( 9530 61460 ) N ;
    - req_msg[24] + NET req_msg\[24\] + DIRECTION INPUT + USE SIGNAL
      + PORT
        + LAYER metal5 ( -140 -140 ) ( 140 140 )
        + FIXED ( 140 33600 ) N ;
    - req_msg[25] + NET req_msg\[25\] + DIRECTION INPUT + USE SIGNAL
      + PORT
        + LAYER metal5 ( -140 -140 ) ( 140 140 )
        + FIXED ( 61800 14210 ) N ;
    - req_msg[26] + NET req_msg\[26\] + DIRECTION INPUT + USE SIGNAL
      + PORT
        + LAYER metal6 ( -140 -140 ) ( 140 140 )
        + FIXED ( 52400 140 ) N ;
    - req_msg[27] + NET req_msg\[27\] + DIRECTION INPUT + USE SIGNAL
      + PORT
        + LAYER metal5 ( -140 -140 ) ( 140 140 )
        + FIXED ( 140 50400 ) N ;
    - req_msg[28] + NET req_msg\[28\] + DIRECTION INPUT + USE SIGNAL
      + PORT
        + LAYER metal6 ( -140 -140 ) ( 140 140 )
        + FIXED ( 23820 61460 ) N ;
    - req_msg[29] + NET req_msg\[29\] + DIRECTION INPUT + USE SIGNAL
      + PORT
        + LAYER metal6 ( -140 -140 ) ( 140 140 )
        + FIXED ( 14290 61460 ) N ;
    - req_msg[2] + NET req_msg\[2\] + DIRECTION INPUT + USE SIGNAL
      + PORT
        + LAYER metal5 ( -140 -140 ) ( 140 140 )
        + FIXED ( 140 5600 ) N ;
    - req_msg[30] + NET req_msg\[30\] + DIRECTION INPUT + USE SIGNAL
      + PORT
        + LAYER metal6 ( -140 -140 ) ( 140 140 )
        + FIXED ( 33350 140 ) N ;
    - req_msg[31] + NET req_msg\[31\] + DIRECTION INPUT + USE SIGNAL
      + PORT
        + LAYER metal6 ( -140 -140 ) ( 140 140 )
        + FIXED ( 28580 61460 ) N ;
    - req_msg[3] + NET req_msg\[3\] + DIRECTION INPUT + USE SIGNAL
      + PORT
        + LAYER metal5 ( -140 -140 ) ( 140 140 )
        + FIXED ( 61800 9480 ) N ;
    - req_msg[4] + NET req_msg\[4\] + DIRECTION INPUT + USE SIGNAL
      + PORT
        + LAYER metal6 ( -140 -140 ) ( 140 140 )
        + FIXED ( 42880 140 ) N ;
    - req_msg[5] + NET req_msg\[5\] + DIRECTION INPUT + USE SIGNAL
      + PORT
        + LAYER metal5 ( -140 -140 ) ( 140 140 )
        + FIXED ( 61800 18950 ) N ;
    - req_msg[6] + NET req_msg\[6\] + DIRECTION INPUT + USE SIGNAL
      + PORT
        + LAYER metal5 ( -140 -140 ) ( 140 140 )
        + FIXED ( 140 28000 ) N ;
    - req_msg[7] + NET req_msg\[7\] + DIRECTION INPUT + USE SIGNAL
      + PORT
        + LAYER metal6 ( -140 -140 ) ( 140 140 )
        + FIXED ( 9530 140 ) N ;
    - req_msg[8] + NET req_msg\[8\] + DIRECTION INPUT + USE SIGNAL
      + PORT
        + LAYER metal6 ( -140 -140 ) ( 140 140 )
        + FIXED ( 14290 140 ) N ;
    - req_msg[9] + NET req_msg\[9\] + DIRECTION INPUT + USE SIGNAL
      + PORT
        + LAYER metal5 ( -140 -140 ) ( 140 140 )
        + FIXED ( 140 11200 ) N ;
    - req_rdy + NET req_rdy + DIRECTION OUTPUT + USE SIGNAL
      + PORT
        + LAYER metal6 ( -140 -140 ) ( 140 140 )
        + FIXED ( 42880 61460 ) N ;
    - req_val + NET req_val + DIRECTION INPUT + USE SIGNAL
      + PORT
        + LAYER metal6 ( -140 -140 ) ( 140 140 )
        + FIXED ( 33350 61460 ) N ;
    - reset + NET reset + DIRECTION INPUT + USE SIGNAL
      + PORT
        + LAYER metal6 ( -140 -140 ) ( 140 140 )
        + FIXED ( 4760 140 ) N ;
    - resp_msg[0] + NET resp_msg\[0\] + DIRECTION OUTPUT + USE SIGNAL
      + PORT
        + LAYER metal5 ( -140 -140 ) ( 140 140 )
        + FIXED ( 61800 52120 ) N ;
    - resp_msg[10] + NET resp_msg\[10\] + DIRECTION OUTPUT + USE SIGNAL
      + PORT
        + LAYER metal5 ( -140 -140 ) ( 140 140 )
        + FIXED ( 61800 23690 ) N ;
    - resp_msg[11] + NET resp_msg\[11\] + DIRECTION OUTPUT + USE SIGNAL
      + PORT
        + LAYER metal6 ( -140 -140 ) ( 140 140 )
        + FIXED ( 19060 140 ) N ;
    - resp_msg[12] + NET resp_msg\[12\] + DIRECTION OUTPUT + USE SIGNAL
      + PORT
        + LAYER metal6 ( -140 -140 ) ( 140 140 )
        + FIXED ( 47640 61460 ) N ;
    - resp_msg[13] + NET resp_msg\[13\] + DIRECTION OUTPUT + USE SIGNAL
      + PORT
        + LAYER metal6 ( -140 -140 ) ( 140 140 )
        + FIXED ( 47640 140 ) N ;
    - resp_msg[14] + NET resp_msg\[14\] + DIRECTION OUTPUT + USE SIGNAL
      + PORT
        + LAYER metal5 ( -140 -140 ) ( 140 140 )
        + FIXED ( 140 44800 ) N ;
    - resp_msg[15] + NET resp_msg\[15\] + DIRECTION OUTPUT + USE SIGNAL
      + PORT
        + LAYER metal6 ( -140 -140 ) ( 140 140 )
        + FIXED ( 57170 140 ) N ;
    - resp_msg[1] + NET resp_msg\[1\] + DIRECTION OUTPUT + USE SIGNAL
      + PORT
        + LAYER metal6 ( -140 -140 ) ( 140 140 )
        + FIXED ( 28580 140 ) N ;
    - resp_msg[2] + NET resp_msg\[2\] + DIRECTION OUTPUT + USE SIGNAL
      + PORT
        + LAYER metal6 ( -140 -140 ) ( 140 140 )
        + FIXED ( 61930 61460 ) N ;
    - resp_msg[3] + NET resp_msg\[3\] + DIRECTION OUTPUT + USE SIGNAL
      + PORT
        + LAYER metal5 ( -140 -140 ) ( 140 140 )
        + FIXED ( 61800 61590 ) N ;
    - resp_msg[4] + NET resp_msg\[4\] + DIRECTION OUTPUT + USE SIGNAL
      + PORT
        + LAYER metal6 ( -140 -140 ) ( 140 140 )
        + FIXED ( 57170 61460 ) N ;
    - resp_msg[5] + NET resp_msg\[5\] + DIRECTION OUTPUT + USE SIGNAL
      + PORT
        + LAYER metal6 ( -140 -140 ) ( 140 140 )
        + FIXED ( 0 140 ) N ;
    - resp_msg[6] + NET resp_msg\[6\] + DIRECTION OUTPUT + USE SIGNAL
      + PORT
        + LAYER metal5 ( -140 -140 ) ( 140 140 )
        + FIXED ( 61800 33170 ) N ;
    - resp_msg[7] + NET resp_msg\[7\] + DIRECTION OUTPUT + USE SIGNAL
      + PORT
        + LAYER metal6 ( -140 -140 ) ( 140 140 )
        + FIXED ( 0 61460 ) N ;
    - resp_msg[8] + NET resp_msg\[8\] + DIRECTION OUTPUT + USE SIGNAL
      + PORT
        + LAYER metal6 ( -140 -140 ) ( 140 140 )
        + FIXED ( 23820 140 ) N ;
    - resp_msg[9] + NET resp_msg\[9\] + DIRECTION OUTPUT + USE SIGNAL
      + PORT
        + LAYER metal5 ( -140 -140 ) ( 140 140 )
        + FIXED ( 61800 28430 ) N ;
    - resp_rdy + NET resp_rdy + DIRECTION INPUT + USE SIGNAL
      + PORT
        + LAYER metal5 ( -140 -140 ) ( 140 140 )
        + FIXED ( 61800 56860 ) N ;
    - resp_val + NET resp_val + DIRECTION OUTPUT + USE SIGNAL
      + PORT
        + LAYER metal5 ( -140 -140 ) ( 140 140 )
        + FIXED ( 140 0 ) N ;
END PINS
NETS 357 ;
    - _000_ ( _494_ ZN ) ( _552_ D ) + USE SIGNAL ;
    - _001_ ( _492_ ZN ) ( _551_ D ) + USE SIGNAL ;
    - _002_ ( _481_ ZN ) ( _550_ D ) + USE SIGNAL ;
    - _003_ ( _422_ ZN ) ( _541_ D ) + USE SIGNAL ;
    - _004_ ( _413_ ZN ) ( _540_ D ) + USE SIGNAL ;
    - _005_ ( _402_ ZN ) ( _539_ D ) + USE SIGNAL ;
    - _006_ ( _394_ ZN ) ( _538_ D ) + USE SIGNAL ;
    - _007_ ( _383_ ZN ) ( _537_ D ) + USE SIGNAL ;
    - _008_ ( _370_ ZN ) ( _536_ D ) + USE SIGNAL ;
    - _009_ ( _477_ ZN ) ( _549_ D ) + USE SIGNAL ;
    - _010_ ( _470_ ZN ) ( _548_ D ) + USE SIGNAL ;
    - _011_ ( _465_ ZN ) ( _547_ D ) + USE SIGNAL ;
    - _012_ ( _457_ ZN ) ( _546_ D ) + USE SIGNAL ;
    - _013_ ( _452_ ZN ) ( _545_ D ) + USE SIGNAL ;
    - _014_ ( _444_ ZN ) ( _544_ D ) + USE SIGNAL ;
    - _015_ ( _535_ ZN ) ( _569_ D ) + USE SIGNAL ;
    - _016_ ( _436_ ZN ) ( _543_ D ) + USE SIGNAL ;
    - _017_ ( _431_ ZN ) ( _542_ D ) + USE SIGNAL ;
    - _018_ ( _528_ Z ) ( _568_ D ) + USE SIGNAL ;
    - _019_ ( _508_ Z ) ( _558_ D ) + USE SIGNAL ;
    - _020_ ( _506_ Z ) ( _557_ D ) + USE SIGNAL ;
    - _021_ ( _504_ Z ) ( _556_ D ) + USE SIGNAL ;
    - _022_ ( _498_ Z ) ( _553_ D ) + USE SIGNAL ;
    - _023_ ( _502_ Z ) ( _555_ D ) + USE SIGNAL ;
    - _024_ ( _500_ Z ) ( _554_ D ) + USE SIGNAL ;
    - _025_ ( _526_ Z ) ( _567_ D ) + USE SIGNAL ;
    - _026_ ( _524_ Z ) ( _566_ D ) + USE SIGNAL ;
    - _027_ ( _522_ Z ) ( _565_ D ) + USE SIGNAL ;
    - _028_ ( _520_ Z ) ( _564_ D ) + USE SIGNAL ;
    - _029_ ( _518_ Z ) ( _563_ D ) + USE SIGNAL ;
    - _030_ ( _516_ Z ) ( _562_ D ) + USE SIGNAL ;
    - _031_ ( _514_ Z ) ( _561_ D ) + USE SIGNAL ;
    - _032_ ( _512_ Z ) ( _560_ D ) + USE SIGNAL ;
    - _033_ ( _510_ Z ) ( _559_ D ) + USE SIGNAL ;
    - _035_ ( _278_ ZN ) ( _279_ A1 ) ( _333_ A1 ) ( _370_ B2 ) + USE SIGNAL ;
    - _036_ ( _279_ ZN ) ( _280_ A ) ( _359_ B2 ) + USE SIGNAL ;
    - _037_ ( _280_ ZN ) ( _351_ A1 ) ( _352_ B1 ) + USE SIGNAL ;
    - _038_ ( _281_ ZN ) ( _282_ A1 ) ( _335_ A1 ) ( _489_ A2 ) + USE SIGNAL ;
    - _039_ ( _282_ ZN ) ( _285_ A1 ) ( _338_ A ) + USE SIGNAL ;
    - _040_ ( _283_ ZN ) ( _284_ A1 ) ( _336_ A1 ) ( _401_ A2 ) + USE SIGNAL ;
    - _041_ ( _284_ ZN ) ( _285_ A2 ) ( _387_ A ) + USE SIGNAL ;
    - _042_ ( _285_ ZN ) ( _289_ A1 ) ( _357_ A1 ) ( _372_ A2 ) ( _374_ A2 ) + USE SIGNAL ;
    - _043_ ( _286_ ZN ) ( _287_ A1 ) ( _340_ A1 ) ( _489_ A3 ) + USE SIGNAL ;
    - _044_ ( _287_ ZN ) ( _288_ A ) + USE SIGNAL ;
    - _045_ ( _288_ ZN ) ( _289_ A2 ) ( _339_ A2 ) ( _357_ A3 ) + USE SIGNAL ;
    - _046_ ( _289_ ZN ) ( _332_ A ) ( _350_ B2 ) + USE SIGNAL ;
    - _047_ ( _290_ ZN ) ( _291_ A1 ) ( _343_ C1 ) ( _344_ A1 ) ( _430_ A2 ) + USE SIGNAL ;
    - _048_ ( _291_ ZN ) ( _293_ A ) + USE SIGNAL ;
    - _049_ ( _292_ ZN ) ( _293_ B2 ) ( _423_ B2 ) ( _424_ A1 ) ( _436_ B2 ) + USE SIGNAL ;
    - _050_ ( _293_ ZN ) ( _299_ A1 ) ( _372_ A1 ) ( _404_ A ) ( _414_ A ) + USE SIGNAL ;
    - _051_ ( _294_ ZN ) ( _295_ A1 ) ( _346_ A1 ) ( _412_ A2 ) + USE SIGNAL ;
    - _052_ ( _295_ ZN ) ( _298_ A1 ) ( _345_ A ) ( _348_ B1 ) + USE SIGNAL ;
    - _053_ ( _296_ ZN ) ( _297_ A1 ) ( _347_ A1 ) ( _406_ B2 ) + USE SIGNAL ;
    - _054_ ( _297_ ZN ) ( _298_ A2 ) ( _345_ B ) ( _403_ A ) ( _405_ A ) + USE SIGNAL ;
    - _055_ ( _298_ ZN ) ( _299_ A2 ) ( _372_ A3 ) + USE SIGNAL ;
    - _056_ ( _299_ ZN ) ( _332_ B ) ( _358_ A ) ( _385_ A ) + USE SIGNAL ;
    - _057_ ( _300_ ZN ) ( _301_ A1 ) ( _304_ B1 ) ( _464_ A2 ) + USE SIGNAL ;
    - _058_ ( _301_ ZN ) ( _303_ A1 ) ( _314_ A2 ) + USE SIGNAL ;
    - _059_ ( _302_ ZN ) ( _303_ A3 ) ( _470_ B2 ) + USE SIGNAL ;
    - _060_ ( _303_ ZN ) ( _304_ A ) + USE SIGNAL ;
    - _061_ ( _304_ ZN ) ( _305_ A ) + USE SIGNAL ;
    - _062_ ( _305_ ZN ) ( _315_ A1 ) ( _438_ C2 ) + USE SIGNAL ;
    - _063_ ( _306_ ZN ) ( _307_ A1 ) ( _310_ C1 ) ( _477_ B2 ) + USE SIGNAL ;
    - _064_ ( _307_ ZN ) ( _308_ A ) + USE SIGNAL ;
    - _065_ ( _308_ ZN ) ( _311_ A1 ) ( _458_ A1 ) + USE SIGNAL ;
    - _066_ ( _309_ ZN ) ( _310_ B ) ( _481_ B2 ) + USE SIGNAL ;
    - _067_ ( _310_ ZN ) ( _311_ A2 ) ( _458_ A2 ) + USE SIGNAL ;
    - _068_ ( _311_ ZN ) ( _314_ A1 ) ( _467_ A ) + USE SIGNAL ;
    - _069_ ( _312_ ZN ) ( _313_ A1 ) ( _458_ B1 ) ( _469_ A2 ) ( _484_ A2 ) + USE SIGNAL ;
    - _070_ ( _313_ ZN ) ( _314_ A3 ) ( _459_ A2 ) + USE SIGNAL ;
    - _071_ ( _314_ ZN ) ( _315_ A2 ) ( _438_ C1 ) + USE SIGNAL ;
    - _072_ ( _315_ ZN ) ( _324_ A1 ) ( _445_ A ) ( _454_ A ) + USE SIGNAL ;
    - _073_ ( _316_ ZN ) ( _317_ A1 ) ( _456_ A2 ) ( _485_ A2 ) + USE SIGNAL ;
    - _074_ ( _317_ ZN ) ( _324_ A2 ) + USE SIGNAL ;
    - _075_ ( _318_ ZN ) ( _319_ A1 ) ( _330_ B1 ) ( _438_ B1 ) ( _451_ A2 ) + USE SIGNAL ;
    - _076_ ( _319_ ZN ) ( _324_ A3 ) ( _329_ A1 ) + USE SIGNAL ;
    - _077_ ( _320_ ZN ) ( _321_ A1 ) ( _325_ A1 ) ( _444_ B2 ) ( _529_ B1 ) + USE SIGNAL ;
    - _078_ ( _321_ ZN ) ( _323_ A ) + USE SIGNAL ;
    - _079_ ( _322_ ZN ) ( _323_ B1 ) ( _326_ B1 ) ( _485_ A3 ) ( _534_ A2 ) + USE SIGNAL ;
    - _080_ ( _323_ ZN ) ( _324_ A4 ) ( _331_ C2 ) + USE SIGNAL ;
    - _081_ ( _324_ ZN ) ( _332_ C1 ) ( _358_ C1 ) ( _371_ A1 ) ( _404_ C1 ) ( _414_ B1 ) + USE SIGNAL ;
    - _082_ ( _325_ ZN ) ( _326_ A ) ( _530_ A2 ) + USE SIGNAL ;
    - _083_ ( _326_ ZN ) ( _331_ A ) + USE SIGNAL ;
    - _084_ ( _327_ ZN ) ( _331_ B2 ) ( _535_ B2 ) + USE SIGNAL ;
    - _085_ ( _328_ ZN ) ( _329_ A3 ) ( _437_ A1 ) ( _445_ B2 ) ( _457_ B2 ) + USE SIGNAL ;
    - _086_ ( _329_ ZN ) ( _330_ A ) + USE SIGNAL ;
    - _087_ ( _330_ ZN ) ( _331_ C1 ) ( _439_ A2 ) ( _529_ A2 ) + USE SIGNAL ;
    - _088_ ( _331_ ZN ) ( _332_ C2 ) ( _358_ C2 ) ( _371_ A2 ) ( _404_ C2 ) ( _414_ B2 ) + USE SIGNAL ;
    - _089_ ( _332_ ZN ) ( _351_ A2 ) ( _352_ A1 ) + USE SIGNAL ;
    - _090_ ( _333_ ZN ) ( _334_ A ) + USE SIGNAL ;
    - _091_ ( _334_ ZN ) ( _351_ A3 ) ( _352_ B2 ) ( _357_ A2 ) ( _359_ A ) + USE SIGNAL ;
    - _092_ ( _335_ ZN ) ( _337_ A1 ) ( _388_ A4 ) ( _389_ B2 ) + USE SIGNAL ;
    - _093_ ( _336_ ZN ) ( _337_ A2 ) ( _386_ A ) + USE SIGNAL ;
    - _094_ ( _337_ ZN ) ( _339_ A1 ) ( _374_ B2 ) + USE SIGNAL ;
    - _095_ ( _338_ ZN ) ( _339_ A3 ) ( _374_ B1 ) ( _388_ A1 ) ( _389_ B1 ) + USE SIGNAL ;
    - _096_ ( _339_ ZN ) ( _341_ A1 ) + USE SIGNAL ;
    - _097_ ( _340_ ZN ) ( _341_ A2 ) + USE SIGNAL ;
    - _098_ ( _341_ ZN ) ( _350_ A ) ( _359_ B1 ) + USE SIGNAL ;
    - _099_ ( _342_ ZN ) ( _343_ A ) ( _435_ A2 ) ( _487_ A2 ) + USE SIGNAL ;
    - _100_ ( _343_ ZN ) ( _345_ C1 ) ( _405_ B1 ) ( _415_ A1 ) + USE SIGNAL ;
    - _101_ ( _344_ ZN ) ( _345_ C2 ) ( _405_ B2 ) ( _415_ A2 ) + USE SIGNAL ;
    - _102_ ( _345_ ZN ) ( _349_ A1 ) ( _360_ B1 ) + USE SIGNAL ;
    - _103_ ( _346_ ZN ) ( _348_ A ) + USE SIGNAL ;
    - _104_ ( _347_ ZN ) ( _348_ B2 ) ( _416_ A3 ) ( _417_ B2 ) + USE SIGNAL ;
    - _105_ ( _348_ ZN ) ( _349_ A2 ) ( _360_ B2 ) + USE SIGNAL ;
    - _106_ ( _349_ ZN ) ( _350_ B1 ) ( _374_ A1 ) ( _384_ A ) + USE SIGNAL ;
    - _107_ ( _350_ ZN ) ( _351_ A4 ) ( _352_ A2 ) + USE SIGNAL ;
    - _108_ ( _351_ ZN ) ( _353_ A1 ) ( _368_ B2 ) + USE SIGNAL ;
    - _109_ ( _352_ ZN ) ( _353_ A2 ) ( _368_ B1 ) + USE SIGNAL ;
    - _111_ ( _494_ B1 ) ( _463_ B1 ) ( _450_ B1 ) ( _442_ B1 ) ( _434_ B1 ) ( _429_ B1 ) ( _420_ B1 )
      ( _411_ B1 ) ( _399_ B1 ) ( _365_ B1 ) ( _355_ ZN ) ( _362_ A1 ) ( _382_ B1 ) ( _393_ B1 ) ( _455_ B1 )
      ( _468_ B1 ) ( _475_ B1 ) ( _479_ B1 ) ( _493_ A2 ) ( _533_ B1 ) + USE SIGNAL ;
    - _113_ ( _357_ ZN ) ( _358_ B ) ( _360_ A ) + USE SIGNAL ;
    - _114_ ( _358_ ZN ) ( _361_ A1 ) + USE SIGNAL ;
    - _115_ ( _359_ ZN ) ( _361_ A2 ) + USE SIGNAL ;
    - _116_ ( _360_ ZN ) ( _361_ A3 ) + USE SIGNAL ;
    - _117_ ( _480_ A1 ) ( _476_ A1 ) ( _469_ A1 ) ( _464_ A1 ) ( _456_ A1 ) ( _451_ A1 ) ( _435_ A1 )
      ( _430_ A1 ) ( _412_ A1 ) ( _401_ A1 ) ( _361_ ZN ) ( _364_ A1 ) ( _366_ A1 ) ( _491_ A1 ) ( _534_ A1 ) + USE SIGNAL ;
    - _118_ ( _362_ ZN ) ( _363_ A ) ( _366_ A2 ) ( _476_ A2 ) ( _480_ A2 ) ( _491_ A2 ) + USE SIGNAL ;
    - _119_ ( _363_ ZN ) ( _364_ A2 ) ( _401_ A3 ) ( _412_ A3 ) ( _430_ A3 ) ( _435_ A3 ) ( _451_ A3 )
      ( _456_ A3 ) ( _464_ A3 ) ( _469_ A3 ) ( _534_ A3 ) + USE SIGNAL ;
    - _120_ ( _364_ ZN ) ( _365_ C1 ) ( _382_ C1 ) ( _393_ C1 ) ( _420_ C1 ) ( _443_ A1 ) ( _475_ C1 )
      ( _479_ C1 ) ( _496_ A1 ) + USE SIGNAL ;
    - _121_ ( _365_ ZN ) ( _370_ A1 ) + USE SIGNAL ;
    - _122_ ( _494_ C1 ) ( _463_ C1 ) ( _455_ C1 ) ( _450_ C1 ) ( _442_ C1 ) ( _434_ C1 ) ( _421_ A )
      ( _392_ A2 ) ( _381_ A2 ) ( _368_ A ) ( _366_ ZN ) ( _399_ C2 ) ( _411_ C2 ) ( _429_ C2 ) ( _468_ C1 )
      ( _533_ C2 ) + USE SIGNAL ;
    - _124_ ( _368_ ZN ) ( _370_ A2 ) + USE SIGNAL ;
    - _126_ ( _371_ ZN ) ( _373_ A1 ) ( _386_ C1 ) ( _395_ B1 ) ( _423_ A ) ( _433_ A ) + USE SIGNAL ;
    - _127_ ( _372_ ZN ) ( _373_ A2 ) + USE SIGNAL ;
    - _128_ ( _373_ ZN ) ( _375_ A1 ) + USE SIGNAL ;
    - _129_ ( _374_ ZN ) ( _375_ A2 ) + USE SIGNAL ;
    - _130_ ( _375_ ZN ) ( _377_ A ) + USE SIGNAL ;
    - _131_ ( _376_ Z ) ( _377_ B ) + USE SIGNAL ;
    - _132_ ( _492_ C2 ) ( _482_ A1 ) ( _462_ A1 ) ( _449_ A1 ) ( _428_ A1 ) ( _419_ A1 ) ( _410_ A1 )
      ( _398_ A1 ) ( _391_ A1 ) ( _380_ A1 ) ( _378_ ZN ) ( _493_ A1 ) + USE SIGNAL ;
    - _134_ ( _380_ ZN ) ( _383_ A ) + USE SIGNAL ;
    - _135_ ( _381_ ZN ) ( _383_ B1 ) + USE SIGNAL ;
    - _136_ ( _382_ ZN ) ( _383_ B2 ) + USE SIGNAL ;
    - _137_ ( _384_ ZN ) ( _386_ B ) ( _395_ A ) + USE SIGNAL ;
    - _138_ ( _385_ ZN ) ( _386_ C2 ) ( _395_ B2 ) + USE SIGNAL ;
    - _139_ ( _386_ ZN ) ( _388_ A2 ) ( _389_ A1 ) + USE SIGNAL ;
    - _140_ ( _387_ ZN ) ( _388_ A3 ) ( _389_ A2 ) + USE SIGNAL ;
    - _141_ ( _388_ ZN ) ( _390_ A1 ) + USE SIGNAL ;
    - _142_ ( _389_ ZN ) ( _390_ A2 ) + USE SIGNAL ;
    - _143_ ( _391_ ZN ) ( _394_ A ) + USE SIGNAL ;
    - _144_ ( _392_ ZN ) ( _394_ B1 ) + USE SIGNAL ;
    - _145_ ( _393_ ZN ) ( _394_ B2 ) + USE SIGNAL ;
    - _146_ ( _395_ ZN ) ( _397_ A ) + USE SIGNAL ;
    - _147_ ( _396_ Z ) ( _397_ B ) + USE SIGNAL ;
    - _148_ ( _398_ ZN ) ( _402_ A ) + USE SIGNAL ;
    - _149_ ( _399_ ZN ) ( _402_ B1 ) + USE SIGNAL ;
    - _151_ ( _401_ ZN ) ( _402_ B2 ) + USE SIGNAL ;
    - _152_ ( _403_ ZN ) ( _404_ B ) ( _416_ A1 ) ( _417_ B1 ) + USE SIGNAL ;
    - _153_ ( _404_ ZN ) ( _407_ A1 ) + USE SIGNAL ;
    - _154_ ( _405_ ZN ) ( _406_ A ) + USE SIGNAL ;
    - _155_ ( _406_ ZN ) ( _407_ A2 ) + USE SIGNAL ;
    - _156_ ( _407_ ZN ) ( _409_ A ) + USE SIGNAL ;
    - _157_ ( _408_ ZN ) ( _409_ B ) + USE SIGNAL ;
    - _158_ ( _410_ ZN ) ( _413_ A ) + USE SIGNAL ;
    - _159_ ( _411_ ZN ) ( _413_ B1 ) + USE SIGNAL ;
    - _160_ ( _412_ ZN ) ( _413_ B2 ) + USE SIGNAL ;
    - _161_ ( _414_ ZN ) ( _416_ A2 ) ( _417_ A1 ) + USE SIGNAL ;
    - _162_ ( _415_ ZN ) ( _416_ A4 ) ( _417_ A2 ) + USE SIGNAL ;
    - _163_ ( _416_ ZN ) ( _418_ A1 ) ( _421_ B2 ) + USE SIGNAL ;
    - _164_ ( _417_ ZN ) ( _418_ A2 ) ( _421_ B1 ) + USE SIGNAL ;
    - _165_ ( _419_ ZN ) ( _422_ A ) + USE SIGNAL ;
    - _166_ ( _420_ ZN ) ( _422_ B1 ) + USE SIGNAL ;
    - _167_ ( _421_ ZN ) ( _422_ B2 ) + USE SIGNAL ;
    - _168_ ( _423_ ZN ) ( _425_ A1 ) + USE SIGNAL ;
    - _169_ ( _424_ ZN ) ( _425_ A2 ) + USE SIGNAL ;
    - _170_ ( _425_ ZN ) ( _427_ A ) + USE SIGNAL ;
    - _171_ ( _426_ ZN ) ( _427_ B ) + USE SIGNAL ;
    - _172_ ( _428_ ZN ) ( _431_ A ) + USE SIGNAL ;
    - _173_ ( _429_ ZN ) ( _431_ B1 ) + USE SIGNAL ;
    - _174_ ( _430_ ZN ) ( _431_ B2 ) + USE SIGNAL ;
    - _175_ ( _432_ ZN ) ( _433_ B ) + USE SIGNAL ;
    - _176_ ( _434_ ZN ) ( _436_ A1 ) + USE SIGNAL ;
    - _177_ ( _435_ ZN ) ( _436_ A2 ) + USE SIGNAL ;
    - _178_ ( _437_ ZN ) ( _438_ A ) ( _446_ A2 ) + USE SIGNAL ;
    - _179_ ( _438_ ZN ) ( _439_ A1 ) ( _529_ A1 ) + USE SIGNAL ;
    - _180_ ( _439_ ZN ) ( _441_ A ) + USE SIGNAL ;
    - _181_ ( _440_ Z ) ( _441_ B ) + USE SIGNAL ;
    - _182_ ( _442_ ZN ) ( _444_ A1 ) + USE SIGNAL ;
    - _183_ ( _443_ ZN ) ( _444_ A2 ) + USE SIGNAL ;
    - _184_ ( _445_ ZN ) ( _446_ A1 ) + USE SIGNAL ;
    - _185_ ( _446_ ZN ) ( _448_ A ) + USE SIGNAL ;
    - _186_ ( _447_ ZN ) ( _448_ B ) + USE SIGNAL ;
    - _187_ ( _449_ ZN ) ( _452_ A ) + USE SIGNAL ;
    - _188_ ( _450_ ZN ) ( _452_ B1 ) + USE SIGNAL ;
    - _189_ ( _451_ ZN ) ( _452_ B2 ) + USE SIGNAL ;
    - _190_ ( _453_ ZN ) ( _454_ B ) + USE SIGNAL ;
    - _191_ ( _455_ ZN ) ( _457_ A1 ) + USE SIGNAL ;
    - _192_ ( _456_ ZN ) ( _457_ A2 ) + USE SIGNAL ;
    - _193_ ( _458_ ZN ) ( _459_ A1 ) + USE SIGNAL ;
    - _194_ ( _459_ ZN ) ( _461_ A ) + USE SIGNAL ;
    - _195_ ( _460_ Z ) ( _461_ B ) + USE SIGNAL ;
    - _196_ ( _462_ ZN ) ( _465_ A ) + USE SIGNAL ;
    - _197_ ( _463_ ZN ) ( _465_ B1 ) + USE SIGNAL ;
    - _198_ ( _464_ ZN ) ( _465_ B2 ) + USE SIGNAL ;
    - _199_ ( _466_ ZN ) ( _467_ B ) + USE SIGNAL ;
    - _200_ ( _468_ ZN ) ( _470_ A1 ) + USE SIGNAL ;
    - _201_ ( _469_ ZN ) ( _470_ A2 ) + USE SIGNAL ;
    - _202_ ( _471_ ZN ) ( _474_ A ) + USE SIGNAL ;
    - _203_ ( _472_ ZN ) ( _473_ A1 ) ( _484_ A3 ) + USE SIGNAL ;
    - _204_ ( _473_ ZN ) ( _474_ B ) + USE SIGNAL ;
    - _205_ ( _475_ ZN ) ( _477_ A1 ) + USE SIGNAL ;
    - _206_ ( _476_ ZN ) ( _477_ A2 ) + USE SIGNAL ;
    - _207_ ( _479_ ZN ) ( _481_ A1 ) + USE SIGNAL ;
    - _208_ ( _480_ ZN ) ( _481_ A2 ) + USE SIGNAL ;
    - _209_ ( _483_ ZN ) ( _484_ A1 ) + USE SIGNAL ;
    - _210_ ( _484_ ZN ) ( _485_ A1 ) + USE SIGNAL ;
    - _211_ ( _485_ ZN ) ( _488_ A1 ) + USE SIGNAL ;
    - _212_ ( _486_ ZN ) ( _487_ A1 ) + USE SIGNAL ;
    - _213_ ( _487_ ZN ) ( _488_ A4 ) + USE SIGNAL ;
    - _214_ ( _488_ ZN ) ( _489_ A1 ) + USE SIGNAL ;
    - _215_ ( _489_ ZN ) ( _490_ A1 ) + USE SIGNAL ;
    - _216_ ( _490_ ZN ) ( _491_ A3 ) ( _494_ C2 ) + USE SIGNAL ;
    - _217_ ( _491_ ZN ) ( _492_ C1 ) + USE SIGNAL ;
    - _218_ ( _493_ ZN ) ( _494_ B2 ) + USE SIGNAL ;
    - _219_ ( _495_ Z ) ( _498_ A ) + USE SIGNAL ;
    - _220_ ( _516_ S ) ( _514_ S ) ( _512_ S ) ( _510_ S ) ( _508_ S ) ( _506_ S ) ( _504_ S )
      ( _502_ S ) ( _500_ S ) ( _498_ S ) ( _496_ ZN ) ( _518_ S ) ( _520_ S ) ( _522_ S ) ( _524_ S )
      ( _526_ S ) ( _528_ S ) + USE SIGNAL ;
    - _222_ ( _499_ Z ) ( _500_ A ) + USE SIGNAL ;
    - _223_ ( _501_ Z ) ( _502_ A ) + USE SIGNAL ;
    - _224_ ( _503_ Z ) ( _504_ A ) + USE SIGNAL ;
    - _225_ ( _505_ Z ) ( _506_ A ) + USE SIGNAL ;
    - _226_ ( _507_ Z ) ( _508_ A ) + USE SIGNAL ;
    - _227_ ( _509_ Z ) ( _510_ A ) + USE SIGNAL ;
    - _228_ ( _511_ Z ) ( _512_ A ) + USE SIGNAL ;
    - _229_ ( _513_ Z ) ( _514_ A ) + USE SIGNAL ;
    - _230_ ( _515_ Z ) ( _516_ A ) + USE SIGNAL ;
    - _231_ ( _517_ Z ) ( _518_ A ) + USE SIGNAL ;
    - _232_ ( _519_ Z ) ( _520_ A ) + USE SIGNAL ;
    - _233_ ( _521_ Z ) ( _522_ A ) + USE SIGNAL ;
    - _234_ ( _523_ Z ) ( _524_ A ) + USE SIGNAL ;
    - _235_ ( _525_ Z ) ( _526_ A ) + USE SIGNAL ;
    - _236_ ( _527_ Z ) ( _528_ A ) + USE SIGNAL ;
    - _237_ ( _529_ ZN ) ( _530_ A1 ) + USE SIGNAL ;
    - _238_ ( _530_ ZN ) ( _532_ A ) + USE SIGNAL ;
    - _239_ ( _531_ ZN ) ( _532_ B ) + USE SIGNAL ;
    - _240_ ( _533_ ZN ) ( _535_ A1 ) + USE SIGNAL ;
    - _241_ ( _534_ ZN ) ( _535_ A2 ) + USE SIGNAL ;
    - _242_ ( _536_ QN ) + USE SIGNAL ;
    - _243_ ( _537_ QN ) + USE SIGNAL ;
    - _244_ ( _538_ QN ) + USE SIGNAL ;
    - _245_ ( _539_ QN ) + USE SIGNAL ;
    - _246_ ( _540_ QN ) + USE SIGNAL ;
    - _247_ ( _541_ QN ) + USE SIGNAL ;
    - _248_ ( _542_ QN ) + USE SIGNAL ;
    - _249_ ( _543_ QN ) + USE SIGNAL ;
    - _250_ ( _544_ QN ) + USE SIGNAL ;
    - _251_ ( _545_ QN ) + USE SIGNAL ;
    - _252_ ( _546_ QN ) + USE SIGNAL ;
    - _253_ ( _547_ QN ) + USE SIGNAL ;
    - _254_ ( _548_ QN ) + USE SIGNAL ;
    - _255_ ( _549_ QN ) + USE SIGNAL ;
    - _256_ ( _550_ QN ) + USE SIGNAL ;
    - _257_ ( _551_ QN ) + USE SIGNAL ;
    - _258_ ( _552_ QN ) + USE SIGNAL ;
    - _259_ ( _553_ QN ) + USE SIGNAL ;
    - _260_ ( _554_ QN ) + USE SIGNAL ;
    - _261_ ( _555_ QN ) + USE SIGNAL ;
    - _262_ ( _556_ QN ) + USE SIGNAL ;
    - _263_ ( _557_ QN ) + USE SIGNAL ;
    - _264_ ( _558_ QN ) + USE SIGNAL ;
    - _265_ ( _559_ QN ) + USE SIGNAL ;
    - _266_ ( _560_ QN ) + USE SIGNAL ;
    - _267_ ( _561_ QN ) + USE SIGNAL ;
    - _268_ ( _562_ QN ) + USE SIGNAL ;
    - _269_ ( _563_ QN ) + USE SIGNAL ;
    - _270_ ( _564_ QN ) + USE SIGNAL ;
    - _271_ ( _565_ QN ) + USE SIGNAL ;
    - _272_ ( _566_ QN ) + USE SIGNAL ;
    - _273_ ( _567_ QN ) + USE SIGNAL ;
    - _274_ ( _568_ QN ) + USE SIGNAL ;
    - _275_ ( _569_ QN ) + USE SIGNAL ;
    - clk ( PIN clk ) ( _536_ CK ) ( _537_ CK ) ( _538_ CK ) ( _539_ CK ) ( _540_ CK ) ( _541_ CK )
      ( _542_ CK ) ( _543_ CK ) ( _544_ CK ) ( _545_ CK ) ( _546_ CK ) ( _547_ CK ) ( _548_ CK ) ( _549_ CK )
      ( _550_ CK ) ( _551_ CK ) ( _552_ CK ) ( _553_ CK ) ( _554_ CK ) ( _555_ CK ) ( _556_ CK ) ( _557_ CK )
      ( _558_ CK ) ( _559_ CK ) ( _560_ CK ) ( _561_ CK ) ( _562_ CK ) ( _563_ CK ) ( _564_ CK ) ( _565_ CK )
      ( _566_ CK ) ( _567_ CK ) ( _568_ CK ) ( _569_ CK ) + USE SIGNAL ;
    - ctrl.state.out_reg\[0\].qi ( _276_ A2 ) ( _355_ A ) ( _482_ A2 ) ( _552_ Q ) + USE SIGNAL ;
    - ctrl.state.out_reg\[1\].qi ( max_cap1 A ) ( _276_ A1 ) ( _551_ Q ) + USE SIGNAL ;
    - dpath.a_reg.out_reg\[0\].qi ( _309_ A ) ( _473_ A2 ) ( _478_ B ) ( _527_ A ) ( _550_ Q ) + USE SIGNAL ;
    - dpath.a_reg.out_reg\[10\].qi ( _297_ A2 ) ( _347_ A2 ) ( _406_ B1 ) ( _419_ A2 ) ( _507_ A ) ( _541_ Q ) + USE SIGNAL ;
    - dpath.a_reg.out_reg\[11\].qi ( _295_ A2 ) ( _346_ A2 ) ( _408_ B ) ( _410_ A2 ) ( _505_ A ) ( _540_ Q ) + USE SIGNAL ;
    - dpath.a_reg.out_reg\[12\].qi ( _284_ A2 ) ( _336_ A2 ) ( _396_ B ) ( _398_ A2 ) ( _503_ A ) ( _539_ Q ) + USE SIGNAL ;
    - dpath.a_reg.out_reg\[13\].qi ( _282_ A2 ) ( _335_ A2 ) ( _391_ A2 ) ( _495_ A ) ( _538_ Q ) + USE SIGNAL ;
    - dpath.a_reg.out_reg\[14\].qi ( _287_ A2 ) ( _340_ A2 ) ( _376_ B ) ( _380_ A2 ) ( _501_ A ) ( _537_ Q ) + USE SIGNAL ;
    - dpath.a_reg.out_reg\[15\].qi ( _278_ A ) ( _499_ A ) ( _536_ Q ) + USE SIGNAL ;
    - dpath.a_reg.out_reg\[1\].qi ( _306_ A ) ( _471_ B ) ( _525_ A ) ( _549_ Q ) + USE SIGNAL ;
    - dpath.a_reg.out_reg\[2\].qi ( _302_ A ) ( _313_ A2 ) ( _458_ B2 ) ( _466_ B ) ( _523_ A ) ( _548_ Q ) + USE SIGNAL ;
    - dpath.a_reg.out_reg\[3\].qi ( _301_ A2 ) ( _304_ B2 ) ( _460_ B ) ( _462_ A2 ) ( _521_ A ) ( _547_ Q ) + USE SIGNAL ;
    - dpath.a_reg.out_reg\[4\].qi ( _317_ A2 ) ( _328_ A ) ( _453_ B ) ( _519_ A ) ( _546_ Q ) + USE SIGNAL ;
    - dpath.a_reg.out_reg\[5\].qi ( _319_ A2 ) ( _330_ B2 ) ( _438_ B2 ) ( _447_ B ) ( _449_ A2 ) ( _517_ A ) ( _545_ Q ) + USE SIGNAL ;
    - dpath.a_reg.out_reg\[6\].qi ( _320_ A ) ( _440_ A ) ( _515_ A ) ( _544_ Q ) + USE SIGNAL ;
    - dpath.a_reg.out_reg\[7\].qi ( _323_ B2 ) ( _326_ B2 ) ( _327_ A ) ( _513_ A ) ( _531_ B ) ( _569_ Q ) + USE SIGNAL ;
    - dpath.a_reg.out_reg\[8\].qi ( _292_ A ) ( _343_ B ) ( _432_ B ) ( _511_ A ) ( _543_ Q ) + USE SIGNAL ;
    - dpath.a_reg.out_reg\[9\].qi ( _291_ A2 ) ( _343_ C2 ) ( _344_ A2 ) ( _426_ B ) ( _428_ A2 ) ( _509_ A ) ( _542_ Q ) + USE SIGNAL ;
    - dpath.b_reg.out_reg\[0\].qi ( _310_ A ) ( _472_ A ) ( _478_ A ) ( _479_ C2 ) ( _528_ B ) ( _568_ Q ) + USE SIGNAL ;
    - dpath.b_reg.out_reg\[10\].qi ( _296_ A ) ( _420_ C2 ) ( _486_ A2 ) ( _508_ B ) ( _558_ Q ) + USE SIGNAL ;
    - dpath.b_reg.out_reg\[11\].qi ( _294_ A ) ( _408_ A ) ( _486_ A3 ) ( _506_ B ) ( _557_ Q ) + USE SIGNAL ;
    - dpath.b_reg.out_reg\[12\].qi ( _283_ A ) ( _396_ A ) ( _488_ A2 ) ( _504_ B ) ( _556_ Q ) + USE SIGNAL ;
    - dpath.b_reg.out_reg\[13\].qi ( _281_ A ) ( _393_ C2 ) ( _498_ B ) ( _553_ Q ) + USE SIGNAL ;
    - dpath.b_reg.out_reg\[14\].qi ( _286_ A ) ( _376_ A ) ( _382_ C2 ) ( _502_ B ) ( _555_ Q ) + USE SIGNAL ;
    - dpath.b_reg.out_reg\[15\].qi ( _279_ A2 ) ( _333_ A2 ) ( _365_ C2 ) ( _488_ A3 ) ( _500_ B ) ( _554_ Q ) + USE SIGNAL ;
    - dpath.b_reg.out_reg\[1\].qi ( _307_ A2 ) ( _310_ C2 ) ( _471_ A ) ( _475_ C2 ) ( _483_ A2 ) ( _526_ B ) ( _567_ Q ) + USE SIGNAL ;
    - dpath.b_reg.out_reg\[2\].qi ( _303_ A2 ) ( _312_ A ) ( _466_ A ) ( _524_ B ) ( _566_ Q ) + USE SIGNAL ;
    - dpath.b_reg.out_reg\[3\].qi ( _300_ A ) ( _460_ A ) ( _483_ A1 ) ( _522_ B ) ( _565_ Q ) + USE SIGNAL ;
    - dpath.b_reg.out_reg\[4\].qi ( _316_ A ) ( _329_ A2 ) ( _437_ A2 ) ( _445_ B1 ) ( _453_ A ) ( _520_ B ) ( _564_ Q ) + USE SIGNAL ;
    - dpath.b_reg.out_reg\[5\].qi ( _318_ A ) ( _447_ A ) ( _490_ A2 ) ( _518_ B ) ( _563_ Q ) + USE SIGNAL ;
    - dpath.b_reg.out_reg\[6\].qi ( _321_ A2 ) ( _325_ A2 ) ( _440_ B ) ( _443_ A2 ) ( _490_ A3 ) ( _516_ B ) ( _529_ B2 )
      ( _562_ Q ) + USE SIGNAL ;
    - dpath.b_reg.out_reg\[7\].qi ( _322_ A ) ( _331_ B1 ) ( _514_ B ) ( _531_ A ) ( _561_ Q ) + USE SIGNAL ;
    - dpath.b_reg.out_reg\[8\].qi ( _293_ B1 ) ( _342_ A ) ( _423_ B1 ) ( _424_ A2 ) ( _432_ A ) ( _512_ B ) ( _560_ Q ) + USE SIGNAL ;
    - dpath.b_reg.out_reg\[9\].qi ( _290_ A ) ( _426_ A ) ( _486_ A1 ) ( _510_ B ) ( _559_ Q ) + USE SIGNAL ;
    - net1 ( max_cap1 Z ) ( _535_ B1 ) ( _533_ A ) ( _436_ B1 ) ( _434_ A ) ( _382_ A ) ( _365_ A )
      ( _370_ B1 ) ( _444_ B1 ) ( _442_ A ) ( _420_ A ) ( _429_ A ) ( _411_ A ) ( _450_ A ) ( _470_ B1 )
      ( _479_ A ) ( _399_ A ) ( _393_ A ) ( _378_ A ) ( _481_ B1 ) ( _475_ A ) ( _362_ A2 ) ( _477_ B1 )
      ( _468_ A ) ( _457_ B1 ) ( _455_ A ) ( _463_ A ) + USE SIGNAL ;
    - req_msg\[0\] ( PIN req_msg[0] ) ( _527_ B ) + USE SIGNAL ;
    - req_msg\[10\] ( PIN req_msg[10] ) ( _507_ B ) + USE SIGNAL ;
    - req_msg\[11\] ( PIN req_msg[11] ) ( _505_ B ) + USE SIGNAL ;
    - req_msg\[12\] ( PIN req_msg[12] ) ( _503_ B ) + USE SIGNAL ;
    - req_msg\[13\] ( PIN req_msg[13] ) ( _495_ B ) + USE SIGNAL ;
    - req_msg\[14\] ( PIN req_msg[14] ) ( _501_ B ) + USE SIGNAL ;
    - req_msg\[15\] ( PIN req_msg[15] ) ( _499_ B ) + USE SIGNAL ;
    - req_msg\[16\] ( PIN req_msg[16] ) ( _479_ B2 ) + USE SIGNAL ;
    - req_msg\[17\] ( PIN req_msg[17] ) ( _475_ B2 ) + USE SIGNAL ;
    - req_msg\[18\] ( PIN req_msg[18] ) ( _468_ B2 ) + USE SIGNAL ;
    - req_msg\[19\] ( PIN req_msg[19] ) ( _463_ B2 ) + USE SIGNAL ;
    - req_msg\[1\] ( PIN req_msg[1] ) ( _525_ B ) + USE SIGNAL ;
    - req_msg\[20\] ( PIN req_msg[20] ) ( _455_ B2 ) + USE SIGNAL ;
    - req_msg\[21\] ( PIN req_msg[21] ) ( _450_ B2 ) + USE SIGNAL ;
    - req_msg\[22\] ( PIN req_msg[22] ) ( _442_ B2 ) + USE SIGNAL ;
    - req_msg\[23\] ( PIN req_msg[23] ) ( _533_ B2 ) + USE SIGNAL ;
    - req_msg\[24\] ( PIN req_msg[24] ) ( _434_ B2 ) + USE SIGNAL ;
    - req_msg\[25\] ( PIN req_msg[25] ) ( _429_ B2 ) + USE SIGNAL ;
    - req_msg\[26\] ( PIN req_msg[26] ) ( _420_ B2 ) + USE SIGNAL ;
    - req_msg\[27\] ( PIN req_msg[27] ) ( _411_ B2 ) + USE SIGNAL ;
    - req_msg\[28\] ( PIN req_msg[28] ) ( _399_ B2 ) + USE SIGNAL ;
    - req_msg\[29\] ( PIN req_msg[29] ) ( _393_ B2 ) + USE SIGNAL ;
    - req_msg\[2\] ( PIN req_msg[2] ) ( _523_ B ) + USE SIGNAL ;
    - req_msg\[30\] ( PIN req_msg[30] ) ( _382_ B2 ) + USE SIGNAL ;
    - req_msg\[31\] ( PIN req_msg[31] ) ( _365_ B2 ) + USE SIGNAL ;
    - req_msg\[3\] ( PIN req_msg[3] ) ( _521_ B ) + USE SIGNAL ;
    - req_msg\[4\] ( PIN req_msg[4] ) ( _519_ B ) + USE SIGNAL ;
    - req_msg\[5\] ( PIN req_msg[5] ) ( _517_ B ) + USE SIGNAL ;
    - req_msg\[6\] ( PIN req_msg[6] ) ( _515_ B ) + USE SIGNAL ;
    - req_msg\[7\] ( PIN req_msg[7] ) ( _513_ B ) + USE SIGNAL ;
    - req_msg\[8\] ( PIN req_msg[8] ) ( _511_ B ) + USE SIGNAL ;
    - req_msg\[9\] ( PIN req_msg[9] ) ( _509_ B ) + USE SIGNAL ;
    - req_rdy ( PIN req_rdy ) ( _527_ S ) ( _525_ S ) ( _523_ S ) ( _521_ S ) ( _519_ S ) ( _517_ S )
      ( _515_ S ) ( _496_ A2 ) ( _276_ ZN ) ( _495_ S ) ( _499_ S ) ( _501_ S ) ( _503_ S ) ( _505_ S )
      ( _507_ S ) ( _509_ S ) ( _511_ S ) ( _513_ S ) + USE SIGNAL ;
    - req_val ( PIN req_val ) ( _493_ A3 ) + USE SIGNAL ;
    - reset ( PIN reset ) ( _492_ A ) ( _494_ A ) + USE SIGNAL ;
    - resp_msg\[0\] ( PIN resp_msg[0] ) ( _478_ Z ) ( _480_ A3 ) + USE SIGNAL ;
    - resp_msg\[10\] ( PIN resp_msg[10] ) ( _418_ ZN ) + USE SIGNAL ;
    - resp_msg\[11\] ( PIN resp_msg[11] ) ( _409_ ZN ) ( _411_ C1 ) + USE SIGNAL ;
    - resp_msg\[12\] ( PIN resp_msg[12] ) ( _397_ ZN ) ( _399_ C1 ) + USE SIGNAL ;
    - resp_msg\[13\] ( PIN resp_msg[13] ) ( _390_ ZN ) ( _392_ A1 ) + USE SIGNAL ;
    - resp_msg\[14\] ( PIN resp_msg[14] ) ( _377_ ZN ) ( _381_ A1 ) + USE SIGNAL ;
    - resp_msg\[15\] ( PIN resp_msg[15] ) ( _353_ ZN ) + USE SIGNAL ;
    - resp_msg\[1\] ( PIN resp_msg[1] ) ( _474_ ZN ) ( _476_ A3 ) + USE SIGNAL ;
    - resp_msg\[2\] ( PIN resp_msg[2] ) ( _467_ ZN ) ( _468_ C2 ) + USE SIGNAL ;
    - resp_msg\[3\] ( PIN resp_msg[3] ) ( _461_ ZN ) ( _463_ C2 ) + USE SIGNAL ;
    - resp_msg\[4\] ( PIN resp_msg[4] ) ( _454_ ZN ) ( _455_ C2 ) + USE SIGNAL ;
    - resp_msg\[5\] ( PIN resp_msg[5] ) ( _448_ ZN ) ( _450_ C2 ) + USE SIGNAL ;
    - resp_msg\[6\] ( PIN resp_msg[6] ) ( _441_ ZN ) ( _442_ C2 ) + USE SIGNAL ;
    - resp_msg\[7\] ( PIN resp_msg[7] ) ( _532_ ZN ) ( _533_ C1 ) + USE SIGNAL ;
    - resp_msg\[8\] ( PIN resp_msg[8] ) ( _433_ ZN ) ( _434_ C2 ) + USE SIGNAL ;
    - resp_msg\[9\] ( PIN resp_msg[9] ) ( _427_ ZN ) ( _429_ C1 ) + USE SIGNAL ;
    - resp_rdy ( PIN resp_rdy ) ( _492_ B1 ) + USE SIGNAL ;
    - resp_val ( PIN resp_val ) ( _482_ ZN ) ( _492_ B2 ) + USE SIGNAL ;
END NETS
END DESIGN<|MERGE_RESOLUTION|>--- conflicted
+++ resolved
@@ -59,295 +59,6 @@
 GCELLGRID Y 58940 DO 2 STEP 2660 ;
 GCELLGRID Y 140 DO 22 STEP 2800 ;
 GCELLGRID Y 0 DO 2 STEP 140 ;
-<<<<<<< HEAD
-COMPONENTS 286 ;
-    - _276_ NOR2_X4 + PLACED ( 50818 51813 ) N ;
-    - _278_ INV_X1 + PLACED ( 16104 33373 ) N ;
-    - _279_ NOR2_X1 + PLACED ( 20251 34312 ) N ;
-    - _280_ INV_X1 + PLACED ( 23173 34449 ) N ;
-    - _281_ INV_X1 + PLACED ( 26714 46624 ) N ;
-    - _282_ NOR2_X1 + PLACED ( 28669 48087 ) N ;
-    - _283_ INV_X1 + PLACED ( 33997 42861 ) N ;
-    - _284_ NOR2_X1 + PLACED ( 33176 47083 ) N ;
-    - _285_ NOR2_X1 + PLACED ( 29277 46876 ) N ;
-    - _286_ INV_X1 + PLACED ( 25122 42641 ) N ;
-    - _287_ NOR2_X1 + PLACED ( 25908 41483 ) N ;
-    - _288_ INV_X1 + PLACED ( 27020 40866 ) N ;
-    - _289_ AND2_X1 + PLACED ( 27525 38329 ) N ;
-    - _290_ INV_X1 + PLACED ( 24605 16233 ) N ;
-    - _291_ NOR2_X1 + PLACED ( 17813 16859 ) N ;
-    - _292_ INV_X1 + PLACED ( 11291 14475 ) N ;
-    - _293_ AOI21_X2 + PLACED ( 15279 17171 ) N ;
-    - _294_ INV_X1 + PLACED ( 29249 17718 ) N ;
-    - _295_ NOR2_X1 + PLACED ( 27430 19438 ) N ;
-    - _296_ INV_X1 + PLACED ( 18009 21501 ) N ;
-    - _297_ NOR2_X2 + PLACED ( 18480 22054 ) N ;
-    - _298_ NOR2_X1 + PLACED ( 25252 22808 ) N ;
-    - _299_ AND2_X1 + PLACED ( 26453 31573 ) N ;
-    - _300_ INV_X16 + PLACED ( 55480 15559 ) N ;
-    - _301_ NOR2_X1 + PLACED ( 47650 20610 ) N ;
-    - _302_ INV_X16 + PLACED ( 55480 24458 ) N ;
-    - _303_ NOR3_X1 + PLACED ( 49950 22305 ) N ;
-    - _304_ AOI21_X1 + PLACED ( 48356 21080 ) N ;
-    - _305_ INV_X1 + PLACED ( 46341 22626 ) N ;
-    - _306_ INV_X16 + PLACED ( 43625 35946 ) N ;
-    - _307_ AND2_X1 + PLACED ( 46760 32846 ) N ;
-    - _308_ INV_X4 + PLACED ( 47473 31675 ) N ;
-    - _309_ INV_X16 + PLACED ( 44240 46783 ) N ;
-    - _310_ OAI211_X1 + PLACED ( 43539 32511 ) N ;
-    - _311_ NAND2_X1 + PLACED ( 47587 30876 ) N ;
-    - _312_ INV_X16 + PLACED ( 55480 31637 ) N ;
-    - _313_ NOR2_X1 + PLACED ( 48568 27319 ) N ;
-    - _314_ NOR3_X2 + PLACED ( 44235 27238 ) N ;
-    - _315_ NOR2_X2 + PLACED ( 42236 25679 ) N ;
-    - _316_ INV_X1 + PLACED ( 35400 20591 ) N ;
-    - _317_ NOR2_X1 + PLACED ( 34181 22537 ) N ;
-    - _318_ INV_X16 + PLACED ( 35749 19796 ) N ;
-    - _319_ NOR2_X2 + PLACED ( 38551 27220 ) N ;
-    - _320_ INV_X4 + PLACED ( 8343 45147 ) N ;
-    - _321_ NAND2_X1 + PLACED ( 8860 40806 ) N ;
-    - _322_ INV_X1 + PLACED ( 10909 34938 ) N ;
-    - _323_ OAI21_X2 + PLACED ( 8337 35162 ) N ;
-    - _324_ NOR4_X4 + PLACED ( 31867 25993 ) N ;
-    - _325_ NOR2_X1 + PLACED ( 9110 41011 ) N ;
-    - _326_ OAI21_X1 + PLACED ( 9673 35239 ) N ;
-    - _327_ INV_X1 + PLACED ( 10261 34286 ) N ;
-    - _328_ INV_X16 + PLACED ( 29157 6571 ) N ;
-    - _329_ NOR3_X1 + PLACED ( 36923 26194 ) N ;
-    - _330_ AOI21_X2 + PLACED ( 37032 29199 ) N ;
-    - _331_ OAI221_X4 + PLACED ( 10183 33565 ) N ;
-    - _332_ OAI211_X1 + PLACED ( 27021 29711 ) N ;
-    - _333_ AND2_X1 + PLACED ( 19849 34492 ) N ;
-    - _334_ INV_X1 + PLACED ( 22059 34962 ) N ;
-    - _335_ NAND2_X1 + PLACED ( 28837 48557 ) N ;
-    - _336_ NAND2_X1 + PLACED ( 33254 46983 ) N ;
-    - _337_ NAND2_X1 + PLACED ( 29837 47066 ) N ;
-    - _338_ INV_X1 + PLACED ( 29156 47694 ) N ;
-    - _339_ NAND3_X1 + PLACED ( 28110 41600 ) N ;
-    - _340_ NAND2_X1 + PLACED ( 26176 41369 ) N ;
-    - _341_ NAND2_X1 + PLACED ( 27530 40545 ) N ;
-    - _342_ INV_X1 + PLACED ( 17285 16679 ) N ;
-    - _343_ OAI211_X2 + PLACED ( 18483 16859 ) N ;
-    - _344_ NAND2_X1 + PLACED ( 20700 17715 ) N ;
-    - _345_ AOI211_X2 + PLACED ( 22985 20920 ) N ;
-    - _346_ NAND2_X1 + PLACED ( 27695 19609 ) N ;
-    - _347_ NAND2_X1 + PLACED ( 18629 22545 ) N ;
-    - _348_ OAI21_X1 + PLACED ( 26005 22319 ) N ;
-    - _349_ OR2_X1 + PLACED ( 26642 26713 ) N ;
-    - _350_ AOI21_X1 + PLACED ( 27236 35794 ) N ;
-    - _351_ AND4_X1 + PLACED ( 23490 34301 ) N ;
-    - _352_ AOI22_X1 + PLACED ( 23262 34401 ) N ;
-    - _353_ OR2_X1 + PLACED ( 22013 33927 ) N ;
-    - _355_ INV_X4 + PLACED ( 49566 53310 ) N ;
-    - _357_ AND3_X1 + PLACED ( 27574 36978 ) N ;
-    - _358_ OAI211_X2 + PLACED ( 28501 29715 ) N ;
-    - _359_ OAI21_X2 + PLACED ( 27503 34960 ) N ;
-    - _360_ OAI21_X2 + PLACED ( 27245 27571 ) N ;
-    - _361_ NAND3_X4 + PLACED ( 29634 30944 ) N ;
-    - _362_ NOR2_X2 + PLACED ( 39096 34243 ) N ;
-    - _363_ INV_X2 + PLACED ( 40001 34325 ) N ;
-    - _364_ NOR2_X4 + PLACED ( 34552 38698 ) N ;
-    - _365_ AOI221_X4 + PLACED ( 16625 38833 ) N ;
-    - _366_ AND2_X4 + PLACED ( 38365 34120 ) N ;
-    - _368_ OAI21_X1 + PLACED ( 21210 34004 ) N ;
-    - _370_ AOI22_X1 + PLACED ( 18532 34643 ) N ;
-    - _371_ NOR2_X2 + PLACED ( 31367 28148 ) N ;
-    - _372_ NAND3_X1 + PLACED ( 26348 34253 ) N ;
-    - _373_ OR2_X1 + PLACED ( 25845 43698 ) N ;
-    - _374_ AOI22_X1 + PLACED ( 27478 44988 ) N ;
-    - _375_ NAND2_X1 + PLACED ( 26140 45590 ) N ;
-    - _376_ XOR2_X1 + PLACED ( 23915 54554 ) N ;
-    - _377_ XNOR2_X1 + PLACED ( 24480 54666 ) N ;
-    - _378_ INV_X2 + PLACED ( 39215 56049 ) N ;
-    - _380_ NOR2_X1 + PLACED ( 19824 56249 ) N ;
-    - _381_ NAND2_X1 + PLACED ( 22967 55519 ) N ;
-    - _382_ AOI221_X4 + PLACED ( 16184 43899 ) N ;
-    - _383_ AOI21_X1 + PLACED ( 19582 56345 ) N ;
-    - _384_ INV_X1 + PLACED ( 30383 45479 ) N ;
-    - _385_ INV_X1 + PLACED ( 30247 34157 ) N ;
-    - _386_ OAI211_X1 + PLACED ( 30532 47132 ) N ;
-    - _387_ INV_X1 + PLACED ( 30889 48171 ) N ;
-    - _388_ AND4_X1 + PLACED ( 29488 49205 ) N ;
-    - _389_ AOI22_X1 + PLACED ( 29318 49279 ) N ;
-    - _390_ NOR2_X1 + PLACED ( 29747 50858 ) N ;
-    - _391_ NOR2_X1 + PLACED ( 26881 55623 ) N ;
-    - _392_ NAND2_X1 + PLACED ( 28006 54012 ) N ;
-    - _393_ AOI221_X4 + PLACED ( 19580 43763 ) N ;
-    - _394_ AOI21_X1 + PLACED ( 26045 55444 ) N ;
-    - _395_ OAI21_X1 + PLACED ( 31523 47227 ) N ;
-    - _396_ XOR2_X1 + PLACED ( 33759 53621 ) N ;
-    - _397_ XNOR2_X1 + PLACED ( 33240 53991 ) N ;
-    - _398_ NOR2_X1 + PLACED ( 35457 55886 ) N ;
-    - _399_ AOI221_X1 + PLACED ( 33281 55088 ) N ;
-    - _401_ OR3_X1 + PLACED ( 33231 39846 ) N ;
-    - _402_ AOI21_X1 + PLACED ( 34466 55938 ) N ;
-    - _403_ INV_X1 + PLACED ( 23235 24140 ) N ;
-    - _404_ OAI211_X1 + PLACED ( 26653 26588 ) N ;
-    - _405_ AOI21_X1 + PLACED ( 20225 20860 ) N ;
-    - _406_ AOI21_X1 + PLACED ( 19122 21634 ) N ;
-    - _407_ AND2_X1 + PLACED ( 26395 21688 ) N ;
-    - _408_ XNOR2_X1 + PLACED ( 26410 12353 ) N ;
-    - _409_ XNOR2_X1 + PLACED ( 26604 13479 ) N ;
-    - _410_ NOR2_X1 + PLACED ( 28059 14183 ) N ;
-    - _411_ AOI221_X1 + PLACED ( 26346 14108 ) N ;
-    - _412_ OR3_X1 + PLACED ( 31078 18707 ) N ;
-    - _413_ AOI21_X1 + PLACED ( 27431 14104 ) N ;
-    - _414_ OAI21_X1 + PLACED ( 26879 27098 ) N ;
-    - _415_ AND2_X1 + PLACED ( 20851 21007 ) N ;
-    - _416_ AND4_X1 + PLACED ( 20740 25916 ) N ;
-    - _417_ AOI22_X1 + PLACED ( 20609 25977 ) N ;
-    - _418_ OR2_X1 + PLACED ( 20193 26674 ) N ;
-    - _419_ NOR2_X1 + PLACED ( 18195 24010 ) N ;
-    - _420_ AOI221_X4 + PLACED ( 16057 38597 ) N ;
-    - _421_ OAI21_X1 + PLACED ( 19181 26155 ) N ;
-    - _422_ AOI21_X1 + PLACED ( 17625 25321 ) N ;
-    - _423_ AOI21_X1 + PLACED ( 13957 13640 ) N ;
-    - _424_ NOR2_X1 + PLACED ( 13469 13090 ) N ;
-    - _425_ NOR2_X1 + PLACED ( 14743 12707 ) N ;
-    - _426_ XNOR2_X1 + PLACED ( 19903 11658 ) N ;
-    - _427_ XNOR2_X1 + PLACED ( 18665 12266 ) N ;
-    - _428_ NOR2_X1 + PLACED ( 20058 13694 ) N ;
-    - _429_ AOI221_X1 + PLACED ( 17720 13510 ) N ;
-    - _430_ OR3_X1 + PLACED ( 31198 18335 ) N ;
-    - _431_ AOI21_X1 + PLACED ( 19445 13489 ) N ;
-    - _432_ XNOR2_X1 + PLACED ( 10770 13444 ) N ;
-    - _433_ XNOR2_X1 + PLACED ( 11592 14227 ) N ;
-    - _434_ AOI221_X1 + PLACED ( 9865 15191 ) N ;
-    - _435_ OR3_X1 + PLACED ( 31185 18424 ) N ;
-    - _436_ AOI22_X1 + PLACED ( 10638 16400 ) N ;
-    - _437_ NAND2_X1 + PLACED ( 39839 23891 ) N ;
-    - _438_ OAI221_X2 + PLACED ( 42007 26292 ) N ;
-    - _439_ NAND2_X1 + PLACED ( 11212 41439 ) N ;
-    - _440_ XOR2_X1 + PLACED ( 8972 45456 ) N ;
-    - _441_ XNOR2_X1 + PLACED ( 10753 44103 ) N ;
-    - _442_ AOI221_X1 + PLACED ( 10303 44403 ) N ;
-    - _443_ NAND2_X1 + PLACED ( 15760 43231 ) N ;
-    - _444_ AOI22_X1 + PLACED ( 10906 44320 ) N ;
-    - _445_ OAI21_X1 + PLACED ( 40015 24649 ) N ;
-    - _446_ NAND2_X1 + PLACED ( 40916 23563 ) N ;
-    - _447_ XNOR2_X1 + PLACED ( 40807 14411 ) N ;
-    - _448_ XNOR2_X1 + PLACED ( 40994 14924 ) N ;
-    - _449_ NOR2_X1 + PLACED ( 42362 14094 ) N ;
-    - _450_ AOI221_X1 + PLACED ( 41261 14636 ) N ;
-    - _451_ OR3_X1 + PLACED ( 40179 19294 ) N ;
-    - _452_ AOI21_X1 + PLACED ( 41507 14289 ) N ;
-    - _453_ XNOR2_X1 + PLACED ( 34868 21681 ) N ;
-    - _454_ XNOR2_X1 + PLACED ( 34985 24391 ) N ;
-    - _455_ AOI221_X2 + PLACED ( 33951 14775 ) N ;
-    - _456_ OR3_X1 + PLACED ( 34519 19063 ) N ;
-    - _457_ AOI22_X1 + PLACED ( 34633 13678 ) N ;
-    - _458_ AOI22_X1 + PLACED ( 46357 30910 ) N ;
-    - _459_ NOR2_X1 + PLACED ( 48560 27168 ) N ;
-    - _460_ XOR2_X1 + PLACED ( 51024 17151 ) N ;
-    - _461_ XNOR2_X1 + PLACED ( 48890 17218 ) N ;
-    - _462_ NOR2_X1 + PLACED ( 47626 15013 ) N ;
-    - _463_ AOI221_X1 + PLACED ( 47162 16222 ) N ;
-    - _464_ OR3_X1 + PLACED ( 44191 18745 ) N ;
-    - _465_ AOI21_X1 + PLACED ( 46943 15474 ) N ;
-    - _466_ XNOR2_X1 + PLACED ( 53266 29419 ) N ;
-    - _467_ XNOR2_X1 + PLACED ( 45918 28709 ) N ;
-    - _468_ AOI221_X4 + PLACED ( 48192 25966 ) N ;
-    - _469_ OR3_X1 + PLACED ( 44146 26687 ) N ;
-    - _470_ AOI22_X1 + PLACED ( 51525 25993 ) N ;
-    - _471_ XNOR2_X1 + PLACED ( 50043 37732 ) N ;
-    - _472_ INV_X1 + PLACED ( 56827 35602 ) N ;
-    - _473_ NOR2_X1 + PLACED ( 54165 40649 ) N ;
-    - _474_ XNOR2_X1 + PLACED ( 52570 39774 ) N ;
-    - _475_ AOI221_X4 + PLACED ( 37241 37866 ) N ;
-    - _476_ NAND3_X1 + PLACED ( 43096 37919 ) N ;
-    - _477_ AOI22_X1 + PLACED ( 46019 35846 ) N ;
-    - _478_ XOR2_X1 + PLACED ( 45290 42526 ) N ;
-    - _479_ AOI221_X4 + PLACED ( 37734 43635 ) N ;
-    - _480_ NAND3_X1 + PLACED ( 42999 40311 ) N ;
-    - _481_ AOI22_X1 + PLACED ( 43121 44304 ) N ;
-    - _482_ NOR2_X1 + PLACED ( 46970 53081 ) N ;
-    - _483_ NOR2_X1 + PLACED ( 56321 32521 ) N ;
-    - _484_ AND3_X1 + PLACED ( 55991 33610 ) N ;
-    - _485_ NAND3_X1 + PLACED ( 33857 34698 ) N ;
-    - _486_ NOR3_X1 + PLACED ( 26370 17609 ) N ;
-    - _487_ NAND2_X1 + PLACED ( 28733 18408 ) N ;
-    - _488_ NOR4_X1 + PLACED ( 31358 37875 ) N ;
-    - _489_ NAND3_X1 + PLACED ( 30492 41109 ) N ;
-    - _490_ NOR3_X1 + PLACED ( 38625 41052 ) N ;
-    - _491_ NAND3_X1 + PLACED ( 42067 40125 ) N ;
-    - _492_ AOI221_X4 + PLACED ( 43326 53327 ) N ;
-    - _493_ NAND3_X1 + PLACED ( 42645 53824 ) N ;
-    - _494_ AOI221_X1 + PLACED ( 43350 53659 ) N ;
-    - _495_ MUX2_X1 + PLACED ( 17420 48857 ) N ;
-    - _496_ NOR2_X4 + PLACED ( 34387 42943 ) N ;
-    - _498_ MUX2_X1 + PLACED ( 19117 48944 ) N ;
-    - _499_ MUX2_X1 + PLACED ( 11062 30049 ) N ;
-    - _500_ MUX2_X1 + PLACED ( 13278 29430 ) N ;
-    - _501_ MUX2_X1 + PLACED ( 13217 50842 ) N ;
-    - _502_ MUX2_X1 + PLACED ( 14279 51109 ) N ;
-    - _503_ MUX2_X1 + PLACED ( 36102 49537 ) N ;
-    - _504_ MUX2_X1 + PLACED ( 36980 49484 ) N ;
-    - _505_ MUX2_X1 + PLACED ( 25986 5851 ) N ;
-    - _506_ MUX2_X1 + PLACED ( 27044 4154 ) N ;
-    - _507_ MUX2_X1 + PLACED ( 6996 21671 ) N ;
-    - _508_ MUX2_X1 + PLACED ( 8849 21506 ) N ;
-    - _509_ MUX2_X1 + PLACED ( 17538 5558 ) N ;
-    - _510_ MUX2_X1 + PLACED ( 19975 3814 ) N ;
-    - _511_ MUX2_X1 + PLACED ( 7303 9900 ) N ;
-    - _512_ MUX2_X1 + PLACED ( 9069 8296 ) N ;
-    - _513_ MUX2_X1 + PLACED ( 5119 29398 ) N ;
-    - _514_ MUX2_X1 + PLACED ( 6787 27844 ) N ;
-    - _515_ MUX2_X1 + PLACED ( 6137 49427 ) N ;
-    - _516_ MUX2_X1 + PLACED ( 7482 50760 ) N ;
-    - _517_ MUX2_X1 + PLACED ( 44437 6974 ) N ;
-    - _518_ MUX2_X1 + PLACED ( 46879 6468 ) N ;
-    - _519_ MUX2_X1 + PLACED ( 34941 5688 ) N ;
-    - _520_ MUX2_X1 + PLACED ( 36516 4061 ) N ;
-    - _521_ MUX2_X1 + PLACED ( 51085 11593 ) N ;
-    - _522_ MUX2_X1 + PLACED ( 53423 10959 ) N ;
-    - _523_ MUX2_X1 + PLACED ( 51432 20840 ) N ;
-    - _524_ MUX2_X1 + PLACED ( 53694 19176 ) N ;
-    - _525_ MUX2_X1 + PLACED ( 50803 37781 ) N ;
-    - _526_ MUX2_X1 + PLACED ( 54099 38071 ) N ;
-    - _527_ MUX2_X1 + PLACED ( 51833 46120 ) N ;
-    - _528_ MUX2_X1 + PLACED ( 53723 46153 ) N ;
-    - _529_ AOI22_X1 + PLACED ( 9729 40837 ) N ;
-    - _530_ NOR2_X1 + PLACED ( 8765 39463 ) N ;
-    - _531_ XNOR2_X1 + PLACED ( 5734 36033 ) N ;
-    - _532_ XNOR2_X1 + PLACED ( 6914 38188 ) N ;
-    - _533_ AOI221_X1 + PLACED ( 9901 38226 ) N ;
-    - _534_ OR3_X1 + PLACED ( 32137 36318 ) N ;
-    - _535_ AOI22_X1 + PLACED ( 11032 37117 ) N ;
-    - _536_ DFF_X1 + PLACED ( 0 33324 ) N ;
-    - _537_ DFF_X2 + PLACED ( 16247 57478 ) N ;
-    - _538_ DFF_X1 + PLACED ( 24785 57473 ) N ;
-    - _539_ DFF_X2 + PLACED ( 33356 57478 ) N ;
-    - _540_ DFF_X2 + PLACED ( 24713 9610 ) N ;
-    - _541_ DFF_X2 + PLACED ( 419 23339 ) N ;
-    - _542_ DFF_X2 + PLACED ( 16933 7350 ) N ;
-    - _543_ DFF_X2 + PLACED ( 2896 15861 ) N ;
-    - _544_ DFF_X2 + PLACED ( 1182 44639 ) N ;
-    - _545_ DFF_X2 + PLACED ( 39616 7999 ) N ;
-    - _546_ DFF_X2 + PLACED ( 32514 12080 ) N ;
-    - _547_ DFF_X2 + PLACED ( 46001 12476 ) N ;
-    - _548_ DFF_X2 + PLACED ( 53991 26506 ) N ;
-    - _549_ DFF_X2 + PLACED ( 44100 37722 ) N ;
-    - _550_ DFF_X2 + PLACED ( 43610 45822 ) N ;
-    - _551_ DFF_X2 + PLACED ( 44817 57478 ) N ;
-    - _552_ DFF_X2 + PLACED ( 45871 55404 ) N ;
-    - _553_ DFF_X1 + PLACED ( 19717 49301 ) N ;
-    - _554_ DFF_X1 + PLACED ( 13652 29475 ) N ;
-    - _555_ DFF_X1 + PLACED ( 14588 52585 ) N ;
-    - _556_ DFF_X1 + PLACED ( 37174 49649 ) N ;
-    - _557_ DFF_X1 + PLACED ( 27464 3401 ) N ;
-    - _558_ DFF_X1 + PLACED ( 9119 21682 ) N ;
-    - _559_ DFF_X1 + PLACED ( 20584 2934 ) N ;
-    - _560_ DFF_X2 + PLACED ( 9559 8184 ) N ;
-    - _561_ DFF_X1 + PLACED ( 6187 27576 ) N ;
-    - _562_ DFF_X2 + PLACED ( 7649 51629 ) N ;
-    - _563_ DFF_X2 + PLACED ( 47529 6474 ) N ;
-    - _564_ DFF_X2 + PLACED ( 37120 3584 ) N ;
-    - _565_ DFF_X2 + PLACED ( 54313 10941 ) N ;
-    - _566_ DFF_X2 + PLACED ( 54717 19054 ) N ;
-    - _567_ DFF_X2 + PLACED ( 55100 38273 ) N ;
-    - _568_ DFF_X2 + PLACED ( 54636 46278 ) N ;
-    - _569_ DFF_X2 + PLACED ( 380 37749 ) N ;
-=======
 COMPONENTS 287 ;
     - _276_ NOR2_X4 + PLACED ( 56854 11814 ) N ;
     - _278_ INV_X1 + PLACED ( 7247 34546 ) N ;
@@ -636,7 +347,6 @@
     - _568_ DFF_X1 + PLACED ( 46840 55077 ) N ;
     - _569_ DFF_X1 + PLACED ( 33822 17715 ) N ;
     - max_cap1 BUF_X4 + SOURCE TIMING + PLACED ( 58149 12524 ) N ;
->>>>>>> ca1977f0
 END COMPONENTS
 PINS 54 ;
     - clk + NET clk + DIRECTION INPUT + USE SIGNAL
