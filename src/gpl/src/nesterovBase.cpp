// SPDX-License-Identifier: BSD-3-Clause
// Copyright (c) 2018-2025, The OpenROAD Authors

#include "nesterovBase.h"

#include <omp.h>

#include <algorithm>
#include <cmath>
#include <cstddef>
#include <fstream>
#include <iostream>
#include <memory>
#include <random>
#include <string>
#include <unordered_set>
#include <utility>
#include <vector>

#include "fft.h"
#include "nesterovPlace.h"
#include "odb/db.h"
#include "placerBase.h"
#include "utl/Logger.h"

#define REPLACE_SQRT2 1.414213562373095048801L

namespace gpl {

using odb::dbBlock;
using utl::GPL;

static float calculateBiVariateNormalCDF(biNormalParameters i);

static int64_t getOverlapArea(const Bin* bin,
                              const Instance* inst,
                              int dbu_per_micron);

static int64_t getOverlapAreaUnscaled(const Bin* bin, const Instance* inst);

static float getDistance(const std::vector<FloatPoint>& a,
                         const std::vector<FloatPoint>& b);

static float getSecondNorm(const std::vector<FloatPoint>& a);

// Note that
// int64_t is ideal in the following function, but
// runtime is doubled compared with float.
//
// Choose to use "float" only in the following functions
static float getOverlapDensityArea(const Bin& bin, const GCell* cell);

static float fastExp(float exp);

////////////////////////////////////////////////
// GCell

GCell::GCell(Instance* inst) : GCell(std::vector<Instance*>{inst})
{
}

GCell::GCell(const std::vector<Instance*>& insts)
{
  insts_ = insts;
  updateLocations();
}

GCell::GCell(const int cx, const int cy, const int dx, const int dy)
{
  dLx_ = lx_ = cx - dx / 2;
  dLy_ = ly_ = cy - dy / 2;
  dUx_ = ux_ = cx + dx / 2;
  dUy_ = uy_ = cy + dy / 2;
}

bool GCell::isLocked() const
{
  return std::any_of(insts_.begin(), insts_.end(), [](Instance* inst) {
    return inst->isLocked();
  });
}

void GCell::lock()
{
  for (Instance* inst : insts_) {
    inst->lock();
  }
}

std::string GCell::name() const
{
  if (insts_.empty()) {
    return "fill";
  }
  std::string name = insts_[0]->dbInst()->getConstName();
  if (insts_.size() > 1) {
    name += "-(Cluster)";
  }
  return name;
}

void GCell::setAllLocations(int lx, int ly, int ux, int uy)
{
  dLx_ = lx_ = lx;
  dLy_ = ly_ = ly;
  dUx_ = ux_ = ux;
  dUy_ = uy_ = uy;
}

void GCell::addGPin(GPin* gPin)
{
  gPins_.push_back(gPin);
}

void GCell::updateLocations()
{
  odb::Rect bbox;
  if (insts_.size() == 1) {
    Instance* inst = insts_[0];
    bbox.init(inst->lx(), inst->ly(), inst->ux(), inst->uy());
  } else {
    bbox.mergeInit();
    int64_t inst_area = 0;
    for (Instance* inst : insts_) {
      inst_area += inst->area();
      bbox.merge({inst->lx(), inst->ly(), inst->ux(), inst->uy()});
    }
    odb::Rect core_area = insts_[0]->dbInst()->getBlock()->getCoreArea();
    const int center_x = bbox.xCenter();
    const int center_y = bbox.yCenter();
    const double aspect_ratio = core_area.dx() / (double) core_area.dy();
    const double height = std::sqrt(inst_area / aspect_ratio);
    const double width = height * aspect_ratio;
    bbox.init(center_x - width / 2,
              center_y - height / 2,
              center_x + width / 2,
              center_y + height / 2);
  }
  // density coordi has the same center points.
  dLx_ = lx_ = bbox.xMin();
  dLy_ = ly_ = bbox.yMin();
  dUx_ = ux_ = bbox.xMax();
  dUy_ = uy_ = bbox.yMax();
}

void GCell::setCenterLocation(int cx, int cy)
{
  const int halfDx = dx() / 2;
  const int halfDy = dy() / 2;

  lx_ = cx - halfDx;
  ly_ = cy - halfDy;
  ux_ = cx + halfDx;
  uy_ = cy + halfDy;

  for (auto& gPin : gPins_) {
    gPin->updateLocation(this);
  }
}

// changing size and preserve center coordinates
void GCell::setSize(int dx, int dy, GCellChange change)
{
  const int centerX = cx();
  const int centerY = cy();

  lx_ = centerX - dx / 2;
  ly_ = centerY - dy / 2;
  ux_ = centerX + dx / 2;
  uy_ = centerY + dy / 2;

  change_ = change;
}

// Used for initialization
void GCell::setDensityLocation(int dLx, int dLy)
{
  dUx_ = dLx + (dUx_ - dLx_);
  dUy_ = dLy + (dUy_ - dLy_);
  dLx_ = dLx;
  dLy_ = dLy;

  // assume that density Center change the gPin coordi
  for (auto& gPin : gPins_) {
    gPin->updateDensityLocation(this);
  }
}

// Used for updating density locations
void GCell::setDensityCenterLocation(int dCx, int dCy)
{
  const int halfDDx = dDx() / 2;
  const int halfDDy = dDy() / 2;

  dLx_ = dCx - halfDDx;
  dLy_ = dCy - halfDDy;
  dUx_ = dCx + halfDDx;
  dUy_ = dCy + halfDDy;

  // assume that density Center change the gPin coordi
  for (auto& gPin : gPins_) {
    gPin->updateDensityLocation(this);
  }
}

// changing size and preserve center coordinates
void GCell::setDensitySize(int dDx, int dDy)
{
  const int dCenterX = dCx();
  const int dCenterY = dCy();

  dLx_ = dCenterX - dDx / 2;
  dLy_ = dCenterY - dDy / 2;
  dUx_ = dCenterX + dDx / 2;
  dUy_ = dCenterY + dDy / 2;
}

void GCell::setDensityScale(float densityScale)
{
  densityScale_ = densityScale;
}

void GCell::setGradientX(float gradientX)
{
  gradientX_ = gradientX;
}

void GCell::setGradientY(float gradientY)
{
  gradientY_ = gradientY;
}

bool GCell::contains(odb::dbInst* db_inst) const
{
  return std::any_of(insts_.begin(), insts_.end(), [=](Instance* inst) {
    return inst->dbInst() == db_inst;
  });
}

bool GCell::isInstance() const
{
  return !insts_.empty();
}

bool GCell::isFiller() const
{
  return insts_.empty();
}

bool GCell::isMacroInstance() const
{
  if (!isInstance()) {
    return false;
  }
  return insts_[0]->isMacro();
}

bool GCell::isStdInstance() const
{
  if (!isInstance()) {
    return false;
  }
  return !insts_[0]->isMacro();
}

void GCell::print(utl::Logger* logger, bool print_only_name = true) const
{
  if (!insts_.empty()) {
    logger->report("print gcell:{}", insts_[0]->dbInst()->getName());
  } else {
    logger->report("print gcell insts_ empty! (filler cell)");
  }

  if (!print_only_name) {
    logger->report(
        "insts_ size: {}, gPins_ size: {}", insts_.size(), gPins_.size());
    logger->report("lx_: {} ly_: {} ux_: {} uy_: {}", lx_, ly_, ux_, uy_);
    logger->report(
        "dLx_: {} dLy_: {} dUx_: {} dUy_: {}", dLx_, dLy_, dUx_, dUy_);
    logger->report("densityScale_: {} gradientX_: {} gradientY_: {}",
                   densityScale_,
                   gradientX_,
                   gradientY_);
  }
}

void GCell::printToFile(std::ostream& out, bool print_only_name) const
{
  if (!out) {
    return;
  }

  if (!insts_.empty()) {
    out << "print gcell:" << insts_[0]->dbInst()->getName() << "\n";
  } else {
    out << "print gcell insts_ empty! (filler cell)\n";
  }

  if (!print_only_name) {
    out << fmt::format(
        "insts_ size: {}, gPins_ size: {}\n", insts_.size(), gPins_.size());
    out << fmt::format("lx_: {} ly_: {} ux_: {} uy_: {}\n", lx_, ly_, ux_, uy_);
    out << fmt::format(
        "dLx_: {} dLy_: {} dUx_: {} dUy_: {}\n", dLx_, dLy_, dUx_, dUy_);
    out << fmt::format("densityScale_: {} gradientX_: {} gradientY_: {}\n",
                       densityScale_,
                       gradientX_,
                       gradientY_);
  }
}

////////////////////////////////////////////////
// GNet

GNet::GNet(Net* net)
{
  nets_.push_back(net);
}

GNet::GNet(const std::vector<Net*>& nets)
{
  nets_ = nets;
}

Net* GNet::net() const
{
  return *nets_.begin();
}

void GNet::setTimingWeight(float timingWeight)
{
  timingWeight_ = timingWeight;
}

void GNet::setCustomWeight(float customWeight)
{
  customWeight_ = customWeight;
}

void GNet::addGPin(GPin* gPin)
{
  gPins_.push_back(gPin);
}

void GNet::updateBox()
{
  lx_ = ly_ = INT_MAX;
  ux_ = uy_ = INT_MIN;

  for (auto& gPin : gPins_) {
    lx_ = std::min(gPin->cx(), lx_);
    ly_ = std::min(gPin->cy(), ly_);
    ux_ = std::max(gPin->cx(), ux_);
    uy_ = std::max(gPin->cy(), uy_);
  }
}

int64_t GNet::hpwl() const
{
  if (ux_ < lx_) {  // dangling net
    return 0;
  }
  int64_t lx = lx_;
  int64_t ly = ly_;
  int64_t ux = ux_;
  int64_t uy = uy_;
  return (ux - lx) + (uy - ly);
}

void GNet::clearWaVars()
{
  waExpMinSumX_ = 0;
  waXExpMinSumX_ = 0;

  waExpMaxSumX_ = 0;
  waXExpMaxSumX_ = 0;

  waExpMinSumY_ = 0;
  waYExpMinSumY_ = 0;

  waExpMaxSumY_ = 0;
  waYExpMaxSumY_ = 0;
}

void GNet::setDontCare()
{
  isDontCare_ = true;
}

bool GNet::isDontCare() const
{
  return gPins_.empty() || isDontCare_;
}

void GNet::print(utl::Logger* log) const
{
  log->report("print net: {}", nets_[0]->dbNet()->getName());
  log->report("gPins_ size: {}", gPins_.size());
  log->report("nets_ size: {}", nets_.size());
  // log->report("gpl_net_: {}", pb_net->);
  log->report("lx_: {}, ly_: {}, ux_: {}, uy_: {}", lx_, ly_, ux_, uy_);
  log->report("timingWeight_: {}", timingWeight_);
  log->report("customWeight_: {}", customWeight_);
  log->report(
      "waExpMinSumX_: {}, waXExpMinSumX_: {}", waExpMinSumX_, waXExpMinSumX_);
  log->report(
      "waExpMaxSumX_: {}, waXExpMaxSumX_: {}", waExpMaxSumX_, waXExpMaxSumX_);
  log->report(
      "waExpMinSumY_: {}, waYExpMinSumY_: {}", waExpMinSumY_, waYExpMinSumY_);
  log->report(
      "waExpMaxSumY_: {}, waYExpMaxSumY_: {}", waExpMaxSumY_, waYExpMaxSumY_);
  log->report("isDontCare_: {}", isDontCare_ ? "true" : "false");
}

////////////////////////////////////////////////
// GPin

GPin::GPin(Pin* pin)
{
  pins_.push_back(pin);
  cx_ = pin->cx();
  cy_ = pin->cy();
  offsetCx_ = pin->offsetCx();
  offsetCy_ = pin->offsetCy();
}

GPin::GPin(const std::vector<Pin*>& pins)
{
  pins_ = pins;
}

Pin* GPin::pin() const
{
  return *pins_.begin();
}

void GPin::setGCell(GCell* gCell)
{
  gCell_ = gCell;
}

void GPin::setGNet(GNet* gNet)
{
  gNet_ = gNet;
}

void GPin::setCenterLocation(int cx, int cy)
{
  cx_ = cx;
  cy_ = cy;
}

void GPin::clearWaVars()
{
  hasMaxExpSumX_ = false;
  hasMaxExpSumY_ = false;
  hasMinExpSumX_ = false;
  hasMinExpSumY_ = false;

  maxExpSumX_ = maxExpSumY_ = 0;
  minExpSumX_ = minExpSumY_ = 0;
}

void GPin::setMaxExpSumX(float maxExpSumX)
{
  hasMaxExpSumX_ = true;
  maxExpSumX_ = maxExpSumX;
}

void GPin::setMaxExpSumY(float maxExpSumY)
{
  hasMaxExpSumY_ = true;
  maxExpSumY_ = maxExpSumY;
}

void GPin::setMinExpSumX(float minExpSumX)
{
  hasMinExpSumX_ = true;
  minExpSumX_ = minExpSumX;
}

void GPin::setMinExpSumY(float minExpSumY)
{
  hasMinExpSumY_ = true;
  minExpSumY_ = minExpSumY;
}

void GPin::updateLocation(const GCell* gCell)
{
  cx_ = gCell->cx() + offsetCx_;
  cy_ = gCell->cy() + offsetCy_;
}

void GPin::updateDensityLocation(const GCell* gCell)
{
  cx_ = gCell->dCx() + offsetCx_;
  cy_ = gCell->dCy() + offsetCy_;
}

void GPin::updateCoordi()
{
  Pin* pb_pin = pins_[0];
  cx_ = pb_pin->cx();
  cy_ = pb_pin->cy();
  offsetCx_ = pb_pin->offsetCx();
  offsetCy_ = pb_pin->offsetCy();
}

void GPin::print(utl::Logger* log) const
{
  if (pin()->dbITerm() != nullptr) {
    log->report("--> print pin: {}", pin()->dbITerm()->getName());
  } else {
    log->report("pin()->dbIterm() is nullptr!");
  }
  if (gCell_) {
    if (gCell_->isInstance()) {
      log->report("GCell*: {}", gCell_->name());
    } else {
      log->report("GCell of gpin is filler!");
    }
  } else {
    log->report("gcell of gpin is null");
  }
  log->report("GNet: {}", gNet_->net()->dbNet()->getName());
  log->report("pins_.size(): {}", pins_.size());
  log->report("offsetCx_: {}", offsetCx_);
  log->report("offsetCy_: {}", offsetCy_);
  log->report("cx_: {}", cx_);
  log->report("cy_: {}", cy_);
  log->report("maxExpSumX_: {}", maxExpSumX_);
  log->report("maxExpSumY_: {}", maxExpSumY_);
  log->report("minExpSumX_: {}", minExpSumX_);
  log->report("minExpSumY_: {}", minExpSumY_);
  log->report("hasMaxExpSumX_: {}", hasMaxExpSumX_);
  log->report("hasMaxExpSumY_: {}", hasMaxExpSumY_);
  log->report("hasMinExpSumX_: {}", hasMinExpSumX_);
  log->report("hasMinExpSumY_: {}", hasMinExpSumY_);
}

////////////////////////////////////////////////////////
// Bin

Bin::Bin(int x, int y, int lx, int ly, int ux, int uy, float targetDensity)
{
  x_ = x;
  y_ = y;
  lx_ = lx;
  ly_ = ly;
  ux_ = ux;
  uy_ = uy;
  targetDensity_ = targetDensity;
}

int64_t Bin::binArea() const
{
  return static_cast<int64_t>(dx()) * static_cast<int64_t>(dy());
}

float Bin::density() const
{
  return density_;
}

float Bin::targetDensity() const
{
  return targetDensity_;
}

float Bin::electroForceX() const
{
  return electroForceX_;
}

float Bin::electroForceY() const
{
  return electroForceY_;
}

float Bin::electroPhi() const
{
  return electroPhi_;
}

void Bin::setDensity(float density)
{
  density_ = density;
}

void Bin::setTargetDensity(float density)
{
  targetDensity_ = density;
}

void Bin::setElectroForce(float electroForceX, float electroForceY)
{
  electroForceX_ = electroForceX;
  electroForceY_ = electroForceY;
}

void Bin::setElectroPhi(float phi)
{
  electroPhi_ = phi;
}

////////////////////////////////////////////////
// BinGrid

BinGrid::BinGrid(Die* die)
{
  setCorePoints(die);
}

void BinGrid::setCorePoints(const Die* die)
{
  lx_ = die->coreLx();
  ly_ = die->coreLy();
  ux_ = die->coreUx();
  uy_ = die->coreUy();
}

void BinGrid::setPlacerBase(std::shared_ptr<PlacerBase> pb)
{
  pb_ = std::move(pb);
}

void BinGrid::setLogger(utl::Logger* log)
{
  log_ = log;
}

void BinGrid::setTargetDensity(float density)
{
  targetDensity_ = density;
}

void BinGrid::setBinCnt(int binCntX, int binCntY)
{
  isSetBinCnt_ = true;
  binCntX_ = binCntX;
  binCntY_ = binCntY;
}

int BinGrid::lx() const
{
  return lx_;
}
int BinGrid::ly() const
{
  return ly_;
}

int BinGrid::ux() const
{
  return ux_;
}

int BinGrid::uy() const
{
  return uy_;
}

int BinGrid::cx() const
{
  return (ux_ + lx_) / 2;
}

int BinGrid::cy() const
{
  return (uy_ + ly_) / 2;
}

int BinGrid::dx() const
{
  return (ux_ - lx_);
}
int BinGrid::dy() const
{
  return (uy_ - ly_);
}
int BinGrid::binCntX() const
{
  return binCntX_;
}

int BinGrid::binCntY() const
{
  return binCntY_;
}

double BinGrid::binSizeX() const
{
  return binSizeX_;
}

double BinGrid::binSizeY() const
{
  return binSizeY_;
}

int64_t BinGrid::overflowArea() const
{
  return sumOverflowArea_;
}

int64_t BinGrid::overflowAreaUnscaled() const
{
  return sumOverflowAreaUnscaled_;
}

static unsigned int roundDownToPowerOfTwo(unsigned int x)
{
  x |= (x >> 1);
  x |= (x >> 2);
  x |= (x >> 4);
  x |= (x >> 8);
  x |= (x >> 16);
  return x ^ (x >> 1);
}

void BinGrid::initBins()
{
  assert(omp_get_thread_num() == 0);
  int64_t totalBinArea
      = static_cast<int64_t>(ux_ - lx_) * static_cast<int64_t>(uy_ - ly_);

  int64_t averagePlaceInstArea = 0;
  if (!pb_->placeInsts().empty()) {
    averagePlaceInstArea = pb_->placeInstsArea() / pb_->placeInsts().size();
  } else {
    log_->warn(GPL, 306, "GPL component has no placed instances.");
  }

  int64_t idealBinArea = 0;
  if (targetDensity_ != 0) {
    idealBinArea
        = std::round(static_cast<float>(averagePlaceInstArea) / targetDensity_);
  }

  int idealBinCnt = 0;
  if (idealBinArea != 0) {
    idealBinCnt = totalBinArea / idealBinArea;
  }
  if (idealBinCnt < 4) {  // the smallest we allow is 2x2 bins
    idealBinCnt = 4;
  }

  dbBlock* block = pb_->db()->getChip()->getBlock();
  log_->info(
      GPL, 23, format_label_float, "Placement target density:", targetDensity_);
  log_->info(GPL,
             24,
             format_label_um2,
             "Movable insts average area:",
             block->dbuAreaToMicrons(averagePlaceInstArea));
  log_->info(GPL,
             25,
             format_label_um2,
             "Ideal bin area:",
             block->dbuAreaToMicrons(idealBinArea));
  log_->info(GPL, 26, format_label_int, "Ideal bin count:", idealBinCnt);
  log_->info(GPL,
             27,
             format_label_um2,
             "Total bin area:",
             block->dbuAreaToMicrons(totalBinArea));

  if (!isSetBinCnt_) {
    // Consider the apect ratio of the block when computing the number
    // of bins so that the bins remain relatively square.
    const int width = ux_ - lx_;
    const int height = uy_ - ly_;
    const int ratio = roundDownToPowerOfTwo(std::max(width, height)
                                            / std::min(width, height));

    int foundBinCnt = 2;
    // find binCnt: 2, 4, 8, 16, 32, 64, ...
    // s.t. #bins(binCnt) <= idealBinCnt <= #bins(binCnt*2).
    for (foundBinCnt = 2; foundBinCnt <= 1024; foundBinCnt *= 2) {
      if ((foundBinCnt == 2
           || foundBinCnt * (foundBinCnt * ratio) <= idealBinCnt)
          && 4 * foundBinCnt * (foundBinCnt * ratio) > idealBinCnt) {
        break;
      }
    }

    if (width > height) {
      binCntX_ = foundBinCnt * ratio;
      binCntY_ = foundBinCnt;
    } else {
      binCntX_ = foundBinCnt;
      binCntY_ = foundBinCnt * ratio;
    }
  }

  log_->info(
      GPL, 28, "{:21} {:7d} , {:6d}", "Bin count (X, Y):", binCntX_, binCntY_);

  binSizeX_ = static_cast<double>((ux_ - lx_)) / binCntX_;
  binSizeY_ = static_cast<double>((uy_ - ly_)) / binCntY_;

  log_->info(GPL,
             29,
             "{:21} {:7.3f} * {:6.3f} um",
             "Bin size (W * H):",
             block->dbuToMicrons(binSizeX_),
             block->dbuToMicrons(binSizeY_));

  // initialize bins_ vector
  bins_.resize(binCntX_ * (size_t) binCntY_);
#pragma omp parallel for num_threads(num_threads_)
  for (int idxY = 0; idxY < binCntY_; ++idxY) {
    for (int idxX = 0; idxX < binCntX_; ++idxX) {
      const int bin_lx = lx_ + std::lround(idxX * binSizeX_);
      const int bin_ly = ly_ + std::lround(idxY * binSizeY_);
      const int bin_ux = lx_ + std::lround((idxX + 1) * binSizeX_);
      const int bin_uy = ly_ + std::lround((idxY + 1) * binSizeY_);
      const int bin_index = idxY * binCntX_ + idxX;
      bins_[bin_index]
          = Bin(idxX, idxY, bin_lx, bin_ly, bin_ux, bin_uy, targetDensity_);
      auto& bin = bins_[bin_index];
      if (bin.dx() < 0 || bin.dy() < 0) {
        log_->warn(GPL,
                   34,
                   "Bin (center: {},{}, index: {}) has negative size: {}, {}",
                   bin.cx(),
                   bin.cy(),
                   bin_index,
                   bin.dx(),
                   bin.dy());
      }
    }
  }

  log_->info(GPL, 30, format_label_int, "Number of bins:", bins_.size());

  // only initialized once
  updateBinsNonPlaceArea();
}

void BinGrid::updateBinsNonPlaceArea()
{
  for (auto& bin : bins_) {
    bin.setNonPlaceArea(0);
    bin.setNonPlaceAreaUnscaled(0);
  }

  for (auto& inst : pb_->nonPlaceInsts()) {
    std::pair<int, int> pairX = getMinMaxIdxX(inst);
    std::pair<int, int> pairY = getMinMaxIdxY(inst);
    for (int y = pairY.first; y < pairY.second; y++) {
      for (int x = pairX.first; x < pairX.second; x++) {
        Bin& bin = bins_[y * binCntX_ + x];

        // Note that nonPlaceArea should have scale-down with
        // target density.
        // See MS-replace paper
        //
        bin.addNonPlaceArea(
            getOverlapArea(
                &bin,
                inst,
                pb_->db()->getChip()->getBlock()->getDbUnitsPerMicron())
            * bin.targetDensity());
        bin.addNonPlaceAreaUnscaled(getOverlapAreaUnscaled(&bin, inst)
                                    * bin.targetDensity());
      }
    }
  }
}

// Core Part
void BinGrid::updateBinsGCellDensityArea(const std::vector<GCellHandle>& cells)
{
  // clear the Bin-area info
  for (Bin& bin : bins_) {
    bin.setInstPlacedAreaUnscaled(0);
    bin.setFillerArea(0);
  }

  for (auto& cell : cells) {
    std::pair<int, int> pairX = getDensityMinMaxIdxX(cell);
    std::pair<int, int> pairY = getDensityMinMaxIdxY(cell);

    // The following function is critical runtime hotspot
    // for global placer.
    //
    if (cell->isInstance()) {
      // macro should have
      // scale-down with target-density
      if (cell->isMacroInstance()) {
        for (int y = pairY.first; y < pairY.second; y++) {
          for (int x = pairX.first; x < pairX.second; x++) {
            Bin& bin = bins_[y * binCntX_ + x];

            const float scaledAvea = getOverlapDensityArea(bin, cell)
                                     * cell->densityScale()
                                     * bin.targetDensity();
            bin.addInstPlacedAreaUnscaled(scaledAvea);
          }
        }
      }
      // normal cells
      else if (cell->isStdInstance()) {
        for (int y = pairY.first; y < pairY.second; y++) {
          for (int x = pairX.first; x < pairX.second; x++) {
            Bin& bin = bins_[y * binCntX_ + x];
            const float scaledArea
                = getOverlapDensityArea(bin, cell) * cell->densityScale();
            bin.addInstPlacedAreaUnscaled(scaledArea);
          }
        }
      }
    } else if (cell->isFiller()) {
      for (int y = pairY.first; y < pairY.second; y++) {
        for (int x = pairX.first; x < pairX.second; x++) {
          Bin& bin = bins_[y * binCntX_ + x];
          bin.addFillerArea(getOverlapDensityArea(bin, cell)
                            * cell->densityScale());
        }
      }
    }
  }

  odb::dbBlock* block = pb_->db()->getChip()->getBlock();
  sumOverflowArea_ = 0;
  sumOverflowAreaUnscaled_ = 0;
  // update density and overflowArea
  // for nesterov use and FFT library
#pragma omp parallel for num_threads(num_threads_) \
    reduction(+ : sumOverflowArea_, sumOverflowAreaUnscaled_)
  for (auto it = bins_.begin(); it < bins_.end(); ++it) {
    Bin& bin = *it;  // old-style loop for old OpenMP

    // Copy unscaled to scaled
    bin.setInstPlacedArea(bin.instPlacedAreaUnscaled());

    int64_t binArea = bin.binArea();
    const float scaledBinArea
        = static_cast<float>(binArea * bin.targetDensity());
    bin.setDensity((static_cast<float>(bin.instPlacedArea())
                    + static_cast<float>(bin.fillerArea())
                    + static_cast<float>(bin.nonPlaceArea()))
                   / scaledBinArea);

    const float overflowArea = std::max(
        0.0f,
        static_cast<float>(bin.instPlacedArea())
            + static_cast<float>(bin.nonPlaceArea()) - scaledBinArea);
    sumOverflowArea_ += overflowArea;  // NOLINT

    const float overflowAreaUnscaled = std::max(
        0.0f,
        static_cast<float>(bin.instPlacedAreaUnscaled())
            + static_cast<float>(bin.nonPlaceAreaUnscaled()) - scaledBinArea);
    sumOverflowAreaUnscaled_ += overflowAreaUnscaled;
    if (overflowAreaUnscaled > 0) {
      debugPrint(log_,
                 GPL,
                 "overflow",
                 1,
                 "overflow:{}, bin:{},{}",
                 block->dbuAreaToMicrons(overflowAreaUnscaled),
                 block->dbuToMicrons(bin.lx()),
                 block->dbuToMicrons(bin.ly()));
      debugPrint(log_,
                 GPL,
                 "overflow",
                 1,
                 "binArea:{}, scaledBinArea:{}",
                 block->dbuAreaToMicrons(binArea),
                 block->dbuAreaToMicrons(scaledBinArea));
      debugPrint(
          log_,
          GPL,
          "overflow",
          1,
          "bin.instPlacedAreaUnscaled():{}, bin.nonPlaceAreaUnscaled():{}",
          block->dbuAreaToMicrons(bin.instPlacedAreaUnscaled()),
          block->dbuAreaToMicrons(bin.nonPlaceAreaUnscaled()));
    }
  }
}

std::pair<int, int> BinGrid::getDensityMinMaxIdxX(const GCell* gcell) const
{
  int lowerIdx = (gcell->dLx() - lx()) / binSizeX_;
  int upperIdx = std::ceil((gcell->dUx() - lx()) / binSizeX_);

  lowerIdx = std::max(lowerIdx, 0);
  upperIdx = std::min(upperIdx, binCntX_);
  return std::make_pair(lowerIdx, upperIdx);
}

std::pair<int, int> BinGrid::getDensityMinMaxIdxY(const GCell* gcell) const
{
  int lowerIdx = (gcell->dLy() - ly()) / binSizeY_;
  int upperIdx = std::ceil((gcell->dUy() - ly()) / binSizeY_);

  lowerIdx = std::max(lowerIdx, 0);
  upperIdx = std::min(upperIdx, binCntY_);
  return std::make_pair(lowerIdx, upperIdx);
}

std::pair<int, int> BinGrid::getMinMaxIdxX(const Instance* inst) const
{
  int lowerIdx = (inst->lx() - lx()) / binSizeX_;
  int upperIdx = std::ceil((inst->ux() - lx()) / binSizeX_);

  return std::make_pair(std::max(lowerIdx, 0), std::min(upperIdx, binCntX_));
}

std::pair<int, int> BinGrid::getMinMaxIdxY(const Instance* inst) const
{
  int lowerIdx = (inst->ly() - ly()) / binSizeY_;
  int upperIdx = std::ceil((inst->uy() - ly()) / binSizeY_);

  return std::make_pair(std::max(lowerIdx, 0), std::min(upperIdx, binCntY_));
}

////////////////////////////////////////////////
// NesterovBaseVars
void NesterovBaseVars::reset()
{
  *this = NesterovBaseVars();
}

////////////////////////////////////////////////
// NesterovPlaceVars
void NesterovPlaceVars::reset()
{
  *this = NesterovPlaceVars();
}

////////////////////////////////////////////////
// NesterovBaseCommon
///////////////////////////////////////////////

NesterovBaseCommon::NesterovBaseCommon(NesterovBaseVars nbVars,
                                       std::shared_ptr<PlacerBaseCommon> pbc,
                                       utl::Logger* log,
                                       int num_threads,
                                       const Clusters& clusters)
    : num_threads_{num_threads}
{
  assert(omp_get_thread_num() == 0);
  nbVars_ = nbVars;
  pbc_ = std::move(pbc);
  log_ = log;
  delta_area_ = 0;
  new_gcells_count_ = 0;

  // gCellStor init
  gCellStor_.reserve(pbc_->placeInsts().size());

  std::unordered_set<Instance*> in_cluster;
  for (const Cluster& cluster : clusters) {
    std::vector<Instance*> insts;
    for (odb::dbInst* db_inst : cluster) {
      Instance* inst = pbc_->dbToPb(db_inst);
      in_cluster.insert(inst);
      insts.emplace_back(inst);
    }
    gCellStor_.emplace_back(insts);
  }

  for (Instance* inst : pbc_->placeInsts()) {
    if (in_cluster.find(inst) == in_cluster.end()) {
      gCellStor_.emplace_back(inst);
    }
  }

  // TODO:
  // at this moment, GNet and GPin is equal to
  // Net and Pin

  // gPinStor init
  gPinStor_.reserve(pbc_->pins().size());
  for (auto& pin : pbc_->pins()) {
    GPin myGPin(pin);
    gPinStor_.push_back(myGPin);
  }

  // gNetStor init
  gNetStor_.reserve(pbc_->nets().size());
  for (auto& net : pbc_->nets()) {
    GNet myGNet(net);
    gNetStor_.push_back(myGNet);
  }

  // gCell ptr init
  nbc_gcells_.reserve(gCellStor_.size());
  for (size_t i = 0; i < gCellStor_.size(); ++i) {
    GCell& gCell = gCellStor_[i];
    if (!gCell.isInstance()) {
      continue;
    }
    nbc_gcells_.push_back(&gCell);
    for (Instance* inst : gCell.insts()) {
      gCellMap_[inst] = &gCell;
      db_inst_to_nbc_index_map_[inst->dbInst()] = i;
    }
  }

  // gPin ptr init
  gPins_.reserve(gPinStor_.size());
  for (size_t i = 0; i < gPinStor_.size(); ++i) {
    GPin& gPin = gPinStor_[i];
    gPins_.push_back(&gPin);
    gPinMap_[gPin.pin()] = &gPin;
    if (gPin.pin()->isITerm()) {
      db_iterm_to_index_map_[gPin.pin()->dbITerm()] = i;
    }
  }

  // gNet ptr init
  gNets_.reserve(gNetStor_.size());
  for (size_t i = 0; i < gNetStor_.size(); ++i) {
    GNet& gNet = gNetStor_[i];
    gNets_.push_back(&gNet);
    gNetMap_[gNet.net()] = &gNet;
    db_net_to_index_map_[gNet.net()->dbNet()] = i;
  }

  // gCellStor_'s pins_ fill
#pragma omp parallel for num_threads(num_threads_)
  for (auto it = gCellStor_.begin(); it < gCellStor_.end(); ++it) {
    auto& gCell = *it;  // old-style loop for old OpenMP

    if (gCell.isFiller()) {
      continue;
    }

    for (Instance* inst : gCell.insts()) {
      for (auto& pin : inst->pins()) {
        gCell.addGPin(pbToNb(pin));
      }
    }
  }

  // gPinStor_' GNet and GCell fill
#pragma omp parallel for num_threads(num_threads_)
  for (auto it = gPinStor_.begin(); it < gPinStor_.end(); ++it) {
    auto& gPin = *it;  // old-style loop for old OpenMP

    gPin.setGCell(pbToNb(gPin.pin()->instance()));
    gPin.setGNet(pbToNb(gPin.pin()->net()));
  }

  // gNetStor_'s GPin fill
#pragma omp parallel for num_threads(num_threads_)
  for (auto it = gNetStor_.begin(); it < gNetStor_.end(); ++it) {
    auto& gNet = *it;  // old-style loop for old OpenMP

    for (auto& pin : gNet.net()->pins()) {
      gNet.addGPin(pbToNb(pin));
    }
  }
}

GCell* NesterovBaseCommon::pbToNb(Instance* inst) const
{
  auto gcPtr = gCellMap_.find(inst);
  return (gcPtr == gCellMap_.end()) ? nullptr : gcPtr->second;
}

GPin* NesterovBaseCommon::pbToNb(Pin* pin) const
{
  auto gpPtr = gPinMap_.find(pin);
  return (gpPtr == gPinMap_.end()) ? nullptr : gpPtr->second;
}

GNet* NesterovBaseCommon::pbToNb(Net* net) const
{
  auto gnPtr = gNetMap_.find(net);
  return (gnPtr == gNetMap_.end()) ? nullptr : gnPtr->second;
}

GCell* NesterovBaseCommon::dbToNb(odb::dbInst* inst) const
{
  Instance* pbInst = pbc_->dbToPb(inst);
  return pbToNb(pbInst);
}

GPin* NesterovBaseCommon::dbToNb(odb::dbITerm* pin) const
{
  Pin* pbPin = pbc_->dbToPb(pin);
  return pbToNb(pbPin);
}

GPin* NesterovBaseCommon::dbToNb(odb::dbBTerm* pin) const
{
  Pin* pbPin = pbc_->dbToPb(pin);
  return pbToNb(pbPin);
}

GNet* NesterovBaseCommon::dbToNb(odb::dbNet* net) const
{
  Net* pbNet = pbc_->dbToPb(net);
  return pbToNb(pbNet);
}

//
// WA force cals - wlCoeffX / wlCoeffY
//
// * Note that wlCoeffX and wlCoeffY is 1/gamma
// in ePlace paper.
void NesterovBaseCommon::updateWireLengthForceWA(float wlCoeffX, float wlCoeffY)
{
  assert(omp_get_thread_num() == 0);
  // clear all WA variables.
#pragma omp parallel for num_threads(num_threads_)
  for (auto gPin = gPinStor_.begin(); gPin < gPinStor_.end(); ++gPin) {
    // old-style loop for old OpenMP
    gPin->clearWaVars();
  }

#pragma omp parallel for num_threads(num_threads_)
  for (auto gNet = gNetStor_.begin(); gNet < gNetStor_.end(); ++gNet) {
    // old-style loop for old OpenMP

    gNet->clearWaVars();
    gNet->updateBox();

    for (auto& gPin : gNet->gPins()) {
      // The WA terms are shift invariant:
      //
      //   Sum(x_i * exp(x_i))    Sum(x_i * exp(x_i - C))
      //   -----------------    = -----------------
      //   Sum(exp(x_i))          Sum(exp(x_i - C))
      //
      // So we shift to keep the exponential from overflowing
      float expMinX = (gNet->lx() - gPin->cx()) * wlCoeffX;
      float expMaxX = (gPin->cx() - gNet->ux()) * wlCoeffX;
      float expMinY = (gNet->ly() - gPin->cy()) * wlCoeffY;
      float expMaxY = (gPin->cy() - gNet->uy()) * wlCoeffY;

      // min x
      if (expMinX > nbVars_.minWireLengthForceBar) {
        gPin->setMinExpSumX(fastExp(expMinX));
        gNet->addWaExpMinSumX(gPin->minExpSumX());
        gNet->addWaXExpMinSumX(gPin->cx() * gPin->minExpSumX());
        if (gPin->gCell() && gPin->gCell()->isInstance()) {
          debugPrint(log_,
                     GPL,
                     "wlUpdateWA",
                     1,
                     "MinX updated: {} {:g}",
                     gPin->gCell()->name(),
                     gPin->minExpSumX());
        }
      }

      // max x
      if (expMaxX > nbVars_.minWireLengthForceBar) {
        gPin->setMaxExpSumX(fastExp(expMaxX));
        gNet->addWaExpMaxSumX(gPin->maxExpSumX());
        gNet->addWaXExpMaxSumX(gPin->cx() * gPin->maxExpSumX());
        if (gPin->gCell() && gPin->gCell()->isInstance()) {
          debugPrint(log_,
                     GPL,
                     "wlUpdateWA",
                     1,
                     "MaxX updated: {} {:g}",
                     gPin->gCell()->name(),
                     gPin->maxExpSumX());
        }
      }

      // min y
      if (expMinY > nbVars_.minWireLengthForceBar) {
        gPin->setMinExpSumY(fastExp(expMinY));
        gNet->addWaExpMinSumY(gPin->minExpSumY());
        gNet->addWaYExpMinSumY(gPin->cy() * gPin->minExpSumY());
        if (gPin->gCell() && gPin->gCell()->isInstance()) {
          debugPrint(log_,
                     GPL,
                     "wlUpdateWA",
                     1,
                     "MinY updated: {} {:g}",
                     gPin->gCell()->name(),
                     gPin->minExpSumY());
        }
      }

      // max y
      if (expMaxY > nbVars_.minWireLengthForceBar) {
        gPin->setMaxExpSumY(fastExp(expMaxY));
        gNet->addWaExpMaxSumY(gPin->maxExpSumY());
        gNet->addWaYExpMaxSumY(gPin->cy() * gPin->maxExpSumY());
        if (gPin->gCell() && gPin->gCell()->isInstance()) {
          debugPrint(log_,
                     GPL,
                     "wlUpdateWA",
                     1,
                     "MaxY updated: {} {:g}",
                     gPin->gCell()->name(),
                     gPin->maxExpSumY());
        }
      }
    }
  }
}

// get x,y WA Gradient values with given GCell
FloatPoint NesterovBaseCommon::getWireLengthGradientWA(const GCell* gCell,
                                                       float wlCoeffX,
                                                       float wlCoeffY) const
{
  FloatPoint gradientPair;

  for (auto& gPin : gCell->gPins()) {
    auto tmpPair = getWireLengthGradientPinWA(gPin, wlCoeffX, wlCoeffY);

    debugPrint(log_,
               GPL,
               "getGradientWA",
               1,
               "wlPair: {:g} {:g}",
               tmpPair.x,
               tmpPair.y);

    // apply timing/custom net weight
    tmpPair.x *= gPin->gNet()->totalWeight();
    tmpPair.y *= gPin->gNet()->totalWeight();

    gradientPair.x += tmpPair.x;
    gradientPair.y += tmpPair.y;
  }

  if (gCell->isInstance()) {
    debugPrint(log_,
               GPL,
               "getGradientWA",
               1,
               "{}, gradient: {:g} {:g}",
               gCell->name(),
               gradientPair.x,
               gradientPair.y);
  }

  // return sum
  return gradientPair;
}

// get x,y WA Gradient values from GPin
// Please check the JingWei's Ph.D. thesis full paper,
// Equation (4.13)
//
// You can't understand the following function
// unless you read the (4.13) formula
FloatPoint NesterovBaseCommon::getWireLengthGradientPinWA(const GPin* gPin,
                                                          float wlCoeffX,
                                                          float wlCoeffY) const
{
  float gradientMinX = 0, gradientMinY = 0;
  float gradientMaxX = 0, gradientMaxY = 0;

  // min x
  if (gPin->hasMinExpSumX()) {
    // from Net.
    float waExpMinSumX = gPin->gNet()->waExpMinSumX();
    float waXExpMinSumX = gPin->gNet()->waXExpMinSumX();

    gradientMinX
        = (waExpMinSumX * (gPin->minExpSumX() * (1.0 - wlCoeffX * gPin->cx()))
           + wlCoeffX * gPin->minExpSumX() * waXExpMinSumX)
          / (waExpMinSumX * waExpMinSumX);
  }

  // max x
  if (gPin->hasMaxExpSumX()) {
    float waExpMaxSumX = gPin->gNet()->waExpMaxSumX();
    float waXExpMaxSumX = gPin->gNet()->waXExpMaxSumX();

    gradientMaxX
        = (waExpMaxSumX * (gPin->maxExpSumX() * (1.0 + wlCoeffX * gPin->cx()))
           - wlCoeffX * gPin->maxExpSumX() * waXExpMaxSumX)
          / (waExpMaxSumX * waExpMaxSumX);
  }

  // min y
  if (gPin->hasMinExpSumY()) {
    float waExpMinSumY = gPin->gNet()->waExpMinSumY();
    float waYExpMinSumY = gPin->gNet()->waYExpMinSumY();

    gradientMinY
        = (waExpMinSumY * (gPin->minExpSumY() * (1.0 - wlCoeffY * gPin->cy()))
           + wlCoeffY * gPin->minExpSumY() * waYExpMinSumY)
          / (waExpMinSumY * waExpMinSumY);
  }

  // max y
  if (gPin->hasMaxExpSumY()) {
    float waExpMaxSumY = gPin->gNet()->waExpMaxSumY();
    float waYExpMaxSumY = gPin->gNet()->waYExpMaxSumY();

    gradientMaxY
        = (waExpMaxSumY * (gPin->maxExpSumY() * (1.0 + wlCoeffY * gPin->cy()))
           - wlCoeffY * gPin->maxExpSumY() * waYExpMaxSumY)
          / (waExpMaxSumY * waExpMaxSumY);
  }

  debugPrint(log_,
             GPL,
             "getGradientWAPin",
             1,
             "gradient:  X[{:g} {:g}]  Y[{:g} {:g}]",
             gradientMinX,
             gradientMaxX,
             gradientMinY,
             gradientMaxY);

  return FloatPoint(gradientMinX - gradientMaxX, gradientMinY - gradientMaxY);
}

FloatPoint NesterovBaseCommon::getWireLengthPreconditioner(
    const GCell* gCell) const
{
  return FloatPoint(gCell->gPins().size(), gCell->gPins().size());
}

void NesterovBaseCommon::updateDbGCells()
{
  if (db_cbk_) {
    db_cbk_->removeOwner();
  }
  assert(omp_get_thread_num() == 0);
#pragma omp parallel for num_threads(num_threads_)
  for (auto it = getGCells().begin(); it < getGCells().end(); ++it) {
    auto& gCell = *it;  // old-style loop for old OpenMP
    if (gCell->isInstance()) {
      for (Instance* inst : gCell->insts()) {
        odb::dbInst* db_inst = inst->dbInst();
        db_inst->setPlacementStatus(odb::dbPlacementStatus::PLACED);

        // pad awareness on X coordinates
        db_inst->setLocation(
            gCell->dCx() - inst->dx() / 2 + pbc_->siteSizeX() * pbc_->padLeft(),
            gCell->dCy() - inst->dy() / 2);
      }
    }
  }
  if (db_cbk_) {
    db_cbk_->addOwner(pbc_->db()->getChip()->getBlock());
  }
}

int64_t NesterovBaseCommon::getHpwl()
{
  assert(omp_get_thread_num() == 0);
  int64_t hpwl = 0;
#pragma omp parallel for num_threads(num_threads_) reduction(+ : hpwl)
  for (auto gNet = gNetStor_.begin(); gNet < gNetStor_.end(); ++gNet) {
    // old-style loop for old OpenMP
    gNet->updateBox();
    hpwl += gNet->hpwl();
  }
  return hpwl;
}

void NesterovBaseCommon::resetMinRcCellSize()
{
  minRcCellSize_.clear();
  minRcCellSize_.shrink_to_fit();
}

void NesterovBaseCommon::resizeMinRcCellSize()
{
  minRcCellSize_.resize(nbc_gcells_.size(), std::make_pair(0, 0));
}

void NesterovBaseCommon::updateMinRcCellSize()
{
  for (auto& gCell : nbc_gcells_) {
    if (!gCell->isStdInstance()) {
      continue;
    }

    minRcCellSize_[&gCell - nbc_gcells_.data()]
        = std::make_pair(gCell->dx(), gCell->dy());
  }
}

void NesterovBaseCommon::revertGCellSizeToMinRc()
{
  // revert back the gcell sizes
  for (auto& gCell : nbc_gcells_) {
    if (!gCell->isStdInstance()) {
      continue;
    }

    int idx = &gCell - nbc_gcells_.data();

    if (static_cast<int64_t>(minRcCellSize_[idx].first)
            * static_cast<int64_t>(minRcCellSize_[idx].second)
        > gCell->insts()[0]->area()) {
      gCell->setSize(minRcCellSize_[idx].first,
                     minRcCellSize_[idx].second,
                     GCell::GCellChange::kRoutability);
    } else {
      gCell->setSize(minRcCellSize_[idx].first,
                     minRcCellSize_[idx].second,
                     GCell::GCellChange::kNone);
    }
  }
}

GCell* NesterovBaseCommon::getGCellByIndex(size_t i)
{
  if (i >= gCellStor_.size()) {
    return nullptr;
  }
  return &gCellStor_[i];
}

// fixPointers() member functions assumes there was push_backs to storage
// vectors, invalidating them. This function resets the pointers and maintain
// consistency among parallel vectors. Most of the code here is based on
// nesterovBaseCommon constructor.
//
void NesterovBaseCommon::fixPointers()
{
  nbc_gcells_.clear();
  gCellMap_.clear();
  db_inst_to_nbc_index_map_.clear();
  nbc_gcells_.reserve(gCellStor_.size());
  for (size_t i = 0; i < gCellStor_.size(); ++i) {
    GCell& gCell = gCellStor_[i];
    if (!gCell.isInstance()) {
      continue;
    }
    nbc_gcells_.push_back(&gCell);
    for (Instance* inst : gCell.insts()) {
      gCellMap_[inst] = &gCell;
      db_inst_to_nbc_index_map_[inst->dbInst()] = i;
    }
  }

  gPins_.clear();
  gPinMap_.clear();
  db_iterm_to_index_map_.clear();
  gPins_.reserve(gPinStor_.size());
  for (size_t i = 0; i < gPinStor_.size(); ++i) {
    GPin& gPin = gPinStor_[i];
    gPins_.push_back(&gPin);
    gPinMap_[gPin.pin()] = &gPin;
    if (gPin.pin()->isITerm()) {
      db_iterm_to_index_map_[gPin.pin()->dbITerm()] = i;
    }
  }

  gNets_.clear();
  gNetMap_.clear();
  db_net_to_index_map_.clear();
  gNets_.reserve(gNetStor_.size());
  for (size_t i = 0; i < gNetStor_.size(); ++i) {
    GNet& gNet = gNetStor_[i];
    gNets_.push_back(&gNet);
    gNetMap_[gNet.net()] = &gNet;
    db_net_to_index_map_[gNet.net()->dbNet()] = i;
  }

  for (auto& gCell : gCellStor_) {
    if (gCell.isFiller()) {
      continue;
    }
    gCell.clearGPins();
    for (Instance* inst : gCell.insts()) {
      for (odb::dbITerm* iterm : inst->dbInst()->getITerms()) {
        if (isValidSigType(iterm->getSigType())) {
          auto it = db_iterm_to_index_map_.find(iterm);
          if (it != db_iterm_to_index_map_.end()) {
            size_t gpin_index = it->second;
            gCell.addGPin(&gPinStor_[gpin_index]);
          } else {
            debugPrint(log_,
                       GPL,
                       "callbacks",
                       1,
                       "warning: gpin nullptr (from iterm:{}) in gcell:{}",
                       iterm->getName(),
                       inst->dbInst()->getName());
          }
        }
      }
    }
  }

  for (auto& gPin : gPinStor_) {
    auto iterm = gPin.pin()->dbITerm();
    if (iterm != nullptr) {
      if (isValidSigType(iterm->getSigType())) {
        auto inst_it = db_inst_to_nbc_index_map_.find(iterm->getInst());
        auto net_it = db_net_to_index_map_.find(iterm->getNet());

        if (inst_it != db_inst_to_nbc_index_map_.end()) {
          gPin.setGCell(&gCellStor_[inst_it->second]);
        }

        if (net_it != db_net_to_index_map_.end()) {
          gPin.setGNet(&gNetStor_[net_it->second]);
        } else {
          debugPrint(
              log_,
              GPL,
              "callbacks",
              1,
              "warning: Net not found in db_net_map_ for ITerm: {} -> {}",
              iterm->getNet()->getName(),
              iterm->getName());
        }
      } else {
        debugPrint(log_,
                   GPL,
                   "callbacks",
                   1,
                   "warning: invalid type itermType: {}",
                   iterm->getSigType().getString());
      }
    }
  }

  for (auto& gNet : gNetStor_) {
    gNet.clearGPins();
    for (odb::dbITerm* iterm : gNet.net()->dbNet()->getITerms()) {
      if (isValidSigType(iterm->getSigType())) {
        auto it = db_iterm_to_index_map_.find(iterm);
        if (it != db_iterm_to_index_map_.end()) {
          size_t gpin_index = it->second;
          gNet.addGPin(&gPinStor_[gpin_index]);
        }
      }
    }
  }
}

////////////////////////////////////////////////
// NesterovBase

NesterovBase::NesterovBase(NesterovBaseVars nbVars,
                           std::shared_ptr<PlacerBase> pb,
                           std::shared_ptr<NesterovBaseCommon> nbc,
                           utl::Logger* log)
{
  nbVars_ = nbVars;
  pb_ = std::move(pb);
  nbc_ = std::move(nbc);
  log_ = log;

  // Set a fixed seed
  srand(42);
  // area update from pb
  stdInstsArea_ = pb_->stdInstsArea();
  macroInstsArea_ = pb_->macroInstsArea();

  int dbu_per_micron = pb_->db()->getChip()->getBlock()->getDbUnitsPerMicron();

  // update gFillerCells
  initFillerGCells();

  nb_gcells_.reserve(pb_->insts().size() + fillerStor_.size());

  // add place instances
  for (auto& pb_inst : pb_->placeInsts()) {
    int x_offset = rand() % (2 * dbu_per_micron) - dbu_per_micron;
    int y_offset = rand() % (2 * dbu_per_micron) - dbu_per_micron;

    GCell* gCell = nbc_->pbToNb(pb_inst);
    if (pb_inst != gCell->insts()[0]) {
      // Only process the first cluster once
      continue;
    }

    for (Instance* inst : gCell->insts()) {
      inst->setLocation(pb_inst->lx() + x_offset, pb_inst->ly() + y_offset);
    }
    gCell->updateLocations();
    nb_gcells_.emplace_back(nbc_.get(), nbc_->getGCellIndex(gCell));
    size_t gcells_index = nb_gcells_.size() - 1;
    db_inst_to_nb_index_map_[pb_inst->dbInst()] = gcells_index;
  }

  // add filler cells to gCells_
  for (size_t i = 0; i < fillerStor_.size(); ++i) {
    nb_gcells_.emplace_back(this, i);
  }

  debugPrint(log_,
             GPL,
             "FillerInit",
             1,
             format_label_int,
             "FillerInit:NumGCells:",
             nb_gcells_.size());
  debugPrint(log_,
             GPL,
             "FillerInit",
             1,
             format_label_int,
             "FillerInit:NumGNets:",
             nbc_->getGNets().size());
  debugPrint(log_,
             GPL,
             "FillerInit",
             1,
             format_label_int,
             "FillerInit:NumGPins:",
             nbc_->getGPins().size());

  // initialize bin grid structure
  // send param into binGrid structure
  if (nbVars_.isSetBinCnt) {
    bg_.setBinCnt(nbVars_.binCntX, nbVars_.binCntY);
  }

  bg_.setPlacerBase(pb_);
  bg_.setLogger(log_);
  bg_.setCorePoints(&(pb_->die()));
  bg_.setTargetDensity(targetDensity_);

  // update binGrid info
  bg_.initBins();

  // initialize fft structrue based on bins
  std::unique_ptr<FFT> fft(
      new FFT(bg_.binCntX(), bg_.binCntY(), bg_.binSizeX(), bg_.binSizeY()));

  fft_ = std::move(fft);

  // update densitySize and densityScale in each gCell
  updateDensitySize();
}

// virtual filler GCells
void NesterovBase::initFillerGCells()
{
  // extract average dx/dy in range (10%, 90%)
  std::vector<int> dxStor;
  std::vector<int> dyStor;

  dxStor.reserve(pb_->placeInsts().size());
  dyStor.reserve(pb_->placeInsts().size());
  for (auto& placeInst : pb_->placeInsts()) {
    dxStor.push_back(placeInst->dx());
    dyStor.push_back(placeInst->dy());
  }

  // sort
  std::sort(dxStor.begin(), dxStor.end());
  std::sort(dyStor.begin(), dyStor.end());

  // average from (10 - 90%) .
  int64_t dxSum = 0, dySum = 0;

  int minIdx = dxStor.size() * 0.05;
  int maxIdx = dxStor.size() * 0.95;

  // when #instances are too small,
  // extracts average values in whole ranges.
  if (minIdx == maxIdx) {
    minIdx = 0;
    maxIdx = dxStor.size();
  }

  // This should never happen (implies no placeable insts) but it
  // quiets clang-tidy.
  if (maxIdx == minIdx) {
    return;
  }

  for (int i = minIdx; i < maxIdx; i++) {
    dxSum += dxStor[i];
    dySum += dyStor[i];
  }

  // the avgDx and avgDy will be used as filler cells'
  // width and height
  fillerDx_ = static_cast<int>(dxSum / (maxIdx - minIdx));
  fillerDy_ = static_cast<int>(dySum / (maxIdx - minIdx));

  int64_t coreArea = pb_->die().coreArea();
  whiteSpaceArea_ = coreArea - static_cast<int64_t>(pb_->nonPlaceInstsArea());

  // if(pb_->group() == nullptr) {
  //   // nonPlaceInstsArea should not have density downscaling!!!
  //   whiteSpaceArea_ = coreArea - pb_->nonPlaceInstsArea();
  // } else {
  //   int64_t domainArea = 0;
  //   for(auto boundary: pb_->group()->getRegion()->getBoundaries()) {
  //     domainArea += boundary->getBox().area();
  //   }
  //   whiteSpaceArea_ = domainArea - pb_->nonPlaceInstsArea();
  // }

  float tmp_targetDensity
      = static_cast<float>(stdInstsArea_)
            / static_cast<float>(whiteSpaceArea_ - macroInstsArea_)
        + 0.01;
  // targetDensity initialize
  if (nbVars_.useUniformTargetDensity) {
    targetDensity_ = tmp_targetDensity;
  } else {
    targetDensity_ = nbVars_.targetDensity;
  }

  const int64_t nesterovInstanceArea = nesterovInstsArea();

  // TODO density screening
  movableArea_ = whiteSpaceArea_ * targetDensity_;

  totalFillerArea_ = movableArea_ - nesterovInstanceArea;
  uniformTargetDensity_ = static_cast<float>(nesterovInstanceArea)
                          / static_cast<float>(whiteSpaceArea_);
  uniformTargetDensity_ = ceilf(uniformTargetDensity_ * 100) / 100;

  if (totalFillerArea_ < 0) {
    log_->error(GPL,
                302,
                "Consider increasing the target density or re-floorplanning "
                "with a larger core area.\n"
                "Given target density: {:.2f}\n"
                "Suggested target density: {:.2f} (uniform density)",
                targetDensity_,
                uniformTargetDensity_);
  }

  // limit filler cells
  const double limit_filler_ratio = 10;
  const double filler_scale_factor = std::sqrt(
      totalFillerArea_ / (limit_filler_ratio * nesterovInstanceArea));
  if (filler_scale_factor > 1.0) {
    debugPrint(log_,
               GPL,
               "FillerInit",
               1,
               "InitialFillerCellSize {} {}",
               fillerDx_,
               fillerDy_);

    const double max_edge_fillers = 1024;
    const int max_filler_x = std::max(
        static_cast<int>(pb_->die().coreDx() / max_edge_fillers), fillerDx_);
    const int max_filler_y = std::max(
        static_cast<int>(pb_->die().coreDy() / max_edge_fillers), fillerDy_);
    debugPrint(log_,
               GPL,
               "FillerInit",
               1,
               "FillerCellMaxSize {} {}",
               max_filler_x,
               max_filler_y);

    debugPrint(log_,
               GPL,
               "FillerInit",
               1,
               "FillerCellScaleFactor {:.4f}",
               filler_scale_factor);

    fillerDx_ *= filler_scale_factor;
    fillerDy_ *= filler_scale_factor;

    fillerDx_ = std::min(fillerDx_, max_filler_x);
    fillerDy_ = std::min(fillerDy_, max_filler_y);
  }

  const int fillerCnt = static_cast<int>(
      totalFillerArea_ / static_cast<int64_t>(fillerDx_ * fillerDy_));

  debugPrint(log_, GPL, "FillerInit", 1, "CoreArea {}", coreArea);
  debugPrint(
      log_, GPL, "FillerInit", 1, "nesterovInstsArea {}", nesterovInstanceArea);
  debugPrint(log_, GPL, "FillerInit", 1, "WhiteSpaceArea {}", whiteSpaceArea_);
  debugPrint(log_, GPL, "FillerInit", 1, "MovableArea {}", movableArea_);
  debugPrint(
      log_, GPL, "FillerInit", 1, "TotalFillerArea {}", totalFillerArea_);
  debugPrint(log_, GPL, "FillerInit", 1, "NumFillerCells {}", fillerCnt);
  debugPrint(log_, GPL, "FillerInit", 1, "FillerCellArea {}", fillerCellArea());
  debugPrint(
      log_, GPL, "FillerInit", 1, "FillerCellSize {} {}", fillerDx_, fillerDy_);

  //
  // mt19937 supports huge range of random values.
  // rand()'s RAND_MAX is only 32767.
  //
  std::mt19937 randVal(0);
  for (int i = 0; i < fillerCnt; i++) {
    // instability problem between g++ and clang++!
    auto randX = randVal();
    auto randY = randVal();

    // place filler cells on random coordi and
    // set size as avgDx and avgDy
    GCell myGCell(randX % pb_->die().coreDx() + pb_->die().coreLx(),
                  randY % pb_->die().coreDy() + pb_->die().coreLy(),
                  fillerDx_,
                  fillerDy_);

    fillerStor_.push_back(myGCell);
  }
}

NesterovBase::~NesterovBase() = default;

// gcell update
void NesterovBase::updateGCellCenterLocation(
    const std::vector<FloatPoint>& coordis)
{
  for (auto& coordi : coordis) {
    int idx = &coordi - &coordis[0];
    nb_gcells_[idx]->setCenterLocation(coordi.x, coordi.y);
  }
}

void NesterovBase::updateGCellDensityCenterLocation(
    const std::vector<FloatPoint>& coordis)
{
  for (auto& coordi : coordis) {
    int idx = &coordi - &coordis[0];
    nb_gcells_[idx]->setDensityCenterLocation(coordi.x, coordi.y);
  }
  bg_.updateBinsGCellDensityArea(nb_gcells_);
}

void NesterovBase::setTargetDensity(float density)
{
  assert(omp_get_thread_num() == 0);
  targetDensity_ = density;
  bg_.setTargetDensity(density);
#pragma omp parallel for num_threads(nbc_->getNumThreads())
  for (auto bin = bins().begin(); bin < bins().end(); ++bin) {
    // old-style loop for old OpenMP
    bin->setTargetDensity(density);
  }
  // update nonPlaceArea's target denstiy
  bg_.updateBinsNonPlaceArea();
}

int NesterovBase::binCntX() const
{
  return bg_.binCntX();
}

int NesterovBase::binCntY() const
{
  return bg_.binCntY();
}

double NesterovBase::binSizeX() const
{
  return bg_.binSizeX();
}

double NesterovBase::binSizeY() const
{
  return bg_.binSizeY();
}

int64_t NesterovBase::overflowArea() const
{
  return bg_.overflowArea();
}

int64_t NesterovBase::overflowAreaUnscaled() const
{
  return bg_.overflowAreaUnscaled();
}

int NesterovBase::fillerDx() const
{
  return fillerDx_;
}

int NesterovBase::fillerDy() const
{
  return fillerDy_;
}

int NesterovBase::getFillerCnt() const
{
  return static_cast<int>(fillerStor_.size());
}

int64_t NesterovBase::fillerCellArea() const
{
  return static_cast<int64_t>(fillerDx_) * static_cast<int64_t>(fillerDy_);
}

int64_t NesterovBase::whiteSpaceArea() const
{
  return whiteSpaceArea_;
}

int64_t NesterovBase::movableArea() const
{
  return movableArea_;
}

int64_t NesterovBase::totalFillerArea() const
{
  return totalFillerArea_;
}

int64_t NesterovBase::nesterovInstsArea() const
{
  return stdInstsArea_
         + static_cast<int64_t>(
             std::round(pb_->macroInstsArea() * targetDensity_));
}

float NesterovBase::sumPhi() const
{
  return sumPhi_;
}

float NesterovBase::uniformTargetDensity() const
{
  return uniformTargetDensity_;
}

float NesterovBase::initTargetDensity() const
{
  return nbVars_.targetDensity;
}

float NesterovBase::targetDensity() const
{
  return targetDensity_;
}

// update densitySize and densityScale in each gCell
void NesterovBase::updateDensitySize()
{
  assert(omp_get_thread_num() == 0);
#pragma omp parallel for num_threads(nbc_->getNumThreads())
  for (auto it = nb_gcells_.begin(); it < nb_gcells_.end(); ++it) {
    auto& gCell = *it;  // old-style loop for old OpenMP
    float scaleX = 0, scaleY = 0;
    float densitySizeX = 0, densitySizeY = 0;
    if (gCell->dx() < REPLACE_SQRT2 * bg_.binSizeX()) {
      scaleX = static_cast<float>(gCell->dx())
               / static_cast<float>(REPLACE_SQRT2 * bg_.binSizeX());
      densitySizeX = REPLACE_SQRT2 * static_cast<float>(bg_.binSizeX());
    } else {
      scaleX = 1.0;
      densitySizeX = gCell->dx();
    }

    if (gCell->dy() < REPLACE_SQRT2 * bg_.binSizeY()) {
      scaleY = static_cast<float>(gCell->dy())
               / static_cast<float>(REPLACE_SQRT2 * bg_.binSizeY());
      densitySizeY = REPLACE_SQRT2 * static_cast<float>(bg_.binSizeY());
    } else {
      scaleY = 1.0;
      densitySizeY = gCell->dy();
    }

    gCell->setDensitySize(densitySizeX, densitySizeY);
    gCell->setDensityScale(scaleX * scaleY);
  }
}

void NesterovBase::updateAreas()
{
  // bloating can change the following :
  // stdInstsArea and macroInstsArea
  stdInstsArea_ = macroInstsArea_ = 0;
  for (auto it = nb_gcells_.begin(); it < nb_gcells_.end(); ++it) {
    auto& gCell = *it;  // old-style loop for old OpenMP
    if (!gCell) {
      continue;
    }
    if (gCell->isMacroInstance()) {
      macroInstsArea_ += static_cast<int64_t>(gCell->dx())
                         * static_cast<int64_t>(gCell->dy());
    } else if (gCell->isStdInstance()) {
      stdInstsArea_ += static_cast<int64_t>(gCell->dx())
                       * static_cast<int64_t>(gCell->dy());
    }
  }

  int64_t coreArea = pb_->die().coreArea();
  whiteSpaceArea_ = coreArea - static_cast<int64_t>(pb_->nonPlaceInstsArea());

  movableArea_ = whiteSpaceArea_ * targetDensity_;
  totalFillerArea_ = movableArea_ - nesterovInstsArea();
  uniformTargetDensity_ = static_cast<float>(nesterovInstsArea())
                          / static_cast<float>(whiteSpaceArea_);

  if (totalFillerArea_ < 0) {
    log_->error(GPL,
                303,
                "Consider increasing the target density or re-floorplanning "
                "with a larger core area.\n"
                "Given target density: {:.2f}\n"
                "Suggested target density: {:.2f} (uniform density)",
                targetDensity_,
                uniformTargetDensity_);
  }
}

void NesterovBase::updateDensityCoordiLayoutInside(GCell* gCell)
{
  float targetLx = gCell->dLx();
  float targetLy = gCell->dLy();

  if (targetLx < bg_.lx()) {
    targetLx = bg_.lx();
  }

  if (targetLy < bg_.ly()) {
    targetLy = bg_.ly();
  }

  if (targetLx + gCell->dDx() > bg_.ux()) {
    targetLx = bg_.ux() - gCell->dDx();
  }

  if (targetLy + gCell->dDy() > bg_.uy()) {
    targetLy = bg_.uy() - gCell->dDy();
  }
  gCell->setDensityLocation(targetLx, targetLy);
}

float NesterovBase::getDensityCoordiLayoutInsideX(const GCell* gCell,
                                                  float cx) const
{
  float adjVal = cx;
  // TODO will change base on each assigned binGrids.
  //
  if (cx - gCell->dDx() / 2.0f < bg_.lx()) {
    adjVal = bg_.lx() + gCell->dDx() / 2.0f;
  }
  if (cx + gCell->dDx() / 2.0f > bg_.ux()) {
    adjVal = bg_.ux() - gCell->dDx() / 2.0f;
  }
  return adjVal;
}

float NesterovBase::getDensityCoordiLayoutInsideY(const GCell* gCell,
                                                  float cy) const
{
  float adjVal = cy;
  // TODO will change base on each assigned binGrids.
  //
  if (cy - gCell->dDy() / 2.0f < bg_.ly()) {
    adjVal = bg_.ly() + gCell->dDy() / 2.0f;
  }
  if (cy + gCell->dDy() / 2.0f > bg_.uy()) {
    adjVal = bg_.uy() - gCell->dDy() / 2.0f;
  }

  return adjVal;
}

FloatPoint NesterovBase::getDensityPreconditioner(const GCell* gCell) const
{
  float areaVal
      = static_cast<float>(gCell->dx()) * static_cast<float>(gCell->dy());

  return FloatPoint(areaVal, areaVal);
}

// get GCells' electroForcePair
// i.e. get DensityGradient with given GCell
FloatPoint NesterovBase::getDensityGradient(const GCell* gCell) const
{
  std::pair<int, int> pairX = bg_.getDensityMinMaxIdxX(gCell);
  std::pair<int, int> pairY = bg_.getDensityMinMaxIdxY(gCell);

  FloatPoint electroForce;

  for (int i = pairX.first; i < pairX.second; i++) {
    for (int j = pairY.first; j < pairY.second; j++) {
      const Bin& bin = bg_.binsConst()[j * binCntX() + i];
      float overlapArea
          = getOverlapDensityArea(bin, gCell) * gCell->densityScale();

      electroForce.x += overlapArea * bin.electroForceX();
      electroForce.y += overlapArea * bin.electroForceY();
    }
  }

  return electroForce;
}

// Density force cals
void NesterovBase::updateDensityForceBin()
{
  assert(omp_get_thread_num() == 0);
  // copy density to utilize FFT
#pragma omp parallel for num_threads(nbc_->getNumThreads())
  for (auto it = bins().begin(); it < bins().end(); ++it) {
    auto& bin = *it;  // old-style loop for old OpenMP
    fft_->updateDensity(bin.x(), bin.y(), bin.density());
  }

  // do FFT
  fft_->doFFT();

  // update electroPhi and electroForce
  // update sumPhi_ for nesterov loop
  sumPhi_ = 0;
#pragma omp parallel for num_threads(nbc_->getNumThreads()) \
    reduction(+ : sumPhi_)
  for (auto it = bins().begin(); it < bins().end(); ++it) {
    auto& bin = *it;  // old-style loop for old OpenMP
    auto eForcePair = fft_->getElectroForce(bin.x(), bin.y());
    bin.setElectroForce(eForcePair.first, eForcePair.second);

    float electroPhi = fft_->getElectroPhi(bin.x(), bin.y());
    bin.setElectroPhi(electroPhi);

    sumPhi_ += electroPhi
               * static_cast<float>(bin.nonPlaceArea() + bin.instPlacedArea()
                                    + bin.fillerArea());
  }
}

void NesterovBase::initDensity1()
{
  assert(omp_get_thread_num() == 0);
  const int gCellSize = nb_gcells_.size();
  curSLPCoordi_.resize(gCellSize, FloatPoint());
  curSLPWireLengthGrads_.resize(gCellSize, FloatPoint());
  curSLPDensityGrads_.resize(gCellSize, FloatPoint());
  curSLPSumGrads_.resize(gCellSize, FloatPoint());

  nextSLPCoordi_.resize(gCellSize, FloatPoint());
  nextSLPWireLengthGrads_.resize(gCellSize, FloatPoint());
  nextSLPDensityGrads_.resize(gCellSize, FloatPoint());
  nextSLPSumGrads_.resize(gCellSize, FloatPoint());

  prevSLPCoordi_.resize(gCellSize, FloatPoint());
  prevSLPWireLengthGrads_.resize(gCellSize, FloatPoint());
  prevSLPDensityGrads_.resize(gCellSize, FloatPoint());
  prevSLPSumGrads_.resize(gCellSize, FloatPoint());

  curCoordi_.resize(gCellSize, FloatPoint());
  nextCoordi_.resize(gCellSize, FloatPoint());

  initCoordi_.resize(gCellSize, FloatPoint());

#pragma omp parallel for num_threads(nbc_->getNumThreads())
  for (auto it = nb_gcells_.begin(); it < nb_gcells_.end(); ++it) {
    GCell* gCell = *it;  // old-style loop for old OpenMP
    updateDensityCoordiLayoutInside(gCell);
    int idx = it - nb_gcells_.begin();
    curSLPCoordi_[idx] = prevSLPCoordi_[idx] = curCoordi_[idx]
        = initCoordi_[idx] = FloatPoint(gCell->dCx(), gCell->dCy());

    std::string type = "Uknown";
    if (gCell->isInstance()) {
      type = "StdCell";
    } else if (gCell->isMacroInstance()) {
      type = "Macro";
    } else if (gCell->isFiller()) {
      type = "Filler";
    }
  }

  // bin
  updateGCellDensityCenterLocation(curSLPCoordi_);

  prevHpwl_ = nbc_->getHpwl();

  // FFT update
  updateDensityForceBin();

  baseWireLengthCoef_ = npVars_->initWireLengthCoef
                        / (static_cast<float>(binSizeX() + binSizeY()) * 0.5);

  sumOverflow_ = static_cast<float>(overflowArea())
                 / static_cast<float>(nesterovInstsArea());

  sumOverflowUnscaled_ = static_cast<float>(overflowAreaUnscaled())
                         / static_cast<float>(nesterovInstsArea());
}

float NesterovBase::initDensity2(float wlCoeffX, float wlCoeffY)
{
  if (wireLengthGradSum_ == 0) {
    densityPenalty_ = npVars_->initDensityPenalty;
    updatePrevGradient(wlCoeffX, wlCoeffY);
  }

  if (wireLengthGradSum_ != 0) {
    densityPenalty_
        = (wireLengthGradSum_ / densityGradSum_) * npVars_->initDensityPenalty;
  }

  sumOverflow_ = static_cast<float>(overflowArea())
                 / static_cast<float>(nesterovInstsArea());

  sumOverflowUnscaled_ = static_cast<float>(overflowAreaUnscaled())
                         / static_cast<float>(nesterovInstsArea());

  stepLength_ = getStepLength(
      prevSLPCoordi_, prevSLPSumGrads_, curSLPCoordi_, curSLPSumGrads_);

  return stepLength_;
}

float NesterovBase::getStepLength(
    const std::vector<FloatPoint>& prevSLPCoordi_,
    const std::vector<FloatPoint>& prevSLPSumGrads_,
    const std::vector<FloatPoint>& curSLPCoordi_,
    const std::vector<FloatPoint>& curSLPSumGrads_)
{
  float coordiDistance = getDistance(prevSLPCoordi_, curSLPCoordi_);
  float gradDistance = getDistance(prevSLPSumGrads_, curSLPSumGrads_);

  debugPrint(log_,
             GPL,
             "getStepLength",
             1,
             "CoordinateDistance: {:g}",
             coordiDistance);
  debugPrint(
      log_, GPL, "getStepLength", 1, "GradientDistance: {:g}", gradDistance);

  return coordiDistance / gradDistance;
}

// to execute following function,
//
// nb_->updateGCellDensityCenterLocation(coordi); // bin update
// nb_->updateDensityForceBin(); // bin Force update
//
// nb_->updateWireLengthForceWA(wireLengthCoefX_, wireLengthCoefY_); // WL
// update
//
void NesterovBase::updateGradients(std::vector<FloatPoint>& sumGrads,
                                   std::vector<FloatPoint>& wireLengthGrads,
                                   std::vector<FloatPoint>& densityGrads,
                                   float wlCoeffX,
                                   float wlCoeffY)
{
  assert(omp_get_thread_num() == 0);
  if (isConverged_) {
    return;
  }

  wireLengthGradSum_ = 0;
  densityGradSum_ = 0;

  float gradSum = 0;

  debugPrint(
      log_, GPL, "updateGrad", 1, "DensityPenalty: {:g}", densityPenalty_);

  // TODO: This OpenMP parallel section is causing non-determinism. Consider
  // revisiting this in the future to restore determinism.
  // #pragma omp parallel for num_threads(nbc_->getNumThreads()) reduction(+ :
  // wireLengthGradSum_, densityGradSum_, gradSum)
  for (size_t i = 0; i < nb_gcells_.size(); i++) {
    GCell* gCell = nb_gcells_.at(i);
    wireLengthGrads[i]
        = nbc_->getWireLengthGradientWA(gCell, wlCoeffX, wlCoeffY);
    densityGrads[i] = getDensityGradient(gCell);

    // Different compiler has different results on the following formula.
    // e.g. wireLengthGradSum_ += fabs(~~.x) + fabs(~~.y);
    //
    // To prevent instability problem,
    // I partitioned the fabs(~~.x) + fabs(~~.y) as two terms.
    //
    wireLengthGradSum_ += std::fabs(wireLengthGrads[i].x);
    wireLengthGradSum_ += std::fabs(wireLengthGrads[i].y);

    densityGradSum_ += std::fabs(densityGrads[i].x);
    densityGradSum_ += std::fabs(densityGrads[i].y);

    sumGrads[i].x = wireLengthGrads[i].x + densityPenalty_ * densityGrads[i].x;
    sumGrads[i].y = wireLengthGrads[i].y + densityPenalty_ * densityGrads[i].y;

    FloatPoint wireLengthPreCondi = nbc_->getWireLengthPreconditioner(gCell);
    FloatPoint densityPrecondi = getDensityPreconditioner(gCell);

    FloatPoint sumPrecondi(
        wireLengthPreCondi.x + densityPenalty_ * densityPrecondi.x,
        wireLengthPreCondi.y + densityPenalty_ * densityPrecondi.y);

    if (sumPrecondi.x <= npVars_->minPreconditioner) {
      sumPrecondi.x = npVars_->minPreconditioner;
    }

    if (sumPrecondi.y <= npVars_->minPreconditioner) {
      sumPrecondi.y = npVars_->minPreconditioner;
    }

    sumGrads[i].x /= sumPrecondi.x;
    sumGrads[i].y /= sumPrecondi.y;

    gradSum += std::fabs(sumGrads[i].x) + std::fabs(sumGrads[i].y);
  }

  debugPrint(log_,
             GPL,
             "updateGrad",
             1,
             "WireLengthGradSum: {:g}",
             wireLengthGradSum_);
  debugPrint(
      log_, GPL, "updateGrad", 1, "DensityGradSum: {:g}", densityGradSum_);
  debugPrint(log_, GPL, "updateGrad", 1, "GradSum: {:g}", gradSum);
}

void NesterovBase::updatePrevGradient(float wlCoeffX, float wlCoeffY)
{
  updateGradients(prevSLPSumGrads_,
                  prevSLPWireLengthGrads_,
                  prevSLPDensityGrads_,
                  wlCoeffX,
                  wlCoeffY);
}

void NesterovBase::updateCurGradient(float wlCoeffX, float wlCoeffY)
{
  updateGradients(curSLPSumGrads_,
                  curSLPWireLengthGrads_,
                  curSLPDensityGrads_,
                  wlCoeffX,
                  wlCoeffY);
}

void NesterovBase::updateNextGradient(float wlCoeffX, float wlCoeffY)
{
  updateGradients(nextSLPSumGrads_,
                  nextSLPWireLengthGrads_,
                  nextSLPDensityGrads_,
                  wlCoeffX,
                  wlCoeffY);
}

void NesterovBase::updateSinglePrevGradient(size_t gCellIndex,
                                            float wlCoeffX,
                                            float wlCoeffY)
{
  updateSingleGradient(gCellIndex,
                       prevSLPSumGrads_,
                       prevSLPWireLengthGrads_,
                       prevSLPDensityGrads_,
                       wlCoeffX,
                       wlCoeffY);
}

void NesterovBase::updateSingleCurGradient(size_t gCellIndex,
                                           float wlCoeffX,
                                           float wlCoeffY)
{
  updateSingleGradient(gCellIndex,
                       curSLPSumGrads_,
                       curSLPWireLengthGrads_,
                       curSLPDensityGrads_,
                       wlCoeffX,
                       wlCoeffY);
}

void NesterovBase::updateSingleGradient(
    size_t gCellIndex,
    std::vector<FloatPoint>& sumGrads,
    std::vector<FloatPoint>& wireLengthGrads,
    std::vector<FloatPoint>& densityGrads,
    float wlCoeffX,
    float wlCoeffY)
{
  if (gCellIndex >= nb_gcells_.size()) {
    return;
  }

  GCell* gCell = nb_gcells_.at(gCellIndex);

  wireLengthGrads[gCellIndex]
      = nbc_->getWireLengthGradientWA(gCell, wlCoeffX, wlCoeffY);
  densityGrads[gCellIndex] = getDensityGradient(gCell);

  wireLengthGradSum_ += std::fabs(wireLengthGrads[gCellIndex].x);
  wireLengthGradSum_ += std::fabs(wireLengthGrads[gCellIndex].y);

  densityGradSum_ += std::fabs(densityGrads[gCellIndex].x);
  densityGradSum_ += std::fabs(densityGrads[gCellIndex].y);

  sumGrads[gCellIndex].x = wireLengthGrads[gCellIndex].x
                           + densityPenalty_ * densityGrads[gCellIndex].x;
  sumGrads[gCellIndex].y = wireLengthGrads[gCellIndex].y
                           + densityPenalty_ * densityGrads[gCellIndex].y;

  FloatPoint wireLengthPreCondi = nbc_->getWireLengthPreconditioner(gCell);
  FloatPoint densityPrecondi = getDensityPreconditioner(gCell);

  FloatPoint sumPrecondi(
      wireLengthPreCondi.x + densityPenalty_ * densityPrecondi.x,
      wireLengthPreCondi.y + densityPenalty_ * densityPrecondi.y);

  if (sumPrecondi.x <= npVars_->minPreconditioner) {
    sumPrecondi.x = npVars_->minPreconditioner;
  }

  if (sumPrecondi.y <= npVars_->minPreconditioner) {
    sumPrecondi.y = npVars_->minPreconditioner;
  }

  sumGrads[gCellIndex].x /= sumPrecondi.x;
  sumGrads[gCellIndex].y /= sumPrecondi.y;
}

void NesterovBase::updateInitialPrevSLPCoordi()
{
  assert(omp_get_thread_num() == 0);
#pragma omp parallel for num_threads(nbc_->getNumThreads())
  for (size_t i = 0; i < nb_gcells_.size(); i++) {
    GCell* curGCell = nb_gcells_[i];

    float prevCoordiX
        = curSLPCoordi_[i].x
          - npVars_->initialPrevCoordiUpdateCoef * curSLPSumGrads_[i].x;

    float prevCoordiY
        = curSLPCoordi_[i].y
          - npVars_->initialPrevCoordiUpdateCoef * curSLPSumGrads_[i].y;

    FloatPoint newCoordi(getDensityCoordiLayoutInsideX(curGCell, prevCoordiX),
                         getDensityCoordiLayoutInsideY(curGCell, prevCoordiY));

    prevSLPCoordi_[i] = newCoordi;
  }
}

void NesterovBase::updateDensityCenterCur()
{
  updateGCellDensityCenterLocation(curCoordi_);
}
void NesterovBase::updateDensityCenterCurSLP()
{
  updateGCellDensityCenterLocation(curSLPCoordi_);
}
void NesterovBase::updateDensityCenterPrevSLP()
{
  updateGCellDensityCenterLocation(prevSLPCoordi_);
}
void NesterovBase::updateDensityCenterNextSLP()
{
  updateGCellDensityCenterLocation(nextSLPCoordi_);
}

void NesterovBase::resetMinSumOverflow()
{
  // reset the divergence detect conditions
  minSumOverflow_ = 1e30;
  hpwlWithMinSumOverflow_ = 1e30;
}

float NesterovBase::getPhiCoef(float scaledDiffHpwl) const
{
  debugPrint(
      log_, GPL, "getPhiCoef", 1, "InputScaleDiffHPWL: {:g}", scaledDiffHpwl);

  float retCoef = (scaledDiffHpwl < 0)
                      ? npVars_->maxPhiCoef
                      : npVars_->maxPhiCoef
                            * pow(npVars_->maxPhiCoef, scaledDiffHpwl * -1.0);
  retCoef = std::max(npVars_->minPhiCoef, retCoef);
  return retCoef;
}

void NesterovBase::updateNextIter(const int iter)
{
  assert(omp_get_thread_num() == 0);
  if (isConverged_) {
    return;
  }

  // swap vector pointers
  std::swap(prevSLPCoordi_, curSLPCoordi_);
  std::swap(prevSLPWireLengthGrads_, curSLPWireLengthGrads_);
  std::swap(prevSLPDensityGrads_, curSLPDensityGrads_);
  std::swap(prevSLPSumGrads_, curSLPSumGrads_);

  // Prevent locked instances from moving
#pragma omp parallel for num_threads(nbc_->getNumThreads())
  for (size_t k = 0; k < nb_gcells_.size(); ++k) {
    if (nb_gcells_[k]->isInstance() && nb_gcells_[k]->isLocked()) {
      nextSLPCoordi_[k] = curSLPCoordi_[k];
      nextSLPWireLengthGrads_[k] = curSLPWireLengthGrads_[k];
      nextSLPDensityGrads_[k] = curSLPDensityGrads_[k];
      nextSLPSumGrads_[k] = curSLPSumGrads_[k];
      nextCoordi_[k] = curCoordi_[k];
    }
  }

  std::swap(curSLPCoordi_, nextSLPCoordi_);
  std::swap(curSLPWireLengthGrads_, nextSLPWireLengthGrads_);
  std::swap(curSLPDensityGrads_, nextSLPDensityGrads_);
  std::swap(curSLPSumGrads_, nextSLPSumGrads_);

  std::swap(curCoordi_, nextCoordi_);

  // In a macro dominated design like mock-array you may be placing
  // very few std cells in a sea of fixed macros.  The overflow denominator
  // may be quite small and prevent convergence.  This is mostly due
  // to our limited ability to move instances off macros cleanly.  As that
  // improves this should no longer be needed.
  const float fractionOfMaxIters
      = static_cast<float>(iter) / npVars_->maxNesterovIter;
  const float overflowDenominator
      = std::max(static_cast<float>(nesterovInstsArea()),
                 fractionOfMaxIters * pb_->nonPlaceInstsArea() * 0.05f);

  sumOverflow_ = overflowArea() / overflowDenominator;
  sumOverflowUnscaled_ = overflowAreaUnscaled() / overflowDenominator;

  int64_t hpwl = nbc_->getHpwl();
  float phiCoef = getPhiCoef(static_cast<float>(hpwl - prevHpwl_)
                             / npVars_->referenceHpwl);

  float percentageChange = 0.0;
  if (iter == 0 || (iter + 1) % 10 == 0) {
    if (prevReportedHpwl_ != 0) {
      percentageChange = (static_cast<double>(hpwl - prevReportedHpwl_)
                          / static_cast<double>(prevReportedHpwl_))
                         * 100.0;
    }
    prevReportedHpwl_ = hpwl;

    std::string group;
    if (pb_->group()) {
      group = fmt::format(" ({})", pb_->group()->getName());
    }

    if ((iter == 0 || reprint_iter_header) && !pb_->group()) {
      if (iter == 0) {
        log_->info(GPL, 31, "HPWL: Half-Perimeter Wirelength");
      }

      const std::string nesterov_header
          = fmt::format("{:>9} | {:>8} | {:>13} | {:>8} | {:>9} | {:>5}",
                        "Iteration",
                        "Overflow",
                        "HPWL (um)",
                        "HPWL(%)",
                        "Penalty",
                        "Group");

      log_->report(nesterov_header);
      log_->report(
          "---------------------------------------------------------------");

      reprint_iter_header = false;
    }

    log_->report("{:9d} | {:8.4f} | {:13.6e} | {:+7.2f}% | {:9.2e} | {:>5}",
                 iter + 1,
                 sumOverflowUnscaled_,
                 static_cast<double>(hpwl),
                 percentageChange,
                 densityPenalty_,
                 group);
  }

  debugPrint(log_, GPL, "updateNextIter", 1, "PreviousHPWL: {}", prevHpwl_);
  debugPrint(log_, GPL, "updateNextIter", 1, "NewHPWL: {}", hpwl);
  debugPrint(log_, GPL, "updateNextIter", 1, "PhiCoef: {:g}", phiCoef);
  debugPrint(log_,
             GPL,
             "updateNextIter",
             1,
             "Gradient: {:g}",
             getSecondNorm(curSLPSumGrads_));
  debugPrint(log_, GPL, "updateNextIter", 1, "Phi: {:g}", sumPhi());
  debugPrint(
      log_, GPL, "updateNextIter", 1, "Overflow: {:g}", sumOverflowUnscaled_);

  prevHpwl_ = hpwl;
  densityPenalty_ *= phiCoef;

  if (iter > 50 && minSumOverflow_ > sumOverflowUnscaled_) {
    minSumOverflow_ = sumOverflowUnscaled_;
    hpwlWithMinSumOverflow_ = prevHpwl_;
  }
}

bool NesterovBase::nesterovUpdateStepLength()
{
  if (isConverged_) {
    return true;
  }

  float newStepLength = getStepLength(
      curSLPCoordi_, curSLPSumGrads_, nextSLPCoordi_, nextSLPSumGrads_);

  debugPrint(log_, GPL, "np", 1, "NewStepLength: {:g}", newStepLength);

  if (std::isnan(newStepLength) || std::isinf(newStepLength)) {
    isDiverged_ = true;
    return false;
  }

  if (newStepLength > stepLength_ * 0.95) {
    stepLength_ = newStepLength;
    return false;
  }
  if (newStepLength < 0.01) {
    stepLength_ = 0.01;
    return false;
  }

  stepLength_ = newStepLength;

  return true;
}

void NesterovBase::nesterovUpdateCoordinates(float coeff)
{
  if (isConverged_) {
    return;
  }

  // fill in nextCoordinates with given stepLength_
  for (size_t k = 0; k < nb_gcells_.size(); k++) {
    FloatPoint nextCoordi(
        curSLPCoordi_[k].x + stepLength_ * curSLPSumGrads_[k].x,
        curSLPCoordi_[k].y + stepLength_ * curSLPSumGrads_[k].y);

    FloatPoint nextSLPCoordi(
        nextCoordi.x + coeff * (nextCoordi.x - curCoordi_[k].x),
        nextCoordi.y + coeff * (nextCoordi.y - curCoordi_[k].y));

    GCell* curGCell = nb_gcells_[k];

    nextCoordi_[k]
        = FloatPoint(getDensityCoordiLayoutInsideX(curGCell, nextCoordi.x),
                     getDensityCoordiLayoutInsideY(curGCell, nextCoordi.y));

    nextSLPCoordi_[k]
        = FloatPoint(getDensityCoordiLayoutInsideX(curGCell, nextSLPCoordi.x),
                     getDensityCoordiLayoutInsideY(curGCell, nextSLPCoordi.y));
  }

  // Update Density
  updateGCellDensityCenterLocation(nextSLPCoordi_);
  updateDensityForceBin();
}

void NesterovBase::nesterovAdjustPhi()
{
  if (isConverged_) {
    return;
  }

  // dynamic adjustment for
  // better convergence with
  // large designs
  if (!isMaxPhiCoefChanged_ && sumOverflowUnscaled_ < 0.35f) {
    isMaxPhiCoefChanged_ = true;
    npVars_->maxPhiCoef *= 0.99;
  }
}

void NesterovBase::snapshot()
{
  if (isConverged_) {
    return;
  }
  // save snapshots for routability-driven
  snapshotCoordi_ = curCoordi_;
  snapshotSLPCoordi_ = curSLPCoordi_;
  snapshotSLPSumGrads_ = curSLPSumGrads_;
  snapshotDensityPenalty_ = densityPenalty_;
  snapshotStepLength_ = stepLength_;
}

bool NesterovBase::checkConvergence()
{
  assert(omp_get_thread_num() == 0);
  if (isConverged_) {
    return true;
  }
  if (sumOverflowUnscaled_ <= npVars_->targetOverflow) {
    if (pb_->group()) {
      log_->info(GPL,
                 1000,
                 "PowerDomain {} finished with Overflow: {:.6f}",
                 pb_->group()->getName(),
                 sumOverflowUnscaled_);
    } else {
      log_->info(
          GPL, 1001, "Finished with Overflow: {:.6f}", sumOverflowUnscaled_);
    }

    dbBlock* block = pb_->db()->getChip()->getBlock();
    log_->info(GPL,
               1002,
               format_label_float,
               "Placed Cell Area",
               block->dbuAreaToMicrons(nesterovInstsArea()));

    log_->info(GPL,
               1003,
               format_label_float,
               "Available Free Area",
               block->dbuAreaToMicrons(whiteSpaceArea_));

    log_->info(GPL,
               1004,
               "Minimum Feasible Density        {:.4f} (cell_area / free_area)",
               uniformTargetDensity_);

    // The target density should not fall below the uniform density,
    // which is the lower bound: instance_area / whitespace_area.
    // Values below this lead to negative filler area (physically invalid).
    //
    // While the theoretical upper bound is 1.0 (fully using all whitespace),
    // a practical way to define the target density may be based on desired
    // whitespace usage: instance_area / (whitespace_area * usage).
    log_->info(GPL, 1006, "  Suggested Target Densities:");
    log_->info(
        GPL,
        1007,
        "    - For 90% usage of free space: {:.4f}",
        static_cast<double>(nesterovInstsArea()) / (whiteSpaceArea_ * 0.90));

    log_->info(
        GPL,
        1008,
        "    - For 80% usage of free space: {:.4f}",
        static_cast<double>(nesterovInstsArea()) / (whiteSpaceArea_ * 0.80));

    if (static_cast<double>(nesterovInstsArea()) / (whiteSpaceArea_ * 0.50)
        >= 1.0) {
      log_->info(
          GPL,
          1009,
          "    - For 50% usage of free space: {:.4f}",
          static_cast<double>(nesterovInstsArea()) / (whiteSpaceArea_ * 0.50));
    }

    if (uniformTargetDensity_ > 0.95f) {
      log_->warn(GPL,
                 1015,
                 "High uniform density (>{:.2f}) may cause congestion or "
                 "legalization issues.",
                 uniformTargetDensity_);
    }

#pragma omp parallel for num_threads(nbc_->getNumThreads())
    for (auto it = nb_gcells_.begin(); it < nb_gcells_.end(); ++it) {
      auto& gCell = *it;  // old-style loop for old OpenMP
      if (!gCell->isInstance()) {
        continue;
      }
      gCell->lock();
    }

    isConverged_ = true;
    return true;
  }

  return false;
}

bool NesterovBase::checkDivergence()
{
  if (sumOverflowUnscaled_ < 0.2f
      && sumOverflowUnscaled_ - minSumOverflow_ >= 0.02f
      && hpwlWithMinSumOverflow_ * 1.2f < prevHpwl_) {
    isDiverged_ = true;
  }

  return isDiverged_;
}

bool NesterovBase::revertToSnapshot()
{
  if (isConverged_) {
    return true;
  }
  // revert back the current density penality
  curCoordi_ = snapshotCoordi_;
  curSLPCoordi_ = snapshotSLPCoordi_;
  curSLPSumGrads_ = snapshotSLPSumGrads_;
  densityPenalty_ = snapshotDensityPenalty_;
  stepLength_ = snapshotStepLength_;

  updateGCellDensityCenterLocation(curCoordi_);
  updateDensityForceBin();

  isDiverged_ = false;

  return true;
}

void NesterovBaseCommon::moveGCell(odb::dbInst* db_inst)
{
  auto it = db_inst_to_nbc_index_map_.find(db_inst);
  if (it == db_inst_to_nbc_index_map_.end()) {
    debugPrint(log_,
               GPL,
               "callbacks",
               1,
               "warning: db_inst {} not found in db_inst_to_nbc_index_map_",
               db_inst->getName());
    return;
  }

  GCell* gcell = getGCellByIndex(it->second);
  odb::dbBox* bbox = db_inst->getBBox();
  gcell->setAllLocations(
      bbox->xMin(), bbox->yMin(), bbox->xMax(), bbox->yMax());
}

void NesterovBaseCommon::resizeGCell(odb::dbInst* db_inst)
{
  auto it = db_inst_to_nbc_index_map_.find(db_inst);
  if (it == db_inst_to_nbc_index_map_.end()) {
    debugPrint(log_,
               GPL,
               "callbacks",
               1,
               "warning: db_inst {} not found in db_inst_to_nbc_index_map_",
               db_inst->getName());
    return;
  }

  GCell* gcell = getGCellByIndex(it->second);
  if (!gcell->contains(db_inst)) {
    debugPrint(log_,
               GPL,
               "callbacks",
               1,
               "warning: gcell {} found in db_inst_map_ as {}",
               gcell->name(),
               db_inst->getName());
  }

  int64_t prevCellArea
      = static_cast<int64_t>(gcell->dx()) * static_cast<int64_t>(gcell->dy());
<<<<<<< HEAD
  odb::dbBox* bbox = db_inst->getBBox();
  gcell->setSize(
      bbox->getDX(), bbox->getDY(), GCell::GCellChange::kTimingDriven);
=======

  // pull new instance dimensions from DB
  for (Instance* inst : gcell->insts()) {
    inst->copyDbLocation(pbc_.get());
  }
  // update gcell
  gcell->updateLocations();

>>>>>>> 66004d8b
  int64_t newCellArea
      = static_cast<int64_t>(gcell->dx()) * static_cast<int64_t>(gcell->dy());
  int64_t area_change = newCellArea - prevCellArea;
  delta_area_ += area_change;
}

void NesterovBase::updateGCellState(float wlCoeffX, float wlCoeffY)
{
  for (auto& db_inst : new_instances) {
    auto db_it = db_inst_to_nb_index_map_.find(db_inst);
    if (db_it != db_inst_to_nb_index_map_.end()) {
      size_t gcells_index = db_it->second;
      GCellHandle& handle = nb_gcells_[gcells_index];
      GCell* gcell = handle;

      for (auto& gpin : gcell->gPins()) {
        gpin->pin()->updateCoordi(gpin->pin()->dbITerm());
        gpin->updateCoordi();
      }

      // analogous to NesterovBase::updateDensitySize()
      float scaleX = 0, scaleY = 0;
      float densitySizeX = 0, densitySizeY = 0;
      if (gcell->dx() < REPLACE_SQRT2 * bg_.binSizeX()) {
        scaleX = static_cast<float>(gcell->dx())
                 / static_cast<float>(REPLACE_SQRT2 * bg_.binSizeX());
        densitySizeX = REPLACE_SQRT2 * static_cast<float>(bg_.binSizeX());
      } else {
        scaleX = 1.0;
        densitySizeX = gcell->dx();
      }

      if (gcell->dy() < REPLACE_SQRT2 * bg_.binSizeY()) {
        scaleY = static_cast<float>(gcell->dy())
                 / static_cast<float>(REPLACE_SQRT2 * bg_.binSizeY());
        densitySizeY = REPLACE_SQRT2 * static_cast<float>(bg_.binSizeY());
      } else {
        scaleY = 1.0;
        densitySizeY = gcell->dy();
      }

      gcell->setDensitySize(densitySizeX, densitySizeY);
      gcell->setDensityScale(scaleX * scaleY);

      // analogous to NesterovBase::initDensity1()
      updateDensityCoordiLayoutInside(gcell);
      curSLPCoordi_[gcells_index] = prevSLPCoordi_[gcells_index]
          = curCoordi_[gcells_index] = initCoordi_[gcells_index]
          = FloatPoint(gcell->dCx(), gcell->dCy());

      // analogous to updateCurGradient()
      updateSingleCurGradient(gcells_index, wlCoeffX, wlCoeffY);

      // analogous to NesterovBase::updateInitialPrevSLPCoordi()
      GCell* curGCell = nb_gcells_[gcells_index];
      float prevCoordiX = curSLPCoordi_[gcells_index].x
                          - npVars_->initialPrevCoordiUpdateCoef
                                * curSLPSumGrads_[gcells_index].x;
      float prevCoordiY = curSLPCoordi_[gcells_index].y
                          - npVars_->initialPrevCoordiUpdateCoef
                                * curSLPSumGrads_[gcells_index].y;
      FloatPoint newCoordi(
          getDensityCoordiLayoutInsideX(curGCell, prevCoordiX),
          getDensityCoordiLayoutInsideY(curGCell, prevCoordiY));
      prevSLPCoordi_[gcells_index] = newCoordi;

      // analogous to
      // NesterovBase::updateGCellDensityCenterLocation(prevSLPCoordi_)
      nb_gcells_[gcells_index]->setDensityCenterLocation(
          prevSLPCoordi_[gcells_index].x, prevSLPCoordi_[gcells_index].y);

      // analogous to updatePrevGradient()
      updateSinglePrevGradient(gcells_index, wlCoeffX, wlCoeffY);
    } else {
      debugPrint(log_,
                 GPL,
                 "callbacks",
                 1,
                 "warning: updateGCellState, db_inst not found in "
                 "db_inst_index_map_ for instance: {}",
                 db_inst->getName());
    }
  }
  new_instances.clear();
}

void NesterovBase::createCbkGCell(odb::dbInst* db_inst, size_t stor_index)
{
  debugPrint(log_,
             GPL,
             "callbacks",
             1,
             "NesterovBase: creatGCell {}",
             db_inst->getName());
  auto gcell = nbc_->getGCellByIndex(stor_index);
  if (gcell != nullptr) {
    new_instances.push_back(db_inst);
    nb_gcells_.emplace_back(nbc_.get(), stor_index);
    size_t gcells_index = nb_gcells_.size() - 1;
    db_inst_to_nb_index_map_[db_inst] = gcells_index;

    curSLPCoordi_.emplace_back();
    curSLPWireLengthGrads_.emplace_back();
    curSLPDensityGrads_.emplace_back();
    curSLPSumGrads_.emplace_back();
    nextSLPCoordi_.emplace_back();
    nextSLPWireLengthGrads_.emplace_back();
    nextSLPDensityGrads_.emplace_back();
    nextSLPSumGrads_.emplace_back();
    prevSLPCoordi_.emplace_back();
    prevSLPWireLengthGrads_.emplace_back();
    prevSLPDensityGrads_.emplace_back();
    prevSLPSumGrads_.emplace_back();
    curCoordi_.emplace_back();
    nextCoordi_.emplace_back();
    initCoordi_.emplace_back();
    // check if snapshot has been saved already.
    if (curSLPCoordi_.size() == snapshotCoordi_.size() + 1) {
      snapshotCoordi_.emplace_back();
      snapshotSLPCoordi_.emplace_back();
      snapshotSLPSumGrads_.emplace_back();
    }

  } else {
    debugPrint(log_,
               GPL,
               "callbacks",
               1,
               "Error. Trying to create gCell but it is nullptr!");
  }
}

size_t NesterovBaseCommon::createCbkGCell(odb::dbInst* db_inst)
{
  debugPrint(log_, GPL, "callbacks", 2, "NBC createCbkGCell");
  Instance gpl_inst(db_inst, pbc_.get(), log_);

  pb_insts_stor_.push_back(gpl_inst);
  GCell gcell(&pb_insts_stor_.back());
  gCellStor_.push_back(gcell);
  minRcCellSize_.emplace_back(gcell.dx(), gcell.dy());
  GCell* gcell_ptr = &gCellStor_.back();
  gCellMap_[gcell_ptr->insts()[0]] = gcell_ptr;
  db_inst_to_nbc_index_map_[db_inst] = gCellStor_.size() - 1;

  int64_t area_change = static_cast<int64_t>(gcell_ptr->dx())
                        * static_cast<int64_t>(gcell_ptr->dy());
  delta_area_ += area_change;
  new_gcells_count_++;
  return gCellStor_.size() - 1;
}

void NesterovBaseCommon::createCbkGNet(odb::dbNet* db_net, bool skip_io_mode)
{
  debugPrint(log_, GPL, "callbacks", 2, "NBC createGNet");
  Net gpl_net(db_net, skip_io_mode);
  pb_nets_stor_.push_back(gpl_net);
  GNet gnet(&pb_nets_stor_.back());
  gNetStor_.push_back(gnet);
  GNet* gnet_ptr = &gNetStor_.back();
  gNetMap_[gnet_ptr->net()] = gnet_ptr;
  db_net_to_index_map_[db_net] = gNetStor_.size() - 1;
}

void NesterovBaseCommon::createCbkITerm(odb::dbITerm* iTerm)
{
  debugPrint(log_, GPL, "callbacks", 2, "NBC createITerm");
  Pin gpl_pin(iTerm);
  pb_pins_stor_.push_back(gpl_pin);
  GPin gpin(&pb_pins_stor_.back());
  gPinStor_.push_back(gpin);
  GPin* gpin_ptr = &gPinStor_.back();
  gPinMap_[gpin_ptr->pin()] = gpin_ptr;
  db_iterm_to_index_map_[iTerm] = gPinStor_.size() - 1;
}

// assuming fixpointers will be called later
//  maintaining consistency in NBC::gcellStor_ and NB::gCells_
void NesterovBase::destroyCbkGCell(odb::dbInst* db_inst)
{
  debugPrint(log_, GPL, "callbacks", 2, "NesterovBase::destroyGCel");
  auto db_it = db_inst_to_nb_index_map_.find(db_inst);
  if (db_it != db_inst_to_nb_index_map_.end()) {
    size_t last_index = nb_gcells_.size() - 1;
    size_t gcell_index = db_it->second;

    GCellHandle& handle = nb_gcells_[gcell_index];

    if (handle->isFiller()) {
      debugPrint(log_,
                 GPL,
                 "callbacks",
                 1,
                 "error: trying to destroy filler gcell during callback!");
      return;
    }

    if (gcell_index != last_index) {
      std::swap(nb_gcells_[gcell_index], nb_gcells_[last_index]);
    }
    swapAndPopParallelVectors(gcell_index, last_index);
    nb_gcells_.pop_back();
    db_inst_to_nb_index_map_.erase(db_it);

    // From now on gcell_index is the index for the replacement (previous last
    // element)
    size_t replacer_index = gcell_index;
    if (replacer_index != last_index
        && !nb_gcells_[replacer_index]->isFiller()) {
      odb::dbInst* replacer_inst
          = nb_gcells_[replacer_index]->insts()[0]->dbInst();
      // Update new replacer reference on map
      db_inst_to_nb_index_map_.erase(replacer_inst);
      db_inst_to_nb_index_map_[replacer_inst] = replacer_index;
    }

    std::pair<odb::dbInst*, size_t> replacer = nbc_->destroyCbkGCell(db_inst);

    if (replacer.first != nullptr) {
      auto it = db_inst_to_nb_index_map_.find(replacer.first);
      if (it != db_inst_to_nb_index_map_.end()) {
        nb_gcells_[it->second].updateIndex(replacer.second);
      } else {
        debugPrint(log_,
                   GPL,
                   "callbacks",
                   1,
                   "warn replacer dbInst {} not found in NB map!",
                   replacer.first->getName());
      }
    }

  } else {
    debugPrint(
        log_,
        GPL,
        "callbacks",
        1,
        "warning: db_inst not found in db_inst_index_map_ for instance: {}",
        db_inst->getName());
  }
}

std::pair<odb::dbInst*, size_t> NesterovBaseCommon::destroyCbkGCell(
    odb::dbInst* db_inst)
{
  auto it = db_inst_to_nbc_index_map_.find(db_inst);
  if (it == db_inst_to_nbc_index_map_.end()) {
    log_->error(GPL,
                307,
                "db_inst not found in db_inst_to_NBC_index_map_ when trying to "
                "destroy GCell on NBC");
  }

  size_t index_remove = it->second;
  db_inst_to_nbc_index_map_.erase(it);

  std::pair<odb::dbInst*, size_t> replacement;
  size_t last_index = gCellStor_.size() - 1;

  if (index_remove != last_index) {
    std::swap(gCellStor_[index_remove], gCellStor_[last_index]);
    std::swap(minRcCellSize_[index_remove], minRcCellSize_[last_index]);

    odb::dbInst* swapped_inst = gCellStor_[index_remove].insts()[0]->dbInst();
    db_inst_to_nbc_index_map_[swapped_inst] = index_remove;
    replacement = {swapped_inst, index_remove};
  }

  int64_t area_change = static_cast<int64_t>(gCellStor_.back().dx())
                        * static_cast<int64_t>(gCellStor_.back().dy());
  delta_area_ -= area_change;
  new_gcells_count_--;

  gCellStor_.pop_back();
  minRcCellSize_.pop_back();
  return replacement;
}

// TODO to be implemented.
void NesterovBase::destroyFillerGCell(size_t index_remove)
{
  // size_t last_index = fillerStor_.size() - 1;
  // if (index_remove > last_index) {
  //   log_->report("error: index {} out of bounds for fillerStor_ (max:{})",
  //                index_remove,
  //                last_index);
  //   return;
  // }
  // if (index_remove != last_index) {
  //   std::swap(fillerStor_[index_remove], fillerStor_[last_index]);
  // }
  // fillerStor_.pop_back();
}

void NesterovBaseCommon::destroyCbkGNet(odb::dbNet* db_net)
{
  debugPrint(log_, GPL, "callbacks", 2, "NesterovBaseCommon::destroyGNet");
  auto db_it = db_net_to_index_map_.find(db_net);
  if (db_it == db_net_to_index_map_.end()) {
    log_->error(GPL,
                308,
                "db_net not found in db_net_to_NBC_index_map_ for net: {}",
                db_net->getName());
    return;
  }

  size_t index_remove = db_it->second;
  size_t last_index = gNetStor_.size() - 1;

  if (index_remove > last_index) {
    log_->error(GPL,
                309,
                "index {} out of bounds for gNetStor_ (max: {})",
                index_remove,
                last_index);
    return;
  }

  if (index_remove != last_index) {
    std::swap(gNetStor_[index_remove], gNetStor_[last_index]);

    // Update index map for the swapped net
    odb::dbNet* swapped_net = gNetStor_[index_remove].nets()[0]->dbNet();
    db_net_to_index_map_[swapped_net] = index_remove;
  }

  gNetStor_.pop_back();
  db_net_to_index_map_.erase(db_it);
}

void NesterovBaseCommon::destroyCbkITerm(odb::dbITerm* db_iterm)

{
  debugPrint(log_, GPL, "callbacks", 2, "NesterovBaseCommon::destroyITerm");
  auto db_it = db_iterm_to_index_map_.find(db_iterm);
  if (db_it != db_iterm_to_index_map_.end()) {
    size_t last_index = gPinStor_.size() - 1;
    size_t index_remove = db_it->second;

    if (index_remove > last_index) {
      log_->error(GPL,
                  310,
                  "index {} out of bounds for gPinStor_ (max:{})",
                  index_remove,
                  last_index);
      return;
    }
    if (index_remove != last_index) {
      std::swap(gPinStor_[index_remove], gPinStor_[last_index]);
      odb::dbITerm* swapped_iterm = gPinStor_[index_remove].pin()->dbITerm();
      db_iterm_to_index_map_[swapped_iterm] = index_remove;
    }
    gPinStor_.pop_back();
    db_iterm_to_index_map_.erase(db_it);

  } else {
    log_->error(GPL,
                311,
                "db_iterm not found in db_iterm_map_ for iterm: {}",
                db_iterm->getMTerm()->getName());
  }
}

void NesterovBase::swapAndPop(std::vector<FloatPoint>& vec,
                              size_t remove_index,
                              size_t last_index)
{
  if (vec.empty()) {
    debugPrint(
        log_, GPL, "callbacks", 1, "Warn Attempted to pop from empty vector.");
    return;
  }

  if (remove_index >= vec.size()) {
    debugPrint(log_,
               GPL,
               "callbacks",
               1,
               "remove_index {} out of bounds for vector size {}.",
               remove_index,
               vec.size());
    return;
  }

  if (remove_index != last_index) {
    std::swap(vec[remove_index], vec[last_index]);
  }
  vec.pop_back();
}

void NesterovBase::swapAndPopParallelVectors(size_t remove_index,
                                             size_t last_index)
{
  debugPrint(log_,
             GPL,
             "callbacks",
             3,
             "Swapping and popping parallel vectors with remove_index {} and "
             "last_index {}",
             remove_index,
             last_index);
  swapAndPop(curSLPCoordi_, remove_index, last_index);
  swapAndPop(curSLPWireLengthGrads_, remove_index, last_index);
  swapAndPop(curSLPDensityGrads_, remove_index, last_index);
  swapAndPop(curSLPSumGrads_, remove_index, last_index);
  swapAndPop(nextSLPCoordi_, remove_index, last_index);
  swapAndPop(nextSLPWireLengthGrads_, remove_index, last_index);
  swapAndPop(nextSLPDensityGrads_, remove_index, last_index);
  swapAndPop(nextSLPSumGrads_, remove_index, last_index);
  swapAndPop(prevSLPCoordi_, remove_index, last_index);
  swapAndPop(prevSLPWireLengthGrads_, remove_index, last_index);
  swapAndPop(prevSLPDensityGrads_, remove_index, last_index);
  swapAndPop(prevSLPSumGrads_, remove_index, last_index);
  swapAndPop(curCoordi_, remove_index, last_index);
  swapAndPop(nextCoordi_, remove_index, last_index);
  swapAndPop(initCoordi_, remove_index, last_index);
  // Avoid modifying this if snapshot has not been saved yet.
  if (curSLPCoordi_.size() - 1 == snapshotCoordi_.size()) {
    swapAndPop(snapshotCoordi_, remove_index, last_index);
    swapAndPop(snapshotSLPCoordi_, remove_index, last_index);
    swapAndPop(snapshotSLPSumGrads_, remove_index, last_index);
  }
}

void NesterovBaseCommon::printGCells()
{
  log_->report("gCellStor_.size():{}", gCellStor_.size());
  for (size_t i = 0; i < gCellStor_.size(); ++i) {
    log_->reportLiteral(fmt::format("idx:{}", i));
    gCellStor_[i].print(log_);
  }
}

void NesterovBaseCommon::printGCellsToFile(const std::string& filename,
                                           bool print_only_name,
                                           bool also_print_minRc)
{
  std::ofstream out(filename);
  if (!out.is_open()) {
    return;
  }

  out << "gCellStor_.size(): " << gCellStor_.size() << "\n";
  out.close();

  std::ofstream out_append(filename, std::ios::app);
  if (!out_append.is_open()) {
    return;
  }

  for (size_t i = 0; i < gCellStor_.size(); ++i) {
    out_append << fmt::format("idx:{}\n", i);
    gCellStor_[i].printToFile(out_append, print_only_name);
  }

  out_append.close();

  if (also_print_minRc) {
    std::string minrc_filename = filename + ".minrc";
    std::ofstream minrc_out(minrc_filename);
    if (!minrc_out.is_open()) {
      return;
    }

    for (size_t i = 0; i < minRcCellSize_.size(); ++i) {
      const auto& min_rc = minRcCellSize_[i];
      minrc_out << fmt::format(
          "idx:{} minRc: {} {}\n", i, min_rc.first, min_rc.second);
    }

    minrc_out.close();
  }
}

void NesterovBaseCommon::printGPins()
{
  for (auto& gpin : gPinStor_) {
    gpin.print(log_);
  }
}

static float getOverlapDensityArea(const Bin& bin, const GCell* cell)
{
  const int rectLx = std::max(bin.lx(), cell->dLx());
  const int rectLy = std::max(bin.ly(), cell->dLy());
  const int rectUx = std::min(bin.ux(), cell->dUx());
  const int rectUy = std::min(bin.uy(), cell->dUy());

  if (rectLx >= rectUx || rectLy >= rectUy) {
    return 0;
  }
  return static_cast<float>(rectUx - rectLx)
         * static_cast<float>(rectUy - rectLy);
}

static int64_t getOverlapArea(const Bin* bin,
                              const Instance* inst,
                              int dbu_per_micron)
{
  int rectLx = std::max(bin->lx(), inst->lx()),
      rectLy = std::max(bin->ly(), inst->ly()),
      rectUx = std::min(bin->ux(), inst->ux()),
      rectUy = std::min(bin->uy(), inst->uy());

  if (rectLx >= rectUx || rectLy >= rectUy) {
    return 0;
  }

  if (inst->isMacro()) {
    const float meanX = (inst->cx() - inst->lx()) / (float) dbu_per_micron;
    const float meanY = (inst->cy() - inst->ly()) / (float) dbu_per_micron;

    // For the bivariate normal distribution, we are using
    // the shifted means of X and Y.
    // Sigma is used as the mean/4 for both dimensions
    const biNormalParameters i
        = {meanX,
           meanY,
           meanX / 6,
           meanY / 6,
           (rectLx - inst->lx()) / (float) dbu_per_micron,
           (rectLy - inst->ly()) / (float) dbu_per_micron,
           (rectUx - inst->lx()) / (float) dbu_per_micron,
           (rectUy - inst->ly()) / (float) dbu_per_micron};

    const float original = static_cast<float>(rectUx - rectLx)
                           * static_cast<float>(rectUy - rectLy);
    const float scaled = calculateBiVariateNormalCDF(i)
                         * static_cast<float>(inst->ux() - inst->lx())
                         * static_cast<float>(inst->uy() - inst->ly());

    // For heavily dense regions towards the center of the macro,
    // we are using an upper limit of 1.10*(overlap) between the macro
    // and the bin.
    if (scaled >= original) {
      return std::min<float>(scaled, original * 1.10);
    }
    // If the scaled value is smaller than the actual overlap
    // then use the original overlap value instead.
    // This is implemented to prevent cells from being placed
    // at the outer sides of the macro.
    return original;
  }
  return static_cast<float>(rectUx - rectLx)
         * static_cast<float>(rectUy - rectLy);
}

static int64_t getOverlapAreaUnscaled(const Bin* bin, const Instance* inst)
{
  const int rectLx = std::max(bin->lx(), inst->lx());
  const int rectLy = std::max(bin->ly(), inst->ly());
  const int rectUx = std::min(bin->ux(), inst->ux());
  const int rectUy = std::min(bin->uy(), inst->uy());

  if (rectLx >= rectUx || rectLy >= rectUy) {
    return 0;
  }
  return static_cast<int64_t>(rectUx - rectLx)
         * static_cast<int64_t>(rectUy - rectLy);
}

// A function that does 2D integration to the density function of a
// bivariate normal distribution with 0 correlation.
// Essentially, the function being integrated is the product
// of 2 1D probability density functions (for x and y). The means and standard
// deviation of the probablity density functions are parametarized. In this
// function, I am using the closed-form solution of the integration. The limits
// of integration are lx->ux and ly->uy For reference: the equation that is
// being integrated is:
//      (1/(2*pi*sigmaX*sigmaY))*e^(-(y-meanY)^2/(2*sigmaY*sigmaY))*e^(-(x-meanX)^2/(2*sigmaX*sigmaX))
static float calculateBiVariateNormalCDF(biNormalParameters i)
{
  const float x1 = (i.meanX - i.lx) / (std::sqrt(2) * i.sigmaX);
  const float x2 = (i.meanX - i.ux) / (std::sqrt(2) * i.sigmaX);

  const float y1 = (i.meanY - i.ly) / (std::sqrt(2) * i.sigmaY);
  const float y2 = (i.meanY - i.uy) / (std::sqrt(2) * i.sigmaY);

  return 0.25
         * (std::erf(x1) * std::erf(y1) + std::erf(x2) * std::erf(y2)
            - std::erf(x1) * std::erf(y2) - std::erf(x2) * std::erf(y1));
}
//
// https://codingforspeed.com/using-faster-exponential-approximation/
static float fastExp(float exp)
{
  exp = 1.0f + exp / 1024.0f;
  exp *= exp;
  exp *= exp;
  exp *= exp;
  exp *= exp;
  exp *= exp;
  exp *= exp;
  exp *= exp;
  exp *= exp;
  exp *= exp;
  exp *= exp;
  return exp;
}

static float getDistance(const std::vector<FloatPoint>& a,
                         const std::vector<FloatPoint>& b)
{
  float sumDistance = 0.0f;
  for (size_t i = 0; i < a.size(); i++) {
    sumDistance += (a[i].x - b[i].x) * (a[i].x - b[i].x);
    sumDistance += (a[i].y - b[i].y) * (a[i].y - b[i].y);
  }

  return std::sqrt(sumDistance / (2.0 * a.size()));
}

static float getSecondNorm(const std::vector<FloatPoint>& a)
{
  float norm = 0;
  for (auto& coordi : a) {
    norm += coordi.x * coordi.x + coordi.y * coordi.y;
  }
  return std::sqrt(norm / (2.0 * a.size()));
}
}  // namespace gpl<|MERGE_RESOLUTION|>--- conflicted
+++ resolved
@@ -2936,11 +2936,6 @@
 
   int64_t prevCellArea
       = static_cast<int64_t>(gcell->dx()) * static_cast<int64_t>(gcell->dy());
-<<<<<<< HEAD
-  odb::dbBox* bbox = db_inst->getBBox();
-  gcell->setSize(
-      bbox->getDX(), bbox->getDY(), GCell::GCellChange::kTimingDriven);
-=======
 
   // pull new instance dimensions from DB
   for (Instance* inst : gcell->insts()) {
@@ -2948,8 +2943,8 @@
   }
   // update gcell
   gcell->updateLocations();
-
->>>>>>> 66004d8b
+  gcell->setAreaChangeType(GCell::GCellChange::kTimingDriven);
+
   int64_t newCellArea
       = static_cast<int64_t>(gcell->dx()) * static_cast<int64_t>(gcell->dy());
   int64_t area_change = newCellArea - prevCellArea;
