///////////////////////////////////////////////////////////////////////////////
// BSD 3-Clause License
//
// Copyright (c) 2018-2020, The Regents of the University of California
// All rights reserved.
//
// Redistribution and use in source and binary forms, with or without
// modification, are permitted provided that the following conditions are met:
//
// * Redistributions of source code must retain the above copyright notice, this
//   list of conditions and the following disclaimer.
//
// * Redistributions in binary form must reproduce the above copyright notice,
//   this list of conditions and the following disclaimer in the documentation
//   and/or other materials provided with the distribution.
//
// * Neither the name of the copyright holder nor the names of its
//   contributors may be used to endorse or promote products derived from
//   this software without specific prior written permission.
//
// THIS SOFTWARE IS PROVIDED BY THE COPYRIGHT HOLDERS AND CONTRIBUTORS "AS IS"
// AND ANY EXPRESS OR IMPLIED WARRANTIES, INCLUDING, BUT NOT LIMITED TO, THE
// IMPLIED WARRANTIES OF MERCHANTABILITY AND FITNESS FOR A PARTICULAR PURPOSE
// ARE
// DISCLAIMED. IN NO EVENT SHALL THE COPYRIGHT HOLDER OR CONTRIBUTORS BE LIABLE
// FOR ANY DIRECT, INDIRECT, INCIDENTAL, SPECIAL, EXEMPLARY, OR CONSEQUENTIAL
// DAMAGES (INCLUDING, BUT NOT LIMITED TO, PROCUREMENT OF SUBSTITUTE GOODS OR
// SERVICES; LOSS OF USE, DATA, OR PROFITS; OR BUSINESS INTERRUPTION) HOWEVER
// CAUSED AND ON ANY THEORY OF LIABILITY, WHETHER IN CONTRACT, STRICT LIABILITY,
// OR TORT (INCLUDING NEGLIGENCE OR OTHERWISE) ARISING IN ANY WAY OUT OF THE USE
// OF THIS SOFTWARE, EVEN IF ADVISED OF THE POSSIBILITY OF SUCH DAMAGE.
///////////////////////////////////////////////////////////////////////////////

#pragma once

#include <memory>
#include <string>
#include <unordered_map>
#include <variant>
#include <vector>

#include "point.h"
#include "placerBase.h"
#include "odb/db.h"

namespace odb {
class dbInst;
class dbITerm;
class dbBTerm;
class dbNet;
}  // namespace odb

namespace utl {
class Logger;
}

namespace gpl {

class Instance;
class Die;
class PlacerBaseCommon;
class PlacerBase;
class GCellHandle;

class Instance;
class Pin;
class Net;

class GPin;
class FFT;
class nesterovDbCbk;

class GCell
{
 public:
  // instance cells
  GCell(Instance* inst);
  GCell(const std::vector<Instance*>& insts);

  // filler cells
  GCell(int cx, int cy, int dx, int dy);

  Instance* instance() const;
  const std::vector<Instance*>& insts() const { return insts_; }
  const std::vector<GPin*>& gPins() const { return gPins_; }

  void addGPin(GPin* gPin);
  void clearGPins() { gPins_.clear(); }

  void setClusteredInstance(const std::vector<Instance*>& insts);
  void setInstance(Instance* inst);
  void clearInstances();
  void setFiller();

  // normal coordinates
  int lx() const;
  int ly() const;
  int ux() const;
  int uy() const;
  int cx() const;
  int cy() const;
  int dx() const;
  int dy() const;

  // virtual density coordinates
  int dLx() const;
  int dLy() const;
  int dUx() const;
  int dUy() const;
  int dCx() const;
  int dCy() const;
  int dDx() const;
  int dDy() const;

  void setCenterLocation(int cx, int cy);
  void setLocation(int x, int y);
  void setSize(int dx, int dy);
  void setAllLocations(int lx, int ly, int ux, int uy);

  void setDensityLocation(int dLx, int dLy);
  void setDensityCenterLocation(int dCx, int dCy);
  void setDensitySize(int dDx, int dDy);

  void setDensityScale(float densityScale);
  void setGradientX(float gradientX);
  void setGradientY(float gradientY);

  float gradientX() const { return gradientX_; }
  float gradientY() const { return gradientY_; }
  float densityScale() const { return densityScale_; }

  bool isInstance() const;
  bool isClusteredInstance() const;
  bool isFiller() const;
  bool isMacroInstance() const;
  bool isStdInstance() const;

  void print(utl::Logger* logger) const
  {
    if(insts_.size()>0)
      logger->report("print gcell:{}",insts_[0]->dbInst()->getName());
    else
      logger->report("print gcell insts_ empty! (filler cell)");
    logger->report("insts_ size: {}, gPins_ size: {}",  insts_.size(), gPins_.size());
    logger->report("lx_: {} ly_: {} ux_: {} uy_: {}", lx_, ly_, ux_, uy_);
    logger->report("dLx_: {} dLy_: {} dUx_: {} dUy_: {}", dLx_, dLy_, dUx_, dUy_);
    logger->report("densityScale_: {} gradientX_: {} gradientY_: {}", densityScale_, gradientX_, gradientY_);
  }

 private:
  std::vector<Instance*> insts_;
  std::vector<GPin*> gPins_;
  int lx_ = 0;
  int ly_ = 0;
  int ux_ = 0;
  int uy_ = 0;

  int dLx_ = 0;
  int dLy_ = 0;
  int dUx_ = 0;
  int dUy_ = 0;

  float densityScale_ = 0;
  float gradientX_ = 0;
  float gradientY_ = 0;
};

inline int GCell::lx() const
{
  return lx_;
}
inline int GCell::ly() const
{
  return ly_;
}

inline int GCell::ux() const
{
  return ux_;
}

inline int GCell::uy() const
{
  return uy_;
}

inline int GCell::cx() const
{
  return (lx_ + ux_) / 2;
}

inline int GCell::cy() const
{
  return (ly_ + uy_) / 2;
}

inline int GCell::dx() const
{
  return ux_ - lx_;
}

inline int GCell::dy() const
{
  return uy_ - ly_;
}

inline int GCell::dLx() const
{
  return dLx_;
}

inline int GCell::dLy() const
{
  return dLy_;
}

inline int GCell::dUx() const
{
  return dUx_;
}

inline int GCell::dUy() const
{
  return dUy_;
}

inline int GCell::dCx() const
{
  return (dUx_ + dLx_) / 2;
}

inline int GCell::dCy() const
{
  return (dUy_ + dLy_) / 2;
}

inline int GCell::dDx() const
{
  return dUx_ - dLx_;
}

inline int GCell::dDy() const
{
  return dUy_ - dLy_;
}

class GNet
{
 public:
  GNet(Net* net);
  GNet(Net net_obj);
  // GNet(const std::vector<Net*>& nets);

  Net* net() const;
  // const std::vector<Net*>& nets() const { return nets_; }
  const std::vector<GPin*>& gPins() const { return gPins_; }

  int lx() const;
  int ly() const;
  int ux() const;
  int uy() const;

  void setTimingWeight(float timingWeight);
  void setCustomWeight(float customWeight);

  float totalWeight() const { return timingWeight_ * customWeight_; }
  float timingWeight() const { return timingWeight_; }
  float customWeight() const { return customWeight_; }

  void addGPin(GPin* gPin);
  void clearGPins() { gPins_.clear(); }
  void updateBox();
  int64_t hpwl() const;

  void setDontCare();
  bool isDontCare() const;

  // clear WA(Weighted Average) variables.
  void clearWaVars();

  void addWaExpMinSumX(float waExpMinSumX);
  void addWaXExpMinSumX(float waXExpMinSumX);

  void addWaExpMinSumY(float waExpMinSumY);
  void addWaYExpMinSumY(float waYExpMinSumY);

  void addWaExpMaxSumX(float waExpMaxSumX);
  void addWaXExpMaxSumX(float waXExpMaxSumX);

  void addWaExpMaxSumY(float waExpMaxSumY);
  void addWaYExpMaxSumY(float waYExpMaxSumY);

  float waExpMinSumX() const;
  float waXExpMinSumX() const;

  float waExpMinSumY() const;
  float waYExpMinSumY() const;

  float waExpMaxSumX() const;
  float waXExpMaxSumX() const;

  float waExpMaxSumY() const;
  float waYExpMaxSumY() const;

  void disconnectPin(GPin* gPin);

  void print(utl::Logger* log) const {
    log->report("print net: {}",nets_[0]->dbNet()->getName());
    log->report("gPins_ size: {}", gPins_.size());
    log->report("nets_ size: {}", nets_.size());
    // log->report("gpl_net_: {}", pb_net->);
    log->report("lx_: {}, ly_: {}, ux_: {}, uy_: {}", lx_, ly_, ux_, uy_);
    log->report("timingWeight_: {}", timingWeight_);
    log->report("customWeight_: {}", customWeight_);
    log->report("waExpMinSumX_: {}, waXExpMinSumX_: {}", waExpMinSumX_, waXExpMinSumX_);
    log->report("waExpMaxSumX_: {}, waXExpMaxSumX_: {}", waExpMaxSumX_, waXExpMaxSumX_);
    log->report("waExpMinSumY_: {}, waYExpMinSumY_: {}", waExpMinSumY_, waYExpMinSumY_);
    log->report("waExpMaxSumY_: {}, waYExpMaxSumY_: {}", waExpMaxSumY_, waYExpMaxSumY_);
    log->report("isDontCare_: {}", isDontCare_ ? "true" : "false");
  }

 private:
  std::vector<GPin*> gPins_;
  std::vector<Net*> nets_;
  // Net pb_net_;
  int lx_ = 0;
  int ly_ = 0;
  int ux_ = 0;
  int uy_ = 0;

  float timingWeight_ = 1;
  float customWeight_ = 1;

  //
  // weighted average WL model stor for better indexing
  // Please check the equation (4) in the ePlace-MS paper.
  //
  // WA: weighted Average
  // saving four variable will be helpful for
  // calculating the WA gradients/wirelengths.
  //
  // gamma: modeling accuracy.
  //
  // X forces.
  //
  // waExpMinSumX_: store sigma {exp(x_i/gamma)}
  // waXExpMinSumX_: store signa {x_i*exp(e_i/gamma)}
  // waExpMaxSumX_ : store sigma {exp(-x_i/gamma)}
  // waXExpMaxSumX_: store sigma {x_i*exp(-x_i/gamma)}
  //
  float waExpMinSumX_ = 0;
  float waXExpMinSumX_ = 0;

  float waExpMaxSumX_ = 0;
  float waXExpMaxSumX_ = 0;

  //
  // Y forces.
  //
  // waExpMinSumY_: store sigma {exp(y_i/gamma)}
  // waYExpMinSumY_: store signa {y_i*exp(e_i/gamma)}
  // waExpMaxSumY_ : store sigma {exp(-y_i/gamma)}
  // waYExpMaxSumY_: store sigma {y_i*exp(-y_i/gamma)}
  //
  float waExpMinSumY_ = 0;
  float waYExpMinSumY_ = 0;

  float waExpMaxSumY_ = 0;
  float waYExpMaxSumY_ = 0;

  bool isDontCare_ = false;
};

inline int GNet::lx() const
{
  return lx_;
}

inline int GNet::ly() const
{
  return ly_;
}

inline int GNet::ux() const
{
  return ux_;
}

inline int GNet::uy() const
{
  return uy_;
}

// eight add functions
inline void GNet::addWaExpMinSumX(float waExpMinSumX)
{
  waExpMinSumX_ += waExpMinSumX;
}

inline void GNet::addWaXExpMinSumX(float waXExpMinSumX)
{
  waXExpMinSumX_ += waXExpMinSumX;
}

inline void GNet::addWaExpMinSumY(float waExpMinSumY)
{
  waExpMinSumY_ += waExpMinSumY;
}

inline void GNet::addWaYExpMinSumY(float waYExpMinSumY)
{
  waYExpMinSumY_ += waYExpMinSumY;
}

inline void GNet::addWaExpMaxSumX(float waExpMaxSumX)
{
  waExpMaxSumX_ += waExpMaxSumX;
}

inline void GNet::addWaXExpMaxSumX(float waXExpMaxSumX)
{
  waXExpMaxSumX_ += waXExpMaxSumX;
}

inline void GNet::addWaExpMaxSumY(float waExpMaxSumY)
{
  waExpMaxSumY_ += waExpMaxSumY;
}

inline void GNet::addWaYExpMaxSumY(float waYExpMaxSumY)
{
  waYExpMaxSumY_ += waYExpMaxSumY;
}

inline float GNet::waExpMinSumX() const
{
  return waExpMinSumX_;
}

inline float GNet::waXExpMinSumX() const
{
  return waXExpMinSumX_;
}

inline float GNet::waExpMinSumY() const
{
  return waExpMinSumY_;
}

inline float GNet::waYExpMinSumY() const
{
  return waYExpMinSumY_;
}

inline float GNet::waExpMaxSumX() const
{
  return waExpMaxSumX_;
}

inline float GNet::waXExpMaxSumX() const
{
  return waXExpMaxSumX_;
}

inline float GNet::waExpMaxSumY() const
{
  return waExpMaxSumY_;
}

inline float GNet::waYExpMaxSumY() const
{
  return waYExpMaxSumY_;
}

class GPin
{
 public:
  GPin(Pin* pin);
  GPin(const std::vector<Pin*>& pins);

  Pin* pin() const;
  const std::vector<Pin*>& pins() const { return pins_; }

  GCell* gCell() const { return gCell_; }
  GNet* gNet() const { return gNet_; }

  void setGCell(GCell* gCell);
  void setGNet(GNet* gNet);

  int cx() const { return cx_; }
  int cy() const { return cy_; }

  // clear WA(Weighted Average) variables.
  void clearWaVars();

  void setMaxExpSumX(float maxExpSumX);
  void setMaxExpSumY(float maxExpSumY);
  void setMinExpSumX(float minExpSumX);
  void setMinExpSumY(float minExpSumY);

  float maxExpSumX() const { return maxExpSumX_; }
  float maxExpSumY() const { return maxExpSumY_; }
  float minExpSumX() const { return minExpSumX_; }
  float minExpSumY() const { return minExpSumY_; }

  bool hasMaxExpSumX() const { return hasMaxExpSumX_; }
  bool hasMaxExpSumY() const { return hasMaxExpSumY_; }
  bool hasMinExpSumX() const { return hasMinExpSumX_; }
  bool hasMinExpSumY() const { return hasMinExpSumY_; }

  void setCenterLocation(int cx, int cy);
  void updateLocation(const GCell* gCell);
  void updateDensityLocation(const GCell* gCell);

  void disconnectNet() { gNet_ = nullptr; }

  void updateCoordi() {
    Pin* pb_pin = pins_[0];
    cx_ = pb_pin->cx();
    cy_ = pb_pin->cy();
    offsetCx_ = pb_pin->offsetCx();
    offsetCy_ = pb_pin->offsetCy();
  }

  void print(utl::Logger* log) const {
    if(pin()->dbITerm() != nullptr)
      log->report("--> print pin: {}", pin()->dbITerm()->getName());
    else
      log->report("pin()->dbIterm() is nullptr!");
    if(gCell_){
      if(gCell_->isInstance())
        log->report("GCell*: {}", gCell_->instance()->dbInst()->getName());
      else 
        log->report("GCell of gpin is filler!");
    }
    else
      log->report("gcell of gpin is null");
    log->report("GNet: {}", gNet_->net()->dbNet()->getName());
    log->report("pins_.size(): {}", pins_.size());
    log->report("offsetCx_: {}", offsetCx_);
    log->report("offsetCy_: {}", offsetCy_);
    log->report("cx_: {}", cx_);
    log->report("cy_: {}", cy_);
    log->report("maxExpSumX_: {}", maxExpSumX_);
    log->report("maxExpSumY_: {}", maxExpSumY_);
    log->report("minExpSumX_: {}", minExpSumX_);
    log->report("minExpSumY_: {}", minExpSumY_);
    log->report("hasMaxExpSumX_: {}", hasMaxExpSumX_);
    log->report("hasMaxExpSumY_: {}", hasMaxExpSumY_);
    log->report("hasMinExpSumX_: {}", hasMinExpSumX_);
    log->report("hasMinExpSumY_: {}", hasMinExpSumY_);
  }

 private:
  GCell* gCell_ = nullptr;
  GNet* gNet_ = nullptr;
  std::vector<Pin*> pins_;

  int offsetCx_ = 0;
  int offsetCy_ = 0;
  int cx_ = 0;
  int cy_ = 0;

  // weighted average WL vals stor for better indexing
  // Please check the equation (4) in the ePlace-MS paper.
  //
  // maxExpSum_: holds exp(x_i/gamma)
  // minExpSum_: holds exp(-x_i/gamma)
  // the x_i is equal to cx_ variable.
  //
  float maxExpSumX_ = 0;
  float maxExpSumY_ = 0;

  float minExpSumX_ = 0;
  float minExpSumY_ = 0;

  // flag variables
  //
  // check whether
  // this pin is considered in a WA models.
  bool hasMaxExpSumX_ = false;
  bool hasMaxExpSumY_ = false;

  bool hasMinExpSumX_ = false;
  bool hasMinExpSumY_ = false;
};

class Bin
{
 public:
  Bin() = default;
  Bin(int x, int y, int lx, int ly, int ux, int uy, float targetDensity);

  int x() const { return x_; };
  int y() const { return y_; };

  int lx() const { return lx_; };
  int ly() const { return ly_; };
  int ux() const { return ux_; };
  int uy() const { return uy_; };
  int cx() const;
  int cy() const;
  int dx() const;
  int dy() const;

  float electroPhi() const;
  float electroForceX() const;
  float electroForceY() const;
  float targetDensity() const;
  float density() const;

  void setDensity(float density);
  void setTargetDensity(float density);
  void setElectroForce(float electroForceX, float electroForceY);
  void setElectroPhi(float phi);

  void setNonPlaceArea(int64_t area);
  void setInstPlacedArea(int64_t area);
  void setFillerArea(int64_t area);

  void setNonPlaceAreaUnscaled(int64_t area);
  void setInstPlacedAreaUnscaled(int64_t area);

  void addNonPlaceArea(int64_t area);
  void addInstPlacedArea(int64_t area);
  void addFillerArea(int64_t area);

  void addNonPlaceAreaUnscaled(int64_t area);
  void addInstPlacedAreaUnscaled(int64_t area);

  const int64_t binArea() const;
  const int64_t nonPlaceArea() const { return nonPlaceArea_; }
  const int64_t instPlacedArea() const { return instPlacedArea_; }
  const int64_t nonPlaceAreaUnscaled() const { return nonPlaceAreaUnscaled_; }
  const int64_t instPlacedAreaUnscaled() const
  {
    return instPlacedAreaUnscaled_;
  }

  const int64_t fillerArea() const { return fillerArea_; }

 private:
  // index
  int x_ = 0;
  int y_ = 0;

  // coordinate
  int lx_ = 0;
  int ly_ = 0;
  int ux_ = 0;
  int uy_ = 0;

  int64_t nonPlaceArea_ = 0;
  int64_t instPlacedArea_ = 0;

  int64_t instPlacedAreaUnscaled_ = 0;
  int64_t nonPlaceAreaUnscaled_ = 0;
  int64_t fillerArea_ = 0;

  float density_ = 0;
  float targetDensity_ = 0;  // will enable bin-wise density screening
  float electroPhi_ = 0;
  float electroForceX_ = 0;
  float electroForceY_ = 0;
};

inline int Bin::cx() const
{
  return (ux_ + lx_) / 2;
}

inline int Bin::cy() const
{
  return (uy_ + ly_) / 2;
}

inline int Bin::dx() const
{
  return (ux_ - lx_);
}

inline int Bin::dy() const
{
  return (uy_ - ly_);
}

inline void Bin::setNonPlaceArea(int64_t area)
{
  nonPlaceArea_ = area;
}

inline void Bin::setNonPlaceAreaUnscaled(int64_t area)
{
  nonPlaceAreaUnscaled_ = area;
}

inline void Bin::setInstPlacedArea(int64_t area)
{
  instPlacedArea_ = area;
}

inline void Bin::setInstPlacedAreaUnscaled(int64_t area)
{
  instPlacedAreaUnscaled_ = area;
}

inline void Bin::setFillerArea(int64_t area)
{
  fillerArea_ = area;
}

inline void Bin::addNonPlaceArea(int64_t area)
{
  nonPlaceArea_ += area;
}

inline void Bin::addInstPlacedArea(int64_t area)
{
  instPlacedArea_ += area;
}

inline void Bin::addNonPlaceAreaUnscaled(int64_t area)
{
  nonPlaceAreaUnscaled_ += area;
}

inline void Bin::addInstPlacedAreaUnscaled(int64_t area)
{
  instPlacedAreaUnscaled_ += area;
}

inline void Bin::addFillerArea(int64_t area)
{
  fillerArea_ += area;
}

//
// The bin can be non-uniform because of
// "integer" coordinates
//
class BinGrid
{
 public:
  BinGrid() = default;
  BinGrid(Die* die);

  void setPlacerBase(std::shared_ptr<PlacerBase> pb);
  void setLogger(utl::Logger* log);
  void setCorePoints(const Die* die);
  void setBinCnt(int binCntX, int binCntY);
  void setTargetDensity(float density);
  void updateBinsGCellDensityArea(const std::vector<GCellHandle>& cells);
  void setNumThreads(int num_threads) { num_threads_ = num_threads; }

  void initBins();

  // lx, ly, ux, uy will hold coreArea
  int lx() const;
  int ly() const;
  int ux() const;
  int uy() const;
  int cx() const;
  int cy() const;
  int dx() const;
  int dy() const;

  int binCntX() const;
  int binCntY() const;
  int binSizeX() const;
  int binSizeY() const;

  int64_t overflowArea() const;
  int64_t overflowAreaUnscaled() const;

  // return bins_ index with given gcell
  std::pair<int, int> getDensityMinMaxIdxX(const GCell* gcell) const;
  std::pair<int, int> getDensityMinMaxIdxY(const GCell* gcell) const;

  std::pair<int, int> getMinMaxIdxX(const Instance* inst) const;
  std::pair<int, int> getMinMaxIdxY(const Instance* inst) const;

  std::vector<Bin>& bins();
  const std::vector<Bin>& binsConst() const { return bins_; };

  void updateBinsNonPlaceArea();

 private:
  std::vector<Bin> bins_;
  std::shared_ptr<PlacerBase> pb_;
  utl::Logger* log_ = nullptr;
  int lx_ = 0;
  int ly_ = 0;
  int ux_ = 0;
  int uy_ = 0;
  int binCntX_ = 0;
  int binCntY_ = 0;
  int binSizeX_ = 0;
  int binSizeY_ = 0;
  float targetDensity_ = 0;
  int64_t overflowArea_ = 0;
  int64_t overflowAreaUnscaled_ = 0;
  bool isSetBinCnt_ = false;
  int num_threads_ = 1;
};

inline std::vector<Bin>& BinGrid::bins()
{
  return bins_;
}

class NesterovBaseVars
{
 public:
  float targetDensity = 1.0;
  int binCntX = 0;
  int binCntY = 0;
  float minWireLengthForceBar = -300;
  // temp variables
  bool isSetBinCnt = false;
  bool useUniformTargetDensity = false;

  void reset();
};

class NesterovPlaceVars
{
 public:
  int maxNesterovIter = 5000;
  int maxBackTrack = 10;
  float initDensityPenalty = 0.00008;       // INIT_LAMBDA
  float initWireLengthCoef = 0.25;          // base_wcof
  float targetOverflow = 0.1;               // overflow
  float minPhiCoef = 0.95;                  // pcof_min
  float maxPhiCoef = 1.05;                  // pcof_max
  float minPreconditioner = 1.0;            // MIN_PRE
  float initialPrevCoordiUpdateCoef = 100;  // z_ref_alpha
  float referenceHpwl = 446000000;          // refDeltaHpwl
  float routabilityCheckOverflow = 0.30;
  float timingDrivenCheckOverflow = 0.0;

  static const int maxRecursionWlCoef = 10;
  static const int maxRecursionInitSLPCoef = 10;

  bool timingDrivenMode = true;
  bool routabilityDrivenMode = true;
  bool debug = false;
  int debug_pause_iterations = 10;
  int debug_update_iterations = 10;
  bool debug_draw_bins = true;
  odb::dbInst* debug_inst = nullptr;

  void reset();
};

// Stores all pins, nets, and actual instances (static and movable)
// Used for calculating WL gradient
class NesterovBaseCommon
{
 public:
  NesterovBaseCommon(NesterovBaseVars nbVars,
                     std::shared_ptr<PlacerBaseCommon> pb,
                     utl::Logger* log,
                     int num_threads);

  const std::vector<GCell*>& gCells() const { return gCells_; }
  const std::vector<GNet*>& gNets() const { return gNets_; }
  const std::vector<GPin*>&gPins() const { return gPins_; }

  std::unordered_map<odb::dbInst*, size_t>& dbInstMap() { return db_inst_map_; }

  //
  // placerBase To NesterovBase functions
  //
  GCell* pbToNb(Instance* inst) const;
  GPin* pbToNb(Pin* pin) const;
  GNet* pbToNb(Net* net) const;

  //
  // OpenDB To NesterovBase functions
  //
  GCell* dbToNb(odb::dbInst* inst) const;
  GPin* dbToNb(odb::dbITerm* pin) const;
  GPin* dbToNb(odb::dbBTerm* pin) const;
  GNet* dbToNb(odb::dbNet* net) const;

  // WL force update based on WeightedAverage model
  // wlCoeffX : WireLengthCoefficient for X.
  //            equal to 1 / gamma_x
  // wlCoeffY : WireLengthCoefficient for Y.
  //            equal to 1 / gamma_y
  //
  // Gamma is described in the ePlaceMS paper.
  //
  void updateWireLengthForceWA(float wlCoeffX, float wlCoeffY);

  FloatPoint getWireLengthGradientPinWA(const GPin* gPin,
                                        float wlCoeffX,
                                        float wlCoeffY) const;

  FloatPoint getWireLengthGradientWA(const GCell* gCell,
                                     float wlCoeffX,
                                     float wlCoeffY) const;

  // for preconditioner
  FloatPoint getWireLengthPreconditioner(const GCell* gCell) const;

  int64_t getHpwl();

  void updateDbGCells();

  // Number of threads of execution
  size_t getNumThreads() { return num_threads_; }
  
  GCell* getGCellByIndex(size_t i);
  std::vector<size_t> insertGCellsTestOnly();
  void fixPointers(std::vector<size_t> new_gcells);
  void fixPointers();

  void setCbk(nesterovDbCbk* cbk) { db_cbk_ = cbk; }

  void createGNet(odb::dbNet* net, bool skip_io_mode);
  void createITerm(odb::dbITerm* iTerm);
  size_t createGCell(odb::dbInst* db_inst);
  void moveGCell(odb::dbInst* db_inst);

  void destroyGCell(size_t );  
  void destroyGNet(odb::dbNet*);
  void destroyITerm(odb::dbITerm*);  

  void resizeGCell(odb::dbInst* db_inst);
  void disconnectITerm(odb::dbITerm*, odb::dbNet*);
  void connectITerm(odb::dbITerm*);

  GCell& getGCell(size_t index) { return gCellStor_[index]; }

  size_t getGCellIndex(const GCell* gCell) const
  {
    return std::distance(gCellStor_.data(), gCell);
  }

  //TODO this can be placed elsewhere, not necessarly inside NBC
  bool isValidSigType(odb::dbSigType db_type) {
    if (db_type == odb::dbSigType::SIGNAL || db_type == odb::dbSigType::CLOCK) // || db_type == odb::dbSigType::ANALOG)
      return true;
    else
      return false;
  }

  void printGCells(){
    for(auto& gcell : gCellStor_) {
      gcell.print(log_);
    }    
  }

  void printGPins(){
    for(auto& gpin : gPinStor_) {
      gpin.print(log_);
    }    
  }

  GCell& getGCell(size_t index) { return gCellStor_[index]; }

  size_t getGCellIndex(const GCell* gCell) const
  {
    return std::distance(gCellStor_.data(), gCell);
  }

 private:
  NesterovBaseVars nbVars_;
  std::shared_ptr<PlacerBaseCommon> pbc_;
  utl::Logger* log_ = nullptr;

  std::vector<GCell> gCellStor_;
  std::vector<GNet> gNetStor_;
  std::vector<GPin> gPinStor_;

  std::vector<GCell*> gCells_;
  std::vector<GNet*> gNets_;
  std::vector<GPin*> gPins_;

  //TODO change gCellMap_ second to access by index instead of pointer.
  std::unordered_map<Instance*, GCell*> gCellMap_;
  std::unordered_map<Pin*, GPin*> gPinMap_;
  std::unordered_map<Net*, GNet*> gNetMap_;

  //TODO maybe change this map to be in NB instead of NBC, from NB we can access the gcell in NBC.
  std::unordered_map<odb::dbInst*, size_t> db_inst_map_;
  std::unordered_map<odb::dbNet*, size_t> db_net_map_;
  std::unordered_map<odb::dbITerm*, size_t> db_iterm_map_;
  // std::unordered_map<odb::dbITerm*, GPin*> db_iterm_map_;

  std::vector<odb::dbITerm*> iterms_to_connect;
  std::vector<odb::dbITerm*> iterms_to_disconnect;
  std::vector<odb::dbNet*> nets_to_disconnect;

  int num_threads_;
  nesterovDbCbk* db_cbk_;
  //TODO check if this is actually needed
  friend class NesterovBase;
};

// Stores instances belonging to a specific power domain
// along with fillers and virtual blockages
// Also stores the bin grid for the power domain
// Used to calculate density gradient
class NesterovBase
{
  struct GCellIndexHandle
  {
    enum class StorageType
    {
      NBC,
      NB
    } storageType;
    NesterovBaseCommon* nbc;
    NesterovBase* nb;
    size_t index;

    GCell* operator->() { return &(getGCell()); }

    GCell& operator*() { return getGCell(); }

    const GCell& operator*() const { return getGCell(); }

    operator GCell*() { return &(getGCell()); }

    operator const GCell*() const { return &(getGCell()); }

   private:
    GCell& getGCell() const
    {
      if (storageType == StorageType::NBC) {
        return nbc->gCellStor_[index];
      } else {
        return nb->fillerStor_[index];
      }
    }
  };

 public:
  NesterovBase(NesterovBaseVars nbVars,
               std::shared_ptr<PlacerBase> pb,
               std::shared_ptr<NesterovBaseCommon> nbc,
               utl::Logger* log);
  ~NesterovBase();

<<<<<<< HEAD
=======
  GCell& getFillerGCell(size_t index) { return fillerStor_[index]; }

  const std::vector<GCellHandle>& gCells() const { return gCells_; }
>>>>>>> a30d14f6
  const std::vector<GCell*>& gCellInsts() const { return gCellInsts_; }
  const std::vector<GCell*>& gCellFillers() const { return gCellFillers_; }

  float getSumOverflow() const { return sumOverflow_; }
  float getSumOverflowUnscaled() const { return sumOverflowUnscaled_; }
  float getBaseWireLengthCoef() const { return baseWireLengthCoef_; }
  float getDensityPenalty() const { return densityPenalty_; }

  float getWireLengthGradSum() const { return wireLengthGradSum_; }
  float getDensityGradSum() const { return densityGradSum_; }

  // update gCells with cx, cy
  void updateGCellCenterLocation(const std::vector<FloatPoint>& coordis);

  void updateGCellDensityCenterLocation(const std::vector<FloatPoint>& coordis);

  int binCntX() const;
  int binCntY() const;
  int binSizeX() const;
  int binSizeY() const;
  int64_t overflowArea() const;
  int64_t overflowAreaUnscaled() const;

  std::vector<Bin>& bins();
  const std::vector<Bin>& binsConst() const { return bg_.binsConst(); };

  // filler cells / area control
  // will be used in Routability-driven loop
  int fillerDx() const;
  int fillerDy() const;
  int fillerCnt() const;
  int64_t fillerCellArea() const;
  int64_t whiteSpaceArea() const;
  int64_t movableArea() const;
  int64_t totalFillerArea() const;

  // update
  // fillerArea, whiteSpaceArea, movableArea
  // and totalFillerArea after changing gCell's size
  void updateAreas();

  // update density sizes with changed dx and dy
  void updateDensitySize();

  // should be separately defined.
  // This is mainly used for NesterovLoop
  int64_t nesterovInstsArea() const;
  int64_t getStdInstArea() const{
    return this->stdInstsArea_;
  }
  int64_t getMacroInstArea() const{
    return this->macroInstsArea_;
  }

  // sum phi and target density
  // used in NesterovPlace
  float sumPhi() const;

  //
  // return uniform (lower bound) target density
  // LB of target density is required for massive runs.
  //
  float uniformTargetDensity() const;

  // initTargetDensity is set by users
  // targetDensity is equal to initTargetDensity and
  // would be changed dynamically in RD loop
  //
  float initTargetDensity() const;
  float targetDensity() const;

  void setTargetDensity(float targetDensity);

  // RD can shrink the number of fillerCells.
  void cutFillerCells(int64_t targetFillerArea);

  void updateDensityCoordiLayoutInside(GCell* gcell);

  float getDensityCoordiLayoutInsideX(const GCell* gCell, float cx) const;
  float getDensityCoordiLayoutInsideY(const GCell* gCell, float cy) const;

  // FloatPoint getRegionGradient(const GCell* gCell, FloatPoint nextLocation)
  // const;

  // for preconditioner
  FloatPoint getDensityPreconditioner(const GCell* gCell) const;

  FloatPoint getDensityGradient(const GCell* gCell) const;

  // update electrostatic forces within Bin
  void updateDensityForceBin();

  BinGrid& getBinGrid() { return bg_; }

  // Nesterov Loop
  void initDensity1();
  float initDensity2(float wlCoeffX, float wlCoeffY);
  void setNpVars(NesterovPlaceVars* npVars) { npVars_ = npVars; }
  void setIter(int iter) { iter_ = iter; }
  void setMaxPhiCoefChanged(bool maxPhiCoefChanged)
  {
    isMaxPhiCoefChanged_ = maxPhiCoefChanged;
  }

  void updateGradients(std::vector<FloatPoint>& sumGrads,
                       std::vector<FloatPoint>& wireLengthGrads,
                       std::vector<FloatPoint>& densityGrads,
                       float wlCoeffX,
                       float wlCoeffY);

  void updatePrevGradient(float wlCoeffX, float wlCoeffY);
  void updateCurGradient(float wlCoeffX, float wlCoeffY);
  void updateNextGradient(float wlCoeffX, float wlCoeffY);                       

  // Used for updates based on callbacks
  void updateSingleGradient(size_t gCellIndex,
                        std::vector<FloatPoint>& sumGrads,
                        std::vector<FloatPoint>& wireLengthGrads,
                        std::vector<FloatPoint>& densityGrads,
                        float wlCoeffX,
                        float wlCoeffY);
  
  void updateSinglePrevGradient(size_t gCellIndex, float wlCoeffX, float wlCoeffY);
  void updateSingleCurGradient(size_t gCellIndex, float wlCoeffX, float wlCoeffY);

  void updateInitialPrevSLPCoordi();

  float getStepLength(const std::vector<FloatPoint>& prevSLPCoordi_,
                      const std::vector<FloatPoint>& prevSLPSumGrads_,
                      const std::vector<FloatPoint>& curSLPCoordi_,
                      const std::vector<FloatPoint>& curSLPSumGrads_);

  void updateNextIter(int iter);
  float getPhiCoef(float scaledDiffHpwl) const;
  void cutFillerCoordinates();

  void snapshot();

  bool checkConvergence();
  bool checkDivergence();
  bool revertDivergence();

  void updateDensityCenterCur();
  void updateDensityCenterCurSLP();
  void updateDensityCenterPrevSLP();
  void updateDensityCenterNextSLP();

  void nesterovUpdateCoordinates(float coeff);
  bool nesterovUpdateStepLength();
  void nesterovAdjustPhi();

  void resetMinSumOverflow();

  void printStepLength() { printf("stepLength = %f\n", stepLength_); }

  bool isDiverged() const { return isDiverged_; }

  //  void resizeGCell();
  void createGCell(odb::dbInst* db_inst, size_t stor_index);
  void updateGCellState(float wlCoeffX, float wlCoeffY);
  void destroyGCell(odb::dbInst* db_inst);
  void destroyFillerGCell(size_t index_remove);
  
//  void insertGCells(std::vector<GCell*> new_gcells);
  void fixPointers(std::vector<size_t> new_gcells);
  // void fixGPinsPositions();
  
  // Use this momentarily to avoid circular dependencies between NB, NBC,
  // BinGrid, and GCellIndexHandle
  std::vector<GCell*> convertGCellIndexHandleToGCellPtrs(
      const std::vector<GCellIndexHandle>& gCell_handles) const
  {
    std::vector<GCell*> gCellPtrs;
    gCellPtrs.reserve(gCell_handles.size());

    for (const auto& gcell_handle : gCell_handles) {
      gCellPtrs.push_back(&(const_cast<GCell&>(*gcell_handle)));
    }
    return gCellPtrs;
  }

void printAllGCellState() {
  for(size_t i =0; i< gCells_.size(); ++i) {
    printGCellState(i);
  }
}

void printGCellState(size_t gcells_index) {
  log_->report("printGCellState, gcells_index:{}", gcells_index);
  gCells_[gcells_index]->print(log_);
  log_->report("curSLPCoordi_: {}, {}", curSLPCoordi_[gcells_index].x, curSLPCoordi_[gcells_index].y);
  log_->report("curSLPWireLengthGrads_: {}, {}", curSLPWireLengthGrads_[gcells_index].x, curSLPWireLengthGrads_[gcells_index].y);
  log_->report("curSLPDensityGrads_: {}, {}", curSLPDensityGrads_[gcells_index].x, curSLPDensityGrads_[gcells_index].y);
  log_->report("curSLPSumGrads_: {}, {}", curSLPSumGrads_[gcells_index].x, curSLPSumGrads_[gcells_index].y);
  log_->report("nextSLPCoordi_: {}, {}", nextSLPCoordi_[gcells_index].x, nextSLPCoordi_[gcells_index].y);
  log_->report("nextSLPWireLengthGrads_: {}, {}", nextSLPWireLengthGrads_[gcells_index].x, nextSLPWireLengthGrads_[gcells_index].y);
  log_->report("nextSLPDensityGrads_: {}, {}", nextSLPDensityGrads_[gcells_index].x, nextSLPDensityGrads_[gcells_index].y);
  log_->report("nextSLPSumGrads_: {}, {}", nextSLPSumGrads_[gcells_index].x, nextSLPSumGrads_[gcells_index].y);
  log_->report("prevSLPCoordi_: {}, {}", prevSLPCoordi_[gcells_index].x, prevSLPCoordi_[gcells_index].y);
  log_->report("prevSLPWireLengthGrads_: {}, {}", prevSLPWireLengthGrads_[gcells_index].x, prevSLPWireLengthGrads_[gcells_index].y);
  log_->report("prevSLPDensityGrads_: {}, {}", prevSLPDensityGrads_[gcells_index].x, prevSLPDensityGrads_[gcells_index].y);
  log_->report("prevSLPSumGrads_: {}, {}", prevSLPSumGrads_[gcells_index].x, prevSLPSumGrads_[gcells_index].y);
  log_->report("curCoordi_: {}, {}", curCoordi_[gcells_index].x, curCoordi_[gcells_index].y);
  log_->report("nextCoordi_: {}, {}", nextCoordi_[gcells_index].x, nextCoordi_[gcells_index].y);
  log_->report("initCoordi_: {}, {}", initCoordi_[gcells_index].x, initCoordi_[gcells_index].y);
  if(snapshotCoordi_.size()>gcells_index) {
    log_->report("snapshotCoordi_: {}, {}", snapshotCoordi_[gcells_index].x, snapshotCoordi_[gcells_index].y);
    log_->report("snapshotSLPCoordi_: {}, {}", snapshotSLPCoordi_[gcells_index].x, snapshotSLPCoordi_[gcells_index].y);
    log_->report("snapshotSLPSumGrads_: {}, {}", snapshotSLPSumGrads_[gcells_index].x, snapshotSLPSumGrads_[gcells_index].y);    
  }
}


 private:
  NesterovBaseVars nbVars_;
  std::shared_ptr<PlacerBase> pb_;
  std::shared_ptr<NesterovBaseCommon> nbc_;
  utl::Logger* log_ = nullptr;

  BinGrid bg_;
  std::unique_ptr<FFT> fft_;

  int fillerDx_ = 0;
  int fillerDy_ = 0;
  int64_t whiteSpaceArea_ = 0;
  int64_t movableArea_ = 0;
  int64_t totalFillerArea_ = 0;

  int64_t stdInstsArea_ = 0;
  int64_t macroInstsArea_ = 0;

  std::vector<GCell> fillerStor_;

<<<<<<< HEAD
  //Using the handle here allows to access both the gcell from NB and to go to it in NBC, when needed.
  // it also allows for modifications on vector storages (both NB and NBC) while maintaining consistency among parallel vectors in NB.
  std::vector<GCellIndexHandle> gCells_;
=======
  std::vector<GCellHandle> gCells_;
>>>>>>> a30d14f6
  std::vector<GCell*> gCellInsts_;
  std::vector<GCell*> gCellFillers_;

  //map used to go from dbInst to GCellIndexHandle, and also to index in NBC::gcellStor_ or NB::fillerStor_
  //this accesses are important to remove gcells and maintain index consistency
  std::unordered_map<odb::dbInst*, size_t> db_inst_index_map_;

  //used to update gcell states after fixPointers() is called
  std::vector<odb::dbInst*> new_instances;

  float sumPhi_ = 0;
  float targetDensity_ = 0;
  float uniformTargetDensity_ = 0;

  // Nesterov loop data for each region
  // SLP is Step Length Prediction.
  //
  // y_st, y_dst, y_wdst, w_pdst
  std::vector<FloatPoint> curSLPCoordi_;
  std::vector<FloatPoint> curSLPWireLengthGrads_;
  std::vector<FloatPoint> curSLPDensityGrads_;
  std::vector<FloatPoint> curSLPSumGrads_;

  // y0_st, y0_dst, y0_wdst, y0_pdst
  std::vector<FloatPoint> nextSLPCoordi_;
  std::vector<FloatPoint> nextSLPWireLengthGrads_;
  std::vector<FloatPoint> nextSLPDensityGrads_;
  std::vector<FloatPoint> nextSLPSumGrads_;

  // z_st, z_dst, z_wdst, z_pdst
  std::vector<FloatPoint> prevSLPCoordi_;
  std::vector<FloatPoint> prevSLPWireLengthGrads_;
  std::vector<FloatPoint> prevSLPDensityGrads_;
  std::vector<FloatPoint> prevSLPSumGrads_;

  // x_st and x0_st
  std::vector<FloatPoint> curCoordi_;
  std::vector<FloatPoint> nextCoordi_;

  // save initial coordinates -- needed for RD
  std::vector<FloatPoint> initCoordi_;

  // densityPenalty stor
  std::vector<float> densityPenaltyStor_;

  float wireLengthGradSum_ = 0;
  float densityGradSum_ = 0;

  // alpha
  float stepLength_ = 0;

  // opt_phi_cof
  float densityPenalty_ = 0;

  // base_wcof
  float baseWireLengthCoef_ = 0;

  // phi is described in ePlace paper.
  float sumOverflow_ = 0;
  float sumOverflowUnscaled_ = 0;

  // half-parameter-wire-length
  int64_t prevHpwl_ = 0;

  float isDiverged_ = false;

  std::string divergeMsg_;
  int divergeCode_ = 0;

  NesterovPlaceVars* npVars_;

  bool isMaxPhiCoefChanged_ = false;

  float minSumOverflow_ = 1e30;
  float hpwlWithMinSumOverflow_ = 1e30;
  int iter_ = 0;
  bool isConverged_ = false;

  // Snapshot data
  std::vector<FloatPoint> snapshotCoordi_;
  std::vector<FloatPoint> snapshotSLPCoordi_;
  std::vector<FloatPoint> snapshotSLPSumGrads_;
  float snapshotDensityPenalty_ = 0;
  float snapshotStepLength_ = 0;

  void initFillerGCells();

  void swapAndPop(std::vector<FloatPoint>& vec, size_t remove_index, size_t last_index) {
      if (last_index != vec.size() - 1) {
          log_->report("Error: last_index {} does not match the actual last index {}.", 
                      last_index, vec.size() - 1);
          return;
      }

      if (remove_index != last_index) {
          log_->report("Swapping index {} with last_index {}", remove_index, last_index);
          std::swap(vec[remove_index], vec[last_index]);
      }
      vec.pop_back();
  }

  void swapAndPopParallelVectors(size_t remove_index, size_t last_index) {
      log_->report("Swapping and popping parallel vectors with remove_index {} and last_index {}", 
                  remove_index, last_index);
    swapAndPop(curSLPCoordi_, remove_index, last_index);
    swapAndPop(curSLPWireLengthGrads_, remove_index, last_index);
    swapAndPop(curSLPDensityGrads_, remove_index, last_index);
    swapAndPop(curSLPSumGrads_, remove_index, last_index);
    swapAndPop(nextSLPCoordi_, remove_index, last_index);
    swapAndPop(nextSLPWireLengthGrads_, remove_index, last_index);
    swapAndPop(nextSLPDensityGrads_, remove_index, last_index);
    swapAndPop(nextSLPSumGrads_, remove_index, last_index);
    swapAndPop(prevSLPCoordi_, remove_index, last_index);
    swapAndPop(prevSLPWireLengthGrads_, remove_index, last_index);
    swapAndPop(prevSLPDensityGrads_, remove_index, last_index);
    swapAndPop(prevSLPSumGrads_, remove_index, last_index);
    swapAndPop(curCoordi_, remove_index, last_index);
    swapAndPop(nextCoordi_, remove_index, last_index);
    swapAndPop(initCoordi_, remove_index, last_index);
    swapAndPop(snapshotCoordi_, remove_index, last_index);
    swapAndPop(snapshotSLPCoordi_, remove_index, last_index);
    swapAndPop(snapshotSLPSumGrads_, remove_index, last_index);
      // log_->report("Processing curSLPCoordi_");
      // swapAndPop(curSLPCoordi_, remove_index, last_index);
      // log_->report("Processing curSLPWireLengthGrads_");
      // swapAndPop(curSLPWireLengthGrads_, remove_index, last_index);
      // log_->report("Processing curSLPDensityGrads_");
      // swapAndPop(curSLPDensityGrads_, remove_index, last_index);
      // log_->report("Processing curSLPSumGrads_");
      // swapAndPop(curSLPSumGrads_, remove_index, last_index);
      // log_->report("Processing nextSLPCoordi_");
      // swapAndPop(nextSLPCoordi_, remove_index, last_index);
      // log_->report("Processing nextSLPWireLengthGrads_");
      // swapAndPop(nextSLPWireLengthGrads_, remove_index, last_index);
      // log_->report("Processing nextSLPDensityGrads_");
      // swapAndPop(nextSLPDensityGrads_, remove_index, last_index);
      // log_->report("Processing nextSLPSumGrads_");
      // swapAndPop(nextSLPSumGrads_, remove_index, last_index);
      // log_->report("Processing prevSLPCoordi_");
      // swapAndPop(prevSLPCoordi_, remove_index, last_index);
      // log_->report("Processing prevSLPWireLengthGrads_");
      // swapAndPop(prevSLPWireLengthGrads_, remove_index, last_index);
      // log_->report("Processing prevSLPDensityGrads_");
      // swapAndPop(prevSLPDensityGrads_, remove_index, last_index);
      // log_->report("Processing prevSLPSumGrads_");
      // swapAndPop(prevSLPSumGrads_, remove_index, last_index);
      // log_->report("Processing curCoordi_");
      // swapAndPop(curCoordi_, remove_index, last_index);
      // log_->report("Processing nextCoordi_");
      // swapAndPop(nextCoordi_, remove_index, last_index);
      // log_->report("Processing initCoordi_");
      // swapAndPop(initCoordi_, remove_index, last_index);
      // log_->report("Processing snapshotCoordi_");
      // swapAndPop(snapshotCoordi_, remove_index, last_index);
      // log_->report("Processing snapshotSLPCoordi_");
      // swapAndPop(snapshotSLPCoordi_, remove_index, last_index);
      // log_->report("Processing snapshotSLPSumGrads_");
      // swapAndPop(snapshotSLPSumGrads_, remove_index, last_index);
  }


};

inline std::vector<Bin>& NesterovBase::bins()
{
  return bg_.bins();
}

class biNormalParameters
{
 public:
  float meanX;
  float meanY;
  float sigmaX;
  float sigmaY;
  float lx;
  float ly;
  float ux;
  float uy;
};

class GCellHandle
{
 public:
  GCellHandle(NesterovBaseCommon* nbc, size_t idx) : storage_(nbc), index_(idx)
  {
  }
  GCellHandle(NesterovBase* nb, size_t idx) : storage_(nb), index_(idx) {}

  // Non-const versions
  GCell* operator->() { return &getGCell(); }
  GCell& operator*() { return getGCell(); }
  operator GCell*() { return &getGCell(); }

  // Const versions
  const GCell* operator->() const { return &getGCell(); }
  const GCell& operator*() const { return getGCell(); }
  operator const GCell*() const { return &getGCell(); }

 private:
  using StorageVariant = std::variant<NesterovBaseCommon*, NesterovBase*>;

  GCell& getGCell() const
  {
    if (std::holds_alternative<NesterovBaseCommon*>(storage_)) {
      return std::get<NesterovBaseCommon*>(storage_)->getGCell(index_);
    }
    return std::get<NesterovBase*>(storage_)->getFillerGCell(index_);
  }

  StorageVariant storage_;
  size_t index_;
};

}  // namespace gpl<|MERGE_RESOLUTION|>--- conflicted
+++ resolved
@@ -965,6 +965,13 @@
     return std::distance(gCellStor_.data(), gCell);
   }
 
+  GCell& getGCell(size_t index) { return gCellStor_[index]; }
+
+  size_t getGCellIndex(const GCell* gCell) const
+  {
+    return std::distance(gCellStor_.data(), gCell);
+  }
+
  private:
   NesterovBaseVars nbVars_;
   std::shared_ptr<PlacerBaseCommon> pbc_;
@@ -1044,12 +1051,9 @@
                utl::Logger* log);
   ~NesterovBase();
 
-<<<<<<< HEAD
-=======
   GCell& getFillerGCell(size_t index) { return fillerStor_[index]; }
 
   const std::vector<GCellHandle>& gCells() const { return gCells_; }
->>>>>>> a30d14f6
   const std::vector<GCell*>& gCellInsts() const { return gCellInsts_; }
   const std::vector<GCell*>& gCellFillers() const { return gCellFillers_; }
 
@@ -1283,13 +1287,7 @@
 
   std::vector<GCell> fillerStor_;
 
-<<<<<<< HEAD
-  //Using the handle here allows to access both the gcell from NB and to go to it in NBC, when needed.
-  // it also allows for modifications on vector storages (both NB and NBC) while maintaining consistency among parallel vectors in NB.
-  std::vector<GCellIndexHandle> gCells_;
-=======
   std::vector<GCellHandle> gCells_;
->>>>>>> a30d14f6
   std::vector<GCell*> gCellInsts_;
   std::vector<GCell*> gCellFillers_;
 
