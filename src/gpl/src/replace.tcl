--- conflicted
+++ resolved
@@ -359,13 +359,8 @@
 namespace eval gpl {
 proc global_placement_debug { args } {
   sta::parse_key_args "global_placement_debug" args \
-<<<<<<< HEAD
-      keys {-pause -update -inst} \
-      flags {-draw_bins -initial};# checker off
-=======
     keys {-pause -update -inst} \
-    flags {-draw_bins -initial}
->>>>>>> 933ae804
+    flags {-draw_bins -initial};# checker off
 
   set pause 10
   if { [info exists keys(-pause)] } {
