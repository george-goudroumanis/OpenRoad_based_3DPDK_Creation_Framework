--- conflicted
+++ resolved
@@ -145,13 +145,13 @@
   
   // Show Find Dialog Box
   void showFindDialog();
-<<<<<<< HEAD
+
   
   DisplayControls* getControls(){
       return controls_;
   }
   
-=======
+
 
   bool anyObjectInSet(bool selection_set, odb::dbObjectType obj_type);
   void selectHighlightConnectedInsts(bool select_flag, int highlight_group = 0);
@@ -160,7 +160,7 @@
                                     bool input,
                                     int highlight_group = 0);
 
->>>>>>> b823140c
+
  private:
   void createMenus();
   void createActions();
