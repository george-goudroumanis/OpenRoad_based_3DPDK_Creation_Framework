//////////////////////////////////////////////////////////////////////////////
// BSD 3-Clause License
//
// Copyright (c) 2019, The Regents of the University of California
// All rights reserved.
//
// Redistribution and use in source and binary forms, with or without
// modification, are permitted provided that the following conditions are met:
//
// * Redistributions of source code must retain the above copyright notice, this
//   list of conditions and the following disclaimer.
//
// * Redistributions in binary form must reproduce the above copyright notice,
//   this list of conditions and the following disclaimer in the documentation
//   and/or other materials provided with the distribution.
//
// * Neither the name of the copyright holder nor the names of its
//   contributors may be used to endorse or promote products derived from
//   this software without specific prior written permission.
//
// THIS SOFTWARE IS PROVIDED BY THE COPYRIGHT HOLDERS AND CONTRIBUTORS "AS IS"
// AND ANY EXPRESS OR IMPLIED WARRANTIES, INCLUDING, BUT NOT LIMITED TO, THE
// IMPLIED WARRANTIES OF MERCHANTABILITY AND FITNESS FOR A PARTICULAR PURPOSE
// ARE DISCLAIMED. IN NO EVENT SHALL THE COPYRIGHT HOLDER OR CONTRIBUTORS BE
// LIABLE FOR ANY DIRECT, INDIRECT, INCIDENTAL, SPECIAL, EXEMPLARY, OR
// CONSEQUENTIAL DAMAGES (INCLUDING, BUT NOT LIMITED TO, PROCUREMENT OF
// SUBSTITUTE GOODS OR SERVICES; LOSS OF USE, DATA, OR PROFITS; OR BUSINESS
// INTERRUPTION) HOWEVER CAUSED AND ON ANY THEORY OF LIABILITY, WHETHER IN
// CONTRACT, STRICT LIABILITY, OR TORT (INCLUDING NEGLIGENCE OR OTHERWISE)
// ARISING IN ANY WAY OUT OF THE USE OF THIS SOFTWARE, EVEN IF ADVISED OF THE
// POSSIBILITY OF SUCH DAMAGE.

#include "layoutViewer.h"

#include <QApplication>
#include <QDebug>
#include <QFileDialog>
#include <QFont>
#include <QGridLayout>
#include <QHBoxLayout>
#include <QImageWriter>
#include <QLabel>
#include <QLineEdit>
#include <QPaintEvent>
#include <QPainter>
#include <QPainterPath>
#include <QPixmap>
#include <QScrollBar>
#include <QSizePolicy>
#include <QStaticText>
#include <QToolButton>
#include <QToolTip>
#include <QTranslator>
#include <iostream>
#include <tuple>
#include <vector>

#include "db.h"
#include "dbTransform.h"
#include "gui/gui.h"
#include "highlightGroupDialog.h"
#include "mainWindow.h"
#include "search.h"
#include "utl/Logger.h"

// Qt's coordinate system is defined with the origin at the UPPER-left
// and y values increase as you move DOWN the screen.  All EDA tools
// and formats use the origin at the LOWER-left with y increasing
// as you move UP the screen.  This mismatch is painful.
//
// To workaround it the painter is setup with shifted and flipped
// coordinates to better match EDA style.  However that also
// flips the text which has to be reversed again to account for this.
// In short, yuck!
//
// The pixelsPerDBU_ field stores pixels per DBU.  This adds additional
// trickiness to the coordinates.

namespace gui {

using namespace odb;

static Rect getBounds(dbBlock* block)
{
  Rect bbox;
  block->getBBox()->getBox(bbox);

  Rect die;
  block->getDieArea(die);

  bbox.merge(die);

  return bbox;
}

// This class wraps the QPainter in the abstract Painter API for
// Renderer instances to use.
class GuiPainter : public Painter
{
 public:
  GuiPainter(QPainter* painter,
             Options* options,
             const QTransform& base_transform,
             const QPoint& centering_shift,
             qreal pixels_per_dbu,
             int dbu_per_micron)
      : Painter(options, pixels_per_dbu),
        painter_(painter),
        base_transform_(base_transform),
        centering_shift_(centering_shift),
        dbu_per_micron_(dbu_per_micron)
  {
  }

  Color getPenColor() override
  {
    QColor color = painter_->pen().color();
    return Color(color.red(), color.green(), color.blue(), color.alpha());
  }

  void setPen(odb::dbTechLayer* layer, bool cosmetic = false) override
  {
    QPen pen(getOptions()->color(layer));
    pen.setCosmetic(cosmetic);
    painter_->setPen(pen);
  }

  void setPen(const Color& color, bool cosmetic = false, int width = 1) override
  {
    QPen pen(QColor(color.r, color.g, color.b, color.a));
    pen.setCosmetic(cosmetic);
    pen.setWidth(width);
    painter_->setPen(pen);
  }

  virtual void setPenWidth(int width) override
  {
    QPen pen(painter_->pen().color());
    pen.setCosmetic(painter_->pen().isCosmetic());
    pen.setWidth(width);
    painter_->setPen(pen);
  }
  void setBrush(odb::dbTechLayer* layer, int alpha = -1) override
  {
    QColor color = getOptions()->color(layer);
    Qt::BrushStyle brush_pattern = getOptions()->pattern(layer);
    if (alpha >= 0) {
      color.setAlpha(alpha);
    }
    painter_->setBrush(QBrush(color, brush_pattern));
  }

  void setBrush(const Color& color) override
  {
    painter_->setBrush(QColor(color.r, color.g, color.b, color.a));
  }
  void drawGeomShape(const odb::GeomShape* shape) override
  {
    std::vector<Point> points = shape->getPoints();
    const int size = points.size();
    if (size == 5) {
      painter_->drawRect(QRect(QPoint(shape->xMin(), shape->yMin()),
                               QPoint(shape->xMax(), shape->yMax())));
    } else {
      drawPolygon(points);
    }
  }
  void drawRect(const odb::Rect& rect, int roundX = 0, int roundY = 0) override
  {
    if (roundX > 0 || roundY > 0)
      painter_->drawRoundRect(QRect(QPoint(rect.xMin(), rect.yMin()),
                                    QPoint(rect.xMax(), rect.yMax())),
                              roundX,
                              roundY);
    else
      painter_->drawRect(QRect(QPoint(rect.xMin(), rect.yMin()),
                               QPoint(rect.xMax(), rect.yMax())));
  }
  void drawPolygon(const std::vector<odb::Point>& points) override
  {
    QPolygon poly;
    for (const auto& pt : points) {
      poly.append(QPoint(pt.x(), pt.y()));
    }
    painter_->drawPolygon(poly);
  }
  void drawLine(const odb::Point& p1, const odb::Point& p2) override
  {
    painter_->drawLine(p1.x(), p1.y(), p2.x(), p2.y());
  }
  using Painter::drawLine;

  void setTransparentBrush() override { painter_->setBrush(Qt::transparent); }
  void setHashedBrush(const Color& color) override
  {
    painter_->setBrush(QBrush(QColor(color.r, color.g, color.b, color.a), Qt::DiagCrossPattern));
  }

  void drawCircle(int x, int y, int r) override
  {
    painter_->drawEllipse(QPoint(x, y), r, r);
  }

  // NOTE: The constant height text s drawn with this function, hence
  //       the trasnsformation is mapped to the base transformation and
  //       the world co-ordinates are mapped to the window co-ordinates
  //       before drawing.
  void drawString(int x, int y, int offset, const std::string& s) override
  {
    painter_->save();
    painter_->setTransform(base_transform_);
    int sx = centering_shift_.x() + x * getPixelsPerDBU();
    int sy = centering_shift_.y() - y * getPixelsPerDBU();
    painter_->setPen(QPen(Qt::white, 0));
    painter_->setBrush(QBrush());
    painter_->drawText(sx, sy, QString::fromStdString(s));
    painter_->restore();
  }

  void drawRuler(int x0, int y0, int x1, int y1) override
  {
    setPen(ruler_color, true);
    setBrush(ruler_color);

    std::stringstream ss;
    const int x_len = std::abs(x0 - x1);
    const int y_len = std::abs(y0 - y1);

    const int precision = std::ceil(std::log10(dbu_per_micron_));

    ss << std::fixed << std::setprecision(precision)
       << std::max(x_len, y_len) / (qreal) dbu_per_micron_;

    drawLine(x0, y0, x1, y1);

    if (x_len < y_len) {
      drawString(x0, (y0 + y1) / 2, 0, ss.str());
    } else {
      drawString((x0 + x1) / 2, y0, 0, ss.str());
    }
  }

 private:
  QPainter* painter_;
  const QTransform base_transform_;
  const QPoint centering_shift_;
  int dbu_per_micron_;
};

LayoutViewer::LayoutViewer(
    Options* options,
    const SelectionSet& selected,
    const HighlightSet& highlighted,
    const std::vector<QLine>& rulers,
    std::function<Selected(const std::any&)> makeSelected,
    QWidget* parent)
    : QWidget(parent),
      db_(nullptr),
      options_(options),
      selected_(selected),
      highlighted_(highlighted),
      rulers_(rulers),
      scroller_(nullptr),
      pixels_per_dbu_(1.0),
      fit_pixels_per_dbu_(1.0),
      min_depth_(0),
      max_depth_(99),
      search_init_(false),
      rubber_band_showing_(false),
      makeSelected_(makeSelected),
      logger_(nullptr),
      design_loaded_(false),
      layout_context_menu_(new QMenu(tr("Layout Menu"), this))
{
  setMouseTracking(true);
  resize(100, 100);  // just a placeholder until we load the design

  addMenuAndActions();
}

void LayoutViewer::setDb(dbDatabase* db)
{
  if (db_ != db) {
    update();
  }
  db_ = db;
}

void LayoutViewer::setLogger(utl::Logger* logger)
{
  logger_ = logger;
}

dbBlock* LayoutViewer::getBlock()
{
  if (!db_) {
    return nullptr;
  }

  dbChip* chip = db_->getChip();
  if (!chip) {
    return nullptr;
  }

  dbBlock* block = chip->getBlock();
  return block;
}

Rect LayoutViewer::getPaddedRect(const Rect& rect, double factor)
{
  const int margin = factor * std::max(rect.dx(), rect.dy());
  return Rect(
      rect.xMin() - margin,
      rect.yMin() - margin,
      rect.xMax() + margin,
      rect.yMax() + margin
      );
}

qreal LayoutViewer::computePixelsPerDBU(const QSize& size, const Rect& dbu_rect)
{
  return std::min(
      size.width()  / (double) dbu_rect.dx(),
      size.height() / (double) dbu_rect.dy());
}

void LayoutViewer::setPixelsPerDBU(qreal pixels_per_dbu)
{
  dbBlock* block = getBlock();
  if (!block) {
    return;
  }

  const Rect fitted_bb = getPaddedRect(getBounds(block));
  // ensure max size is not exceeded
  qreal maximum_pixels_per_dbu_ = 0.98*computePixelsPerDBU(QSize(QWIDGETSIZE_MAX, QWIDGETSIZE_MAX), fitted_bb);
  qreal target_pixels_per_dbu = std::min(pixels_per_dbu, maximum_pixels_per_dbu_);

  const QSize new_size(
      ceil(fitted_bb.dx() * target_pixels_per_dbu),
      ceil(fitted_bb.dy() * target_pixels_per_dbu));

  resize(new_size.expandedTo(scroller_->maximumViewportSize()));
  update();
}

odb::Point LayoutViewer::getVisibleCenter()
{
  return center_;
}

void LayoutViewer::setResolution(qreal pixels_per_dbu)
{
  odb::Point center = getVisibleCenter();
  setPixelsPerDBU(pixels_per_dbu);
  centerAt(center);
}

void LayoutViewer::centerChanged(int dx, int dy)
{
  // modify the center according to the dx and dy
  center_.setX(center_.x() - dx / pixels_per_dbu_);
  center_.setY(center_.y() + dy / pixels_per_dbu_);
}

void LayoutViewer::centerAt(const odb::Point& focus)
{
  QPointF pt = dbuToScreen(focus);
  const QPointF shift_window(
      0.5 * scroller_->horizontalScrollBar()->pageStep(),
      0.5 * scroller_->verticalScrollBar()->pageStep());
  // apply shift to corner of the window, instead of the center
  pt -= shift_window;

  // set the new position of the scrollbars
  // returns 0 if the value was possible
  // return the actual value of the center if the set point
  // was outside the range of the scrollbar
  auto setScrollBar = [](QScrollBar* bar, int value) -> int {
    const int max_value = bar->maximum();
    const int min_value = bar->minimum();
    if (value > max_value) {
      bar->setValue(max_value);
      return max_value + bar->pageStep() / 2;
    } else if (value < min_value) {
      bar->setValue(min_value);
      return bar->pageStep() / 2;
    } else {
      bar->setValue(value);
      return 0;
    }
  };

  const int x_val = setScrollBar(scroller_->horizontalScrollBar(), pt.x());
  const int y_val = setScrollBar(scroller_->verticalScrollBar(), pt.y());

  // set the center now, since center is modified by the centerChanged
  // we only care of the focus point
  center_ = focus;

  // account for layout window edges from setScrollBar
  odb::Point adjusted_pt = screenToDBU(QPointF(x_val, y_val));
  if (x_val != 0) {
    center_.setX(adjusted_pt.x());
  }
  if (y_val != 0) {
    center_.setY(adjusted_pt.y());
  }
}

void LayoutViewer::zoomIn()
{
  zoomIn(getVisibleCenter(), false);
}

void LayoutViewer::zoomIn(const odb::Point& focus, bool do_delta_focus)
{
  zoom(focus, 1 * zoom_scale_factor_, do_delta_focus);
}

void LayoutViewer::zoomOut()
{
  zoomOut(getVisibleCenter(), false);
}

void LayoutViewer::zoomOut(const odb::Point& focus, bool do_delta_focus)
{
  zoom(focus, 1 / zoom_scale_factor_, do_delta_focus);
}

void LayoutViewer::zoom(const odb::Point& focus, qreal factor, bool do_delta_focus)
{
  qreal old_pixels_per_dbu = pixels_per_dbu_;

  // focus to center vector, this is only used if doing delta_focus
  odb::Point center_delta(focus.x() - center_.x(), focus.y() - center_.y());

  // update resolution
  setPixelsPerDBU(pixels_per_dbu_ * factor);

  odb::Point new_center = focus;
  if (do_delta_focus) {
    qreal actual_factor = pixels_per_dbu_ / old_pixels_per_dbu;
    // new center based on focus
    // adjust such that the new center follows the mouse
    new_center = odb::Point(
        focus.x() - center_delta.x() / actual_factor,
        focus.y() - center_delta.y() / actual_factor);
  }

  centerAt(new_center);
}

void LayoutViewer::zoomTo(const Rect& rect_dbu)
{
  const Rect padded_rect = getPaddedRect(rect_dbu);

  // set resolution reviewed to view the padded rect
  setPixelsPerDBU(computePixelsPerDBU(scroller_->maximumViewportSize(), padded_rect));

  // center the layout at the middle of the rect
  centerAt(Point(rect_dbu.xMin() + rect_dbu.dx()/2, rect_dbu.yMin() + rect_dbu.dy()/2));
}

void LayoutViewer::updateRubberBandRegion()
{
  QRect rect = rubber_band_.normalized();
  int unit = ceil(2 / pixels_per_dbu_);
  update(rect.left(), rect.top() - unit / 2, rect.width(), unit);
  update(rect.left() - unit / 2, rect.top(), unit, rect.height());
  update(rect.left(), rect.bottom() - unit / 2, rect.width(), unit);
  update(rect.right() - unit / 2, rect.top(), unit, rect.height());
}

Selected LayoutViewer::selectAtPoint(odb::Point pt_dbu)
{
  if (db_ == nullptr) {
    return Selected();
  }

  // Look for the selected object in reverse layer order
  auto& renderers = Gui::get()->renderers();
  dbTech* tech = db_->getTech();
  std::vector<Selected> selections;

  if (options_->areBlockagesVisible() && options_->areBlockagesSelectable()) {
    auto blockages = search_.searchBlockages(pt_dbu.x(), pt_dbu.y(), pt_dbu.x(), pt_dbu.y());
    for (auto iter : blockages) {
      selections.push_back(makeSelected_(std::get<2>(iter)));
    }
  }

  // dbSet doesn't provide a reverse iterator so we have to copy it.
  std::deque<dbTechLayer*> rev_layers;
  for (auto layer : tech->getLayers()) {
    rev_layers.push_front(layer);
  }

  for (auto layer : rev_layers) {
    if (!options_->isVisible(layer) || !options_->isSelectable(layer)) {
      continue;
    }

    for (auto* renderer : renderers) {
      for (auto selected : renderer->select(layer, pt_dbu)) {
        // copy selected items from the renderer
        selections.push_back(selected);
      }
    }

    if (options_->areObstructionsVisible() && options_->areObstructionsSelectable()) {
      auto obs = search_.searchObstructions(
          layer, pt_dbu.x(), pt_dbu.y(), pt_dbu.x(), pt_dbu.y());
      for (auto iter : obs) {
        selections.push_back(makeSelected_(std::get<2>(iter)));
      }
    }

    auto shapes = search_.searchShapes(
        layer, pt_dbu.x(), pt_dbu.y(), pt_dbu.x(), pt_dbu.y());

    // Just return the first one
    for (auto iter : shapes) {
      dbNet* net = std::get<2>(iter);
      if (options_->isNetVisible(net) && options_->isNetSelectable(net)) {
        selections.push_back(makeSelected_(net));
      }
    }
  }

  // Check for objects not in a layer
  for (auto* renderer : renderers) {
    for (auto selected : renderer->select(nullptr, pt_dbu)) {
      selections.push_back(selected);
    }
  }

  // Look for an instance since no shape was found
  auto insts
      = search_.searchInsts(pt_dbu.x(), pt_dbu.y(), pt_dbu.x(), pt_dbu.y());

  for (auto& inst : insts) {
    dbInst* inst_ptr = std::get<2>(inst);
    if (options_->isInstanceVisible(inst_ptr) && options_->isInstanceSelectable(inst_ptr)) {
      selections.push_back(makeSelected_(inst_ptr));
    }
  }

  if (!selections.empty()) {
    if (selections.size() == 1) {
      // one one item possible, so return that
      return selections[0];
    }

    // more than one item possible, so return the "next" one
    // method: look for the last selected item in the list and select the next one
    // that will emulate a circular queue so we don't just oscillate between the first two
    std::vector<bool> is_selected;
    for (auto& sel : selections) {
      is_selected.push_back(selected_.count(sel) != 0);
    }
    if (std::all_of(is_selected.begin(), is_selected.end(), [](bool b) { return b; })) {
      // everything is selected, so just return first item
      return selections[0];
    }
    is_selected.push_back(is_selected[0]); // add first element to make it a "loop"

    int next_selection_idx;
    // start at end of list and look for the selection item that is directly after a selected item.
    for (next_selection_idx = selections.size(); next_selection_idx > 0; next_selection_idx--) {
      // looking for true followed by false
      if (is_selected[next_selection_idx-1] && !is_selected[next_selection_idx]) {
        break;
      }
    }
    if (next_selection_idx == selections.size()) {
      // found at the end of the list, loop around
      next_selection_idx = 0;
    }

    return selections[next_selection_idx];
  }
  return Selected();
}

void LayoutViewer::mousePressEvent(QMouseEvent* event)
{
  odb::dbBlock* block = getBlock();
  if (block == nullptr) {
    return;
  }
  
  mouse_press_pos_ = event->pos();
  if (event->button() == Qt::LeftButton) {
    if (getBlock()) {
      Point pt_dbu = screenToDBU(event->pos());
      if (qGuiApp->keyboardModifiers() & Qt::ShiftModifier) {
        emit addSelected(selectAtPoint(pt_dbu));
      } else if (qGuiApp->keyboardModifiers() & Qt::ControlModifier) {
        emit selected(selectAtPoint(pt_dbu), true);
      } else {
        emit selected(selectAtPoint(pt_dbu), false);
      }
    }
  } else if (event->button() == Qt::RightButton) {
    rubber_band_showing_ = true;
    rubber_band_.setTopLeft(event->pos());
    rubber_band_.setBottomRight(event->pos());
    updateRubberBandRegion();
    setCursor(Qt::CrossCursor);
  }
}

void LayoutViewer::mouseMoveEvent(QMouseEvent* event)
{
  dbBlock* block = getBlock();
  if (block == nullptr) {
    return;
  }

  // emit location in microns
  Point pt_dbu = screenToDBU(event->pos());
  qreal to_dbu = block->getDbUnitsPerMicron();
  emit location(pt_dbu.x() / to_dbu, pt_dbu.y() / to_dbu);
  mouse_move_pos_ = event->pos();
  if (rubber_band_showing_) {
    updateRubberBandRegion();
    rubber_band_.setBottomRight(event->pos());
    updateRubberBandRegion();
  }
}

void LayoutViewer::mouseReleaseEvent(QMouseEvent* event)
{
  dbBlock* block = getBlock();
  if (block == nullptr) {
    return;
  }

  if (event->button() == Qt::RightButton && rubber_band_showing_) {
    rubber_band_showing_ = false;
    updateRubberBandRegion();
    unsetCursor();
    QRect rect = rubber_band_.normalized();
    if (!(QApplication::keyboardModifiers() & Qt::ControlModifier)
        && (rect.width() < 4 || rect.height() < 4)) {
      showLayoutCustomMenu(event->pos());
      return;  // ignore clicks not intended to be drags
    }

    const Rect block_bounds = getBounds(block);

    Rect rubber_band_dbu = screenToDBU(rect);
    // Clip to the block bounds
    Rect bbox = getPaddedRect(block_bounds);

    rubber_band_dbu.set_xlo(qMax(rubber_band_dbu.xMin(), bbox.xMin()));
    rubber_band_dbu.set_ylo(qMax(rubber_band_dbu.yMin(), bbox.yMin()));
    rubber_band_dbu.set_xhi(qMin(rubber_band_dbu.xMax(), bbox.xMax()));
    rubber_band_dbu.set_yhi(qMin(rubber_band_dbu.yMax(), bbox.yMax()));

    if (QApplication::keyboardModifiers() & Qt::ControlModifier) {
      if (rect.width() < 10 && rect.height() < 10)
        return;
      auto mouse_release_pos = screenToDBU(event->pos());
      auto mouse_press_pos = screenToDBU(mouse_press_pos_);

      QLine ruler;
      if (rubber_band_dbu.dx() > rubber_band_dbu.dy()) {
        QPoint pt1 = QPoint(mouse_press_pos.x(), mouse_press_pos.y());
        QPoint pt2(mouse_release_pos.x(), pt1.y());
        if (pt1.x() < pt2.x())
          ruler = QLine(pt1, pt2);
        else
          ruler = QLine(pt2, pt1);
      } else {
        QPoint pt1 = QPoint(mouse_press_pos.x(), mouse_press_pos.y());
        QPoint pt2(pt1.x(), mouse_release_pos.y());
        if (pt1.y() < pt2.y())
          ruler = QLine(pt1, pt2);
        else
          ruler = QLine(pt2, pt1);
      }
      emit addRuler(
          ruler.p1().x(), ruler.p1().y(), ruler.p2().x(), ruler.p2().y());
      return;
    }
    zoomTo(rubber_band_dbu);
  }
}

void LayoutViewer::resizeEvent(QResizeEvent* event)
{
  dbBlock* block = getBlock();
  if (block != nullptr) {
    const QSize new_layout_size = event->size();

    const odb::Rect block_bounds = getBounds(block);

    // compute new pixels_per_dbu_
    pixels_per_dbu_ = computePixelsPerDBU(new_layout_size, getPaddedRect(block_bounds));

    // compute new centering shift
    // the offset necessary to center the block in the viewport.
    // expand area to fill whole scroller window
    const QSize new_area = new_layout_size.expandedTo(scroller_->size());
    centering_shift_ = QPoint(
        (new_area.width()  - block_bounds.dx() * pixels_per_dbu_) / 2,
        (new_area.height() + block_bounds.dy() * pixels_per_dbu_) / 2);
  }
}

QColor LayoutViewer::getColor(dbTechLayer* layer)
{
  return options_->color(layer);
}

Qt::BrushStyle LayoutViewer::getPattern(dbTechLayer* layer)
{
  return options_->pattern(layer);
}

void LayoutViewer::addInstTransform(QTransform& xfm,
                                    const dbTransform& inst_xfm)
{
  xfm.translate(inst_xfm.getOffset().getX(), inst_xfm.getOffset().getY());

  switch (inst_xfm.getOrient()) {
    case dbOrientType::R0:
      break;
    case dbOrientType::R90:
      xfm.rotate(90);
      break;
    case dbOrientType::R180:
      xfm.rotate(180);
      break;
    case dbOrientType::R270:
      xfm.rotate(270);
      break;
    case dbOrientType::MY:
      xfm.scale(-1, 1);
      break;
    case dbOrientType::MYR90:
      xfm.rotate(90);
      xfm.scale(-1, 1);
      break;
    case dbOrientType::MX:
      xfm.scale(1, -1);
      break;
    case dbOrientType::MXR90:
      xfm.rotate(90);
      xfm.scale(1, -1);
      break;
    default:
      break;  // error
  }
}

// Cache the boxes for shapes in obs/mterm by layer per master for
// drawing performance
void LayoutViewer::boxesByLayer(dbMaster* master, LayerBoxes& boxes)
{
  // store obstructions
  for (dbBox* box : master->getObstructions()) {
    dbTechLayer* layer = box->getTechLayer();
    dbTechLayerType type = layer->getType();
    if (type != dbTechLayerType::ROUTING && type != dbTechLayerType::CUT) {
      continue;
    }
    boxes[layer].obs.emplace_back(QRect(QPoint(box->xMin(), box->yMin()),
                                        QPoint(box->xMax(), box->yMax())));
  }

  // store mterms
  for (dbMTerm* mterm : master->getMTerms()) {
    for (dbMPin* mpin : mterm->getMPins()) {
      for (dbBox* box : mpin->getGeometry()) {
        dbTechLayer* layer = box->getTechLayer();
        dbTechLayerType type = layer->getType();
        if (type != dbTechLayerType::ROUTING && type != dbTechLayerType::CUT) {
          continue;
        }
        boxes[layer].mterms.emplace_back(
            QRect(QPoint(box->xMin(), box->yMin()),
                  QPoint(box->xMax(), box->yMax())));
      }
    }
  }
}

// Get the boxes for the given layer & master from the cache,
// populating the cache if necessary
const LayoutViewer::Boxes* LayoutViewer::boxesByLayer(dbMaster* master,
                                                      dbTechLayer* layer)
{
  auto it = cell_boxes_.find(master);
  if (it == cell_boxes_.end()) {
    LayerBoxes& boxes = cell_boxes_[master];
    boxesByLayer(master, boxes);
  }
  it = cell_boxes_.find(master);
  LayerBoxes& boxes = it->second;

  auto layer_it = boxes.find(layer);
  if (layer_it != boxes.end()) {
    return &layer_it->second;
  }
  return nullptr;
}

void LayoutViewer::drawTracks(dbTechLayer* layer,
                              dbBlock* block,
                              QPainter* painter,
                              const Rect& bounds)
{
  if (!options_->arePrefTracksVisible()
      && !options_->areNonPrefTracksVisible()) {
    return;
  }

  dbTrackGrid* grid = block->findTrackGrid(layer);
  if (!grid) {
    return;
  }

  int min_resolution = nominalViewableResolution();
  Rect block_bounds;
  block->getBBox()->getBox(block_bounds);
  const Rect draw_bounds = block_bounds.intersect(bounds);

  bool is_horizontal = layer->getDirection() == dbTechLayerDir::HORIZONTAL;
  std::vector<int> grids;
  if ((!is_horizontal && options_->arePrefTracksVisible())
      || (is_horizontal && options_->areNonPrefTracksVisible())) {
    bool show_grid = true;
    for (int i = 0; i < grid->getNumGridPatternsX(); i++) {
      int origin, line_count, step;
      grid->getGridPatternX(i, origin, line_count, step);
      show_grid &= step > min_resolution;
    }

    if (show_grid) {
      grid->getGridX(grids);
      for (int x : grids) {
        if (x < draw_bounds.xMin()) {
          continue;
        }
        if (x > draw_bounds.xMax()) {
          break;
        }
        painter->drawLine(x, draw_bounds.yMin(), x, draw_bounds.yMax());
      }
    }
  }

  if ((is_horizontal && options_->arePrefTracksVisible())
      || (!is_horizontal && options_->areNonPrefTracksVisible())) {
    bool show_grid = true;
    for (int i = 0; i < grid->getNumGridPatternsY(); i++) {
      int origin, line_count, step;
      grid->getGridPatternY(i, origin, line_count, step);
      show_grid &= step > min_resolution;
    }

    if (show_grid) {
      grid->getGridY(grids);
      for (int y : grids) {
        if (y < draw_bounds.yMin()) {
          continue;
        }
        if (y > draw_bounds.yMax()) {
          break;
        }
        painter->drawLine(draw_bounds.xMin(), y, draw_bounds.xMax(), y);
      }
    }
  }
}

void LayoutViewer::drawRows(dbBlock* block,
                            QPainter* painter,
                            const Rect& bounds)
{
  if (!options_->areRowsVisible()) {
    return;
  }
  int min_resolution = nominalViewableResolution();
  // three possible draw cases:
  // 1) resolution allows for individual sites -> draw all
  // 2) individual sites too small -> just draw row outlines
  // 3) row is too small -> dont draw anything

  QPen pen(options_->rowColor());
  pen.setCosmetic(true);
  painter->setPen(pen);
  painter->setBrush(Qt::NoBrush);
  for (dbRow* row : block->getRows()) {
    int x;
    int y;
    row->getOrigin(x, y);

    dbSite* site = row->getSite();
    int spacing = row->getSpacing();
    int w = site->getWidth();
    int h = site->getHeight();

    bool w_visible = w >= min_resolution;
    bool h_visible = h >= min_resolution;

    switch (row->getOrient()) {
      case dbOrientType::R0:
      case dbOrientType::R180:
      case dbOrientType::MY:
      case dbOrientType::MX:
        /* do nothing */
        break;

      case dbOrientType::R90:
      case dbOrientType::R270:
      case dbOrientType::MYR90:
      case dbOrientType::MXR90:
        std::swap(w, h);
    }

    dbRowDir dir = row->getDirection();
    int count = row->getSiteCount();
    if (!w_visible) {
      // individual sites not visible, just draw the row
      if (dir == dbRowDir::HORIZONTAL) {
        w = spacing*count;
      }
      else {
        h = spacing*count;
      }
      count = 1;
    }
    if (h_visible) {
      // row height can be seen
      for (int i = 0; i < count; ++i) {
        const Rect row(x, y, x + w, y + h);
        if (row.intersects(bounds)) {
          // only paint rows that can be seen
          painter->drawRect(QRect(QPoint(x, y), QPoint(x + w, y + h)));
        }

        if (dir == dbRowDir::HORIZONTAL) {
          x += spacing;
        } else {
          y += spacing;
        }
      }
    }
  }
}

void LayoutViewer::drawSelected(Painter& painter)
{
  for (auto& selected : selected_) {
    selected.highlight(painter);
  }
}

void LayoutViewer::drawHighlighted(Painter& painter)
{
  int highlight_group = 0;
  for (auto& highlight_set : highlighted_) {
    for (auto& highlighted : highlight_set)
      highlighted.highlight(painter, false /* select_flag*/, highlight_group);
    highlight_group++;
  }
}

void LayoutViewer::drawRulers(Painter& painter)
{
  for (auto& ruler : rulers_) {
    painter.drawRuler(
        ruler.p1().x(), ruler.p1().y(), ruler.p2().x(), ruler.p2().y());
  }
}

void LayoutViewer::drawCongestionMap(Painter& painter, const odb::Rect& bounds)
{
  if (!options_->isCongestionVisible()) {
    return;
  }

  auto block = getBlock();
  if (block == nullptr)
    return;
  auto grid = block->getGCellGrid();
  if (grid == nullptr)
    return;

  auto gcell_congestion_data = grid->getCongestionMap();
  if (gcell_congestion_data.empty()) {
    return;
  }

  std::vector<int> x_grid, y_grid;
  uint x_grid_sz, y_grid_sz;
  grid->getGridX(x_grid);
  x_grid_sz = x_grid.size();
  grid->getGridY(y_grid);
  y_grid_sz = y_grid.size();

  bool show_hor_congestion = options_->showHorizontalCongestion();
  bool show_ver_congestion = options_->showVerticalCongestion();
  auto min_congestion_to_show = options_->getMinCongestionToShow();
  auto max_congestion_to_show = options_->getMaxCongestionToShow();

  for (auto& [key, cong_data] : gcell_congestion_data) {
    uint x_idx = key.first;
    uint y_idx = key.second;

    if (x_idx >= x_grid_sz || y_idx >= y_grid_sz) {
      logger_->warn(utl::GUI, 4, "Skipping malformed GCell {} {} ({} {})",
                    x_idx, y_idx, x_grid_sz, y_grid_sz);
      continue;
    }

    auto gcell_rect = odb::Rect(
        x_grid[x_idx], y_grid[y_idx], x_grid[x_idx + 1], y_grid[y_idx + 1]);

    if (!gcell_rect.intersects(bounds))
      continue;

    auto hor_capacity = cong_data.horizontal_capacity;
    auto hor_usage = cong_data.horizontal_usage;
    auto ver_capacity = cong_data.vertical_capacity;
    auto ver_usage = cong_data.vertical_usage;

    //-1 indicates capacity is not well defined...
    float hor_congestion
        = hor_capacity != 0 ? (hor_usage * 100.0) / hor_capacity : -1;
    float ver_congestion
        = ver_capacity != 0 ? (ver_usage * 100.0) / ver_capacity : -1;

    float congestion = ver_congestion;
    if (show_hor_congestion && show_ver_congestion)
      congestion = std::max(hor_congestion, ver_congestion);
    else if (show_hor_congestion)
      congestion = hor_congestion;
    else
      congestion = ver_congestion;

    if (congestion <= 0 || congestion < min_congestion_to_show
        || congestion > max_congestion_to_show)
      continue;

    auto gcell_color = options_->getCongestionColor(congestion);
    Painter::Color color(
        gcell_color.red(), gcell_color.green(), gcell_color.blue(), 100);
    painter.setPen(color, true);
    painter.setBrush(color);
    painter.drawRect(gcell_rect);
  }
}

// Draw the instances bounds
void LayoutViewer::drawInstanceOutlines(QPainter* painter,
                                        const std::vector<odb::dbInst*>& insts)
{
  int minimum_height_for_tag = nominalViewableResolution();
  const QTransform initial_xfm = painter->transform();

  painter->setPen(QPen(Qt::gray, 0));
  painter->setBrush(QBrush());
  for (auto inst : insts) {
    dbMaster* master = inst->getMaster();
    // setup the instance's transform
    QTransform xfm = initial_xfm;
    dbTransform inst_xfm;
    inst->getTransform(inst_xfm);
    addInstTransform(xfm, inst_xfm);
    painter->setTransform(xfm);

    // draw bbox
    Rect master_box;
    master->getPlacementBoundary(master_box);
    painter->drawRect(
        master_box.xMin(), master_box.yMin(), master_box.dx(), master_box.dy());

    // Draw an orientation tag in corner if useful in size
    int master_h = master->getHeight();
    if (master_h >= minimum_height_for_tag) {
      qreal master_w = master->getWidth();
      qreal tag_size = 0.1 * master_h;
      qreal tag_x = master_box.xMin() + std::min(tag_size / 2, master_w);
      qreal tag_y = master_box.yMin() + tag_size;
      painter->drawLine(QPointF(tag_x, master_box.yMin()),
                        QPointF(master_box.xMin(), tag_y));
    }
  }
  painter->setTransform(initial_xfm);
}

// Draw the instances' shapes
void LayoutViewer::drawInstanceShapes(dbTechLayer* layer,
                                      QPainter* painter,
                                      const std::vector<odb::dbInst*>& insts)
{
  int minimum_height = nominalViewableResolution();
  const QTransform initial_xfm = painter->transform();
  // Draw the instances' shapes
  for (auto inst : insts) {
    dbMaster* master = inst->getMaster();
    if (master->getHeight() < minimum_height) {
      continue;
    }

    const Boxes* boxes = boxesByLayer(master, layer);

    if (boxes == nullptr) {
      continue;  // no shapes on this layer
    }

    // setup the instance's transform
    QTransform xfm = initial_xfm;
    dbTransform inst_xfm;
    inst->getTransform(inst_xfm);
    addInstTransform(xfm, inst_xfm);
    painter->setTransform(xfm);

    // Only draw the pins/obs if they are big enough to be useful
    painter->setPen(Qt::NoPen);
    QColor color = getColor(layer);
    Qt::BrushStyle brush_pattern = getPattern(layer);

    if (options_->areObstructionsVisible()) {
      painter->setBrush(color.lighter());
      for (auto& box : boxes->obs) {
        painter->drawRect(box);
      }
    }

    painter->setBrush(QBrush(color, brush_pattern));
    for (auto& box : boxes->mterms) {
      painter->drawRect(box);
    }
  }

  painter->setTransform(initial_xfm);
}

// Draw the instances' names
void LayoutViewer::drawInstanceNames(QPainter* painter,
                                     const std::vector<odb::dbInst*>& insts)
{
  if (!options_->areInstanceNamesVisible()) {
    return;
  }

  const int minimum_size = coarseViewableResolution();
  const QTransform initial_xfm = painter->transform();

  const QColor text_color = options_->instanceNameColor();
  painter->setPen(QPen(text_color, 0));
  painter->setBrush(QBrush(text_color));

  const QFont initial_font = painter->font();
  const QFont text_font = options_->instanceNameFont();
  const QFontMetricsF font_metrics(text_font);

  // minimum pixel height for text (10px)
  if (font_metrics.ascent() < 10) {
    // text is too small
    return;
  }

  // core cell text should be 10% of cell height
  static const float size_target = 0.1;
  // text should not fill more than 90% of the instance height or width
  static const float size_limit = 0.9;
  static const float rotation_limit = 0.85; // slightly lower to prevent oscillating rotations when zooming

  // limit non-core text to 1/2.0 (50%) of cell height or width
  static const float non_core_scale_limit = 2.0;

  const float font_core_scale_height = size_target * pixels_per_dbu_;
  const float font_core_scale_width = size_limit * pixels_per_dbu_;

  painter->setTransform(QTransform());
  painter->setFont(text_font);
  for (auto inst : insts) {
    dbMaster* master = inst->getMaster();
    int master_height = master->getHeight();
    int master_width = master->getHeight();

    if (master_height < minimum_size) {
      continue;
    } else if (!inst->getMaster()->isCore() && master_width < minimum_size) {
      // if core cell, just check master height
      continue;
    }

    Rect instance_box;
    inst->getBBox()->getBox(instance_box);

    QString name = inst->getName().c_str();
    QRectF instance_bbox_in_px = dbuToScreen(instance_box);

    QRectF text_bounding_box = font_metrics.boundingRect(name);

    bool do_rotate = false;
    if (text_bounding_box.width() > rotation_limit * instance_bbox_in_px.width()) {
      // non-rotated text will not fit without elide
      if (instance_bbox_in_px.height() > instance_bbox_in_px.width()) {
        // check if more text will fit if rotated
        do_rotate = true;
      }
    }

    qreal text_height_check = non_core_scale_limit * text_bounding_box.height();
    // don't show text if it's more than "non_core_scale_limit" of cell height/width
    // this keeps text from dominating the cell size
    if (!do_rotate && text_height_check > instance_bbox_in_px.height()) {
      continue;
    }
    if (do_rotate && text_height_check > instance_bbox_in_px.width()) {
      continue;
    }

    QTransform text_transform;
    auto text_alignment = Qt::AlignLeft | Qt::AlignBottom;
    if (do_rotate) {
      const QPointF inst_center = instance_bbox_in_px.center();
      text_transform.translate(inst_center.x(), inst_center.y()); // move to center of inst
      text_transform.rotate(90);
      text_transform.translate(-inst_center.x(), -inst_center.y()); // move to center of 0, 0
      name = font_metrics.elidedText(name, Qt::ElideLeft, size_limit * instance_bbox_in_px.height());

      instance_bbox_in_px = text_transform.mapRect(instance_bbox_in_px);
      text_alignment = Qt::AlignRight | Qt::AlignBottom;

      // account for descent of font
      text_transform.translate(-font_metrics.descent(), 0);
    } else {
      name = font_metrics.elidedText(name, Qt::ElideLeft, size_limit * instance_bbox_in_px.width());

      // account for descent of font
      text_transform.translate(font_metrics.descent(), 0);
    }

    painter->setTransform(text_transform);
    painter->drawText(instance_bbox_in_px, text_alignment, name);
  }

  painter->setTransform(initial_xfm);
  painter->setFont(initial_font);
}

void LayoutViewer::drawBlockages(QPainter* painter,
                                 const Rect& bounds)
{
  if (!options_->areBlockagesVisible()) {
    return;
  }
  painter->setPen(Qt::NoPen);
  painter->setBrush(QBrush(options_->placementBlockageColor(), options_->placementBlockagePattern()));

  auto blockage_range = search_.searchBlockages(
      bounds.xMin(), bounds.yMin(), bounds.xMax(), bounds.yMax(), fineViewableResolution());

  for (auto& [box, poly, blockage] : blockage_range) {
    Rect bbox;
    blockage->getBBox()->getBox(bbox);
    painter->drawRect(bbox.xMin(), bbox.yMin(), bbox.dx(), bbox.dy());
  }
}

void LayoutViewer::drawObstructions(dbTechLayer* layer,
                                    QPainter* painter,
                                    const Rect& bounds)
{
  if (!options_->areObstructionsVisible() || !options_->isVisible(layer)) {
    return;
  }

  painter->setPen(Qt::NoPen);
  QColor color = getColor(layer).darker();
  Qt::BrushStyle brush_pattern = getPattern(layer);
  painter->setBrush(QBrush(color, brush_pattern));

  auto obstructions_range = search_.searchObstructions(
      layer, bounds.xMin(), bounds.yMin(), bounds.xMax(), bounds.yMax(), fineViewableResolution());

  for (auto& [box, poly, obs] : obstructions_range) {
    Rect bbox;
    obs->getBBox()->getBox(bbox);
    painter->drawRect(bbox.xMin(), bbox.yMin(), bbox.dx(), bbox.dy());
  }
}

// Draw the region of the block.  Depth is not yet used but
// is there for hierarchical design support.
void LayoutViewer::drawBlock(QPainter* painter,
                             const Rect& bounds,
                             dbBlock* block,
                             int depth,
                             const QTransform& base_tx)
{
  int min_resolution = fineViewableResolution();  // 1 pixel in DBU
  int nominal_resolution = nominalViewableResolution();
  LayerBoxes boxes;
  QTransform initial_xfm = painter->transform();

  auto& renderers = Gui::get()->renderers();
  GuiPainter gui_painter(painter,
                         options_,
                         base_tx,
                         centering_shift_,
                         pixels_per_dbu_,
                         block->getDbUnitsPerMicron());

  // Draw die area, if set
  painter->setPen(QPen(Qt::gray, 0));
  painter->setBrush(QBrush());
  Rect bbox;
  block->getDieArea(bbox);
  if (bbox.area() > 0) {
    painter->drawRect(bbox.xMin(), bbox.yMin(), bbox.dx(), bbox.dy());
  }

  auto inst_range = search_.searchInsts(
      bounds.xMin(), bounds.yMin(), bounds.xMax(), bounds.yMax(), min_resolution);

  // Cache the search results as we will iterate over the instances
  // for each layer.
  std::vector<dbInst*> insts;
  insts.reserve(10000);
  for (auto& [box, poly, inst] : inst_range) {
    if (options_->isInstanceVisible(inst)) {
      insts.push_back(inst);
    }
  }

  drawInstanceOutlines(painter, insts);

  // draw blockages
  drawBlockages(painter, bounds);

  dbTech* tech = block->getDataBase()->getTech();
  for (dbTechLayer* layer : tech->getLayers()) {
    if (!options_->isVisible(layer)) {
      continue;
    }

    // Skip the cut layer if the cuts will be too small to see
    if (layer->getType() == dbTechLayerType::CUT && cut_maximum_size_[layer] < nominal_resolution) {
      continue;
    }

    drawInstanceShapes(layer, painter, insts);

    drawObstructions(layer, painter, bounds);

    // Now draw the shapes
    QColor color = getColor(layer);
    Qt::BrushStyle brush_pattern = getPattern(layer);
    painter->setBrush(QBrush(color, brush_pattern));
    painter->setPen(QPen(color, 0));
    auto iter = search_.searchShapes(layer,
                                     bounds.xMin(),
                                     bounds.yMin(),
                                     bounds.xMax(),
                                     bounds.yMax(),
                                     nominal_resolution);

    for (auto& i : iter) {
      if (!options_->isNetVisible(std::get<2>(i))) {
        continue;
      }
      auto poly = std::get<1>(i);
      int size = poly.outer().size();
      if (size == 5) {
        auto bbox = std::get<0>(i);
        const auto& ll = bbox.min_corner();
        const auto& ur = bbox.max_corner();
        painter->drawRect(
            QRect(QPoint(ll.x(), ll.y()), QPoint(ur.x(), ur.y())));
      } else {
        QPolygon qpoly(size);
        for (int i = 0; i < size; i++)
          qpoly.setPoint(i, poly.outer()[i].x(), poly.outer()[i].y());
        painter->drawPolygon(qpoly);
      }
    }

    // Now draw the fills
    if (options_->areFillsVisible()) {
      QColor color = getColor(layer).lighter(50);
      Qt::BrushStyle brush_pattern = getPattern(layer);
      painter->setBrush(QBrush(color, brush_pattern));
      painter->setPen(QPen(color, 0));
      auto iter = search_.searchFills(layer,
                                      bounds.xMin(),
                                      bounds.yMin(),
                                      bounds.xMax(),
                                      bounds.yMax(),
                                      nominal_resolution);

      for (auto& i : iter) {
        const auto& ll = std::get<0>(i).min_corner();
        const auto& ur = std::get<0>(i).max_corner();
        painter->drawRect(
            QRect(QPoint(ll.x(), ll.y()), QPoint(ur.x(), ur.y())));
      }
    }

    drawTracks(layer, block, painter, bounds);
    for (auto* renderer : renderers) {
      renderer->drawLayer(layer, gui_painter);
    }
  }

  // draw instance names
  drawInstanceNames(painter, insts);

  drawRows(block, painter, bounds);
  for (auto* renderer : renderers) {
    renderer->drawObjects(gui_painter);
  }

  drawCongestionMap(gui_painter, bounds);

  drawSelected(gui_painter);
  // Always last so on top
  drawHighlighted(gui_painter);
  drawRulers(gui_painter);
}

void LayoutViewer::drawPinMarkers(QPainter* painter,
                                  const odb::Rect& bounds,
                                  odb::dbBlock* block)
{
  auto block_bbox = block->getBBox();
  auto block_width = block_bbox->getWidth();
  auto block_height = block_bbox->getLength();
  double mult_factor = (2.0 * fit_pixels_per_dbu_) / (100 * pixels_per_dbu_);
  auto max_dim
      = std::max(block_width, block_height)
        * mult_factor;  // 4 Percent of bounds is used to draw pin-markers

  for (odb::dbBTerm* term : block->getBTerms()) {
    for (odb::dbBPin* pin : term->getBPins()) {
      odb::dbPlacementStatus status = pin->getPlacementStatus();
      if (!status.isPlaced()) {
        continue;
      }
      auto pin_dir = term->getIoType();
      for (odb::dbBox* box : pin->getBoxes()) {
        if (!box) {
          continue;
        }
        Rect pin_rect(box->xMin(), box->yMin(), box->xMax(), box->yMax());
        odb::dbTechLayer* layer = box->getTechLayer();
        Point pin_center(pin_rect.xMin() + pin_rect.dx() / 2,
                         pin_rect.yMin() + pin_rect.dy() / 2);
        QColor layer_color = options_->color(layer);

        QPainterPath path;
        auto dist_to_left = std::abs(pin_center.x() - block_bbox->xMin());
        auto dist_to_right = std::abs(pin_center.x() - block_bbox->xMax());
        auto dist_to_top = std::abs(pin_center.y() - block_bbox->yMax());
        auto dist_to_bot = std::abs(pin_center.y() - block_bbox->yMin());
        std::vector<int> dists{
            dist_to_left, dist_to_right, dist_to_top, dist_to_bot};
        Point pt1, pt2;
        int arg_min = std::distance(
            dists.begin(), std::min_element(dists.begin(), dists.end()));
        if (arg_min <= 1) {  // Closer to Left/Right Edge
          if (pin_dir == odb::dbIoType::INPUT) {
            pt1 = Point(pin_center.getX() + max_dim,
                        pin_center.getY() + max_dim / 4);
            pt2 = Point(pin_center.getX() + max_dim,
                        pin_center.getY() - max_dim / 4);
          } else {
            pt1 = Point(pin_center.getX() - max_dim,
                        pin_center.getY() - max_dim / 4);
            pt2 = Point(pin_center.getX() - max_dim,
                        pin_center.getY() + max_dim / 4);
          }
        } else {  // Closer to top/bot Edge
          if (pin_dir == odb::dbIoType::OUTPUT
              || pin_dir == odb::dbIoType::INOUT) {
            pt1 = Point(pin_center.getX() - max_dim / 4,
                        pin_center.getY() - max_dim);
            pt2 = Point(pin_center.getX() + max_dim / 4,
                        pin_center.getY() - max_dim);
          } else {
            pt1 = Point(pin_center.getX() - max_dim / 4,
                        pin_center.getY() + max_dim);
            pt2 = Point(pin_center.getX() + max_dim / 4,
                        pin_center.getY() + max_dim);
          }
        }

        painter->setPen(layer_color);
        path.moveTo(pt1.getX(), pt1.getY());

        path.lineTo(pt2.getX(), pt2.getY());

        path.lineTo(pin_center.getX(), pin_center.getY());
        path.lineTo(pt1.getX(), pt1.getY());

        painter->fillPath(path, QBrush(layer_color));
      }
    }
  }
}

odb::Point LayoutViewer::screenToDBU(const QPointF& point)
{
  // Flip the y-coordinate (see file level comments)
  return Point((point.x()-centering_shift_.x()) / pixels_per_dbu_,
               (centering_shift_.y()-point.y()) / pixels_per_dbu_);
}

Rect LayoutViewer::screenToDBU(const QRectF& screen_rect)
{
  int dbu_left = (int) floor((screen_rect.left()-centering_shift_.x()) / pixels_per_dbu_);
  int dbu_right = (int) ceil((screen_rect.right()-centering_shift_.x()) / pixels_per_dbu_);
  // Flip the y-coordinate (see file level comments)
  int dbu_top = (int) floor((centering_shift_.y()-screen_rect.top()) / pixels_per_dbu_);
  int dbu_bottom = (int) ceil((centering_shift_.y()-screen_rect.bottom()) / pixels_per_dbu_);

  return Rect(dbu_left, dbu_bottom, dbu_right, dbu_top);
}

QPointF LayoutViewer::dbuToScreen(const Point& dbu_point)
{
  // Flip the y-coordinate (see file level comments)
  qreal x = centering_shift_.x() + dbu_point.x() * pixels_per_dbu_;
  qreal y = centering_shift_.y() - dbu_point.y() * pixels_per_dbu_;

  return QPointF(x, y);
}

QRectF LayoutViewer::dbuToScreen(const Rect& dbu_rect)
{
  // Flip the y-coordinate (see file level comments)
  qreal screen_left   = centering_shift_.x() + dbu_rect.xMin() * pixels_per_dbu_;
  qreal screen_right  = centering_shift_.x() + dbu_rect.xMax() * pixels_per_dbu_;
  qreal screen_top    = centering_shift_.y() - dbu_rect.yMax() * pixels_per_dbu_;
  qreal screen_bottom = centering_shift_.y() - dbu_rect.yMin() * pixels_per_dbu_;

  return QRectF(QPointF(screen_left, screen_top),
                QPointF(screen_right, screen_bottom));
}

void LayoutViewer::paintEvent(QPaintEvent* event)
{
  dbBlock* block = getBlock();
  if (!block) {
    return;
  }

  QPainter painter(this);
  painter.setRenderHints(QPainter::Antialiasing);

  // Fill draw region with black
  painter.setPen(QPen(background_, 0));
  painter.setBrush(background_);
  painter.drawRect(event->rect());

  if (!design_loaded_) {
    return;
  }

  if (!search_init_) {
    search_.init(block);
    search_init_ = true;
  }

  if (cut_maximum_size_.empty()) {
    generateCutLayerMaximumSizes();
  }

  // Coordinate system setup (see file level comments)
  const QTransform base_transform = painter.transform();
  painter.save();
  painter.translate(centering_shift_);
  painter.scale(pixels_per_dbu_, -pixels_per_dbu_);

  Rect dbu_bounds = screenToDBU(event->rect());
  drawBlock(&painter, dbu_bounds, block, 0, base_transform);
  if (options_->arePinMarkersVisible())
    drawPinMarkers(&painter, dbu_bounds, block);

  painter.restore();

  // use bounding Rect as event might just be the rubber_band
  drawScaleBar(&painter, block, visibleRegion().boundingRect());

  if (rubber_band_showing_) {
    painter.setPen(QPen(Qt::white, 0));
    painter.setBrush(QBrush());
    if (QApplication::keyboardModifiers() & Qt::ControlModifier) {
      auto norm_rect = rubber_band_.normalized();
      QLine ruler;
      if (norm_rect.width() > norm_rect.height()) {
        if (mouse_press_pos_.y() > mouse_move_pos_.y())
          ruler = QLine(norm_rect.bottomLeft(), norm_rect.bottomRight());
        else
          ruler = QLine(norm_rect.topLeft(), norm_rect.topRight());
        painter.drawLine(ruler);
      } else {
        if (mouse_press_pos_.x() > mouse_move_pos_.x())
          ruler = QLine(norm_rect.topRight(), norm_rect.bottomRight());
        else
          ruler = QLine(norm_rect.topLeft(), norm_rect.bottomLeft());

        painter.drawLine(ruler);
      }
    } else {
      painter.drawRect(rubber_band_.normalized());
    }
    return;
  }
}

void LayoutViewer::drawScaleBar(QPainter* painter, odb::dbBlock* block, const QRect& rect)
{
  if (!options_->isScaleBarVisible()) {
    return;
  }

  const qreal pixels_per_mircon = pixels_per_dbu_ * block->getDbUnitsPerMicron();
  const qreal window_width = rect.width() / pixels_per_mircon;
  const qreal target_width = 0.1 * window_width;

  const qreal peg_width = std::pow(10.0, std::floor(std::log10(target_width))); // microns
  int peg_incr = std::round(target_width / peg_width);
  const qreal bar_size = peg_incr * peg_width;
  if (peg_incr == 1) {
    // make 10 segments if 1
    peg_incr = 10;
  }

  const int bar_height = 10; // px

  int bar_width = bar_size * pixels_per_mircon;

  double scale_unit;
  QString unit_text;
  if (bar_size > 1000) {
    scale_unit = 0.001;
    unit_text = "mm";
  } else if (bar_size > 1) {
    scale_unit = 1;
    unit_text = "\u03bcm"; // um
  } else if (bar_size > 0.001) {
    scale_unit = 1000;
    unit_text = "nm";
  } else {
    scale_unit = 1e6;
    unit_text = "pm";
  }

  auto color = Qt::white;
  painter->setPen(QPen(color, 2));
  painter->setBrush(Qt::transparent);

  const QRectF scale_bar_outline(rect.left() + 10, rect.bottom() - 20, bar_width, bar_height);

  // draw base half bar shape |_|
  painter->drawLine(scale_bar_outline.topLeft(), scale_bar_outline.bottomLeft());
  painter->drawLine(scale_bar_outline.bottomLeft(), scale_bar_outline.bottomRight());
  painter->drawLine(scale_bar_outline.bottomRight(), scale_bar_outline.topRight());

  const QFontMetrics font_metric = painter->fontMetrics();

  const int text_px_offset = 2;
  const int text_keep_out = font_metric.averageCharWidth(); // ensure text has approx one characters spacing

  // draw total size over right size
  const QString bar_text_end = QString::number(static_cast<int>(bar_size * scale_unit)) + unit_text;
  const QRect end_box = font_metric.boundingRect(bar_text_end);
  painter->drawText(
      scale_bar_outline.topRight() - QPointF(end_box.center().x(), text_px_offset),
      bar_text_end);
  const qreal end_offset  = scale_bar_outline.right() - 0.5 * end_box.width() - text_keep_out;

  // draw "0" over left side
  const QRect zero_box = font_metric.boundingRect("0");
  // dont draw if the 0 is too close or overlapping with the right side text
  if (scale_bar_outline.left() + zero_box.center().x() < end_offset) {
    painter->drawText(
        scale_bar_outline.topLeft() - QPointF(zero_box.center().x(), text_px_offset),
        "0");
  }

  // margin around 0 to avoid drawing first available increment
  const qreal zero_offset = scale_bar_outline.left() + 0.5 * zero_box.width() + text_keep_out;
  const qreal segment_width = static_cast<double>(bar_width) / peg_incr;
  const double peg_increment = bar_size / peg_incr;
  bool middle_shown = false; // flag to indicate the middle tick marker has been drawn

  if (segment_width > 4) {
    // draw pegs, don't draw if they are basically overlapping
    for (int i = 1; i < peg_incr; i++) {
      QPointF p1(scale_bar_outline.left() + i * segment_width, scale_bar_outline.bottom());
      QPointF p2 = p1 - QPointF(0, bar_height / 2);

      if (!middle_shown) {
        // only one peg increment
        QString peg_text = QString::number(static_cast<int>(i * peg_increment * scale_unit));
        QRect peg_text_box = font_metric.boundingRect(peg_text);

        // check if text will fit next to "0"
        if (p1.x() - 0.5 * peg_text_box.width() > zero_offset) {
          middle_shown = true;

          // check to make sure there is room at the end
          if (p1.x() + 0.5 * peg_text_box.width() < end_offset) {
            p2 = p1 - QPointF(0, 3 * bar_height / 4.0); // make this peg a little taller
            painter->drawText(
                QPointF(p2.x() - peg_text_box.center().x(), scale_bar_outline.top() - text_px_offset),
                peg_text);
          }
        }
      }

      painter->drawLine(p1, p2);
    }
  }
}

void LayoutViewer::updateShapes()
{
  // This is not very smart - we just clear all the search structure
  // rather than try to surgically update it.
  if (search_init_) {
    search_.clear();
    search_init_ = false;
  }
  update();
}

void LayoutViewer::fit()
{
  dbBlock* block = getBlock();
  if (block == nullptr) {
    return;
  }

  Rect bbox = getBounds(block);
  if (bbox.dx() == 0 || bbox.dy() == 0) {
    return;
  }

  zoomTo(bbox);
  // ensure we save a correct value for fit_pixels_per_dbu_
  viewportUpdated();
}

void LayoutViewer::selectHighlightConnectedInst(bool select_flag)
{
  int highlight_group = 0;
  if (!select_flag) {
    HighlightGroupDialog dlg;
    dlg.exec();
    highlight_group = dlg.getSelectedHighlightGroup();
  }
  Gui::get()->selectHighlightConnectedInsts(select_flag, highlight_group);
}

void LayoutViewer::selectHighlightConnectedNets(bool select_flag,
                                                bool output,
                                                bool input)
{
  int highlight_group = 0;
  if (!select_flag) {
    HighlightGroupDialog dlg;
    dlg.exec();
    highlight_group = dlg.getSelectedHighlightGroup();
  }
  Gui::get()->selectHighlightConnectedNets(
      select_flag, output, input, highlight_group);
}

void LayoutViewer::updateContextMenuItems()
{
  if (Gui::get()->anyObjectInSet(true /*selection set*/, odb::dbInstObj)
      == false)  // No Instance in selected set
  {
    menu_actions_[SELECT_OUTPUT_NETS_ACT]->setDisabled(true);
    menu_actions_[SELECT_INPUT_NETS_ACT]->setDisabled(true);
    menu_actions_[SELECT_ALL_NETS_ACT]->setDisabled(true);

    menu_actions_[HIGHLIGHT_OUTPUT_NETS_ACT]->setDisabled(true);
    menu_actions_[HIGHLIGHT_INPUT_NETS_ACT]->setDisabled(true);
    menu_actions_[HIGHLIGHT_ALL_NETS_ACT]->setDisabled(true);
  } else {
    menu_actions_[SELECT_OUTPUT_NETS_ACT]->setDisabled(false);
    menu_actions_[SELECT_INPUT_NETS_ACT]->setDisabled(false);
    menu_actions_[SELECT_ALL_NETS_ACT]->setDisabled(false);

    menu_actions_[HIGHLIGHT_OUTPUT_NETS_ACT]->setDisabled(false);
    menu_actions_[HIGHLIGHT_INPUT_NETS_ACT]->setDisabled(false);
    menu_actions_[HIGHLIGHT_ALL_NETS_ACT]->setDisabled(false);
  }

  if (Gui::get()->anyObjectInSet(true, odb::dbNetObj)
      == false) {  // No Net in selected set
    menu_actions_[SELECT_CONNECTED_INST_ACT]->setDisabled(true);
    menu_actions_[HIGHLIGHT_CONNECTED_INST_ACT]->setDisabled(true);
  } else {
    menu_actions_[SELECT_CONNECTED_INST_ACT]->setDisabled(false);
    menu_actions_[HIGHLIGHT_CONNECTED_INST_ACT]->setDisabled(false);
  }
}

void LayoutViewer::showLayoutCustomMenu(QPoint pos)
{
  if (QApplication::keyboardModifiers() & Qt::ControlModifier)
    return;
  updateContextMenuItems();
  layout_context_menu_->popup(this->mapToGlobal(pos));
}

void LayoutViewer::designLoaded(dbBlock* block)
{
  design_loaded_ = true;
  addOwner(block);  // register as a callback object
  fit();
}

void LayoutViewer::setScroller(LayoutScroll* scroller)
{
  scroller_ = scroller;

<<<<<<< HEAD
  // ensure changes in the scroll area are announced to the layout viewer
  connect(scroller_, SIGNAL(viewportChanged()), this, SLOT(updateFitResolution()));
=======
  connect(scroller_, SIGNAL(viewportChanged()), this, SLOT(viewportUpdated()));
>>>>>>> 50f75232
  connect(scroller_, SIGNAL(centerChanged(int, int)), this, SLOT(centerChanged(int, int)));
}

void LayoutViewer::viewportUpdated()
{
  odb::dbBlock* block = getBlock();
  if (block == nullptr) {
    return;
  }

  bool zoomed_in = fit_pixels_per_dbu_ < pixels_per_dbu_;

  // determine new fit_pixels_per_dbu_ based on current viewport size
  fit_pixels_per_dbu_ = computePixelsPerDBU(
      scroller_->maximumViewportSize(),
      getPaddedRect(getBounds(block)));

  // when zoomed in don't update size,
  // else update size of window
  if (!zoomed_in) {
    resize(scroller_->maximumViewportSize());
  }
}

void LayoutViewer::saveImage(const QString& filepath, const Rect& region)
{
  dbBlock* block = getBlock();
  if (block == nullptr) {
    return;
  }

  QList<QByteArray> valid_extensions = QImageWriter::supportedImageFormats();

  QString save_filepath;
  if (filepath.isEmpty()) {
    QString images_filter = "Images (";
    for (const QString& ext : valid_extensions) {
      images_filter += "*." + ext + " ";
    }
    images_filter += ")";

    save_filepath = QFileDialog::getSaveFileName(
        this,
        tr("Save Layout"),
        "",
        images_filter);
  } else {
    save_filepath = filepath;
  }

  if (save_filepath.isEmpty()) {
    return;
  }

  // check for a valid extension, if not found add .png
  if (!std::any_of(
      valid_extensions.begin(),
      valid_extensions.end(),
      [save_filepath](const QString& ext) {
        return save_filepath.endsWith("."+ext);
      })) {
    save_filepath += ".png";
    logger_->warn(utl::GUI, 10, "File path does not end with a valid extension, new path is: {}", save_filepath.toStdString());
  }

  QRegion save_region;
  if (region.dx() == 0 || region.dy() == 0) {
    // default to just that is currently visible
    save_region = visibleRegion();
  } else {
    const QRectF screen_region = dbuToScreen(region);
    save_region = QRegion(
        screen_region.left(),  screen_region.top(),
        screen_region.width(), screen_region.height());
  }

  const QRect bounding_rect = save_region.boundingRect();
  QImage img(bounding_rect.width(), bounding_rect.height(), QImage::Format_ARGB32_Premultiplied);
  if (!img.isNull()) {
    img.fill(background_);
    render(&img, {0, 0}, save_region);
    if (!img.save(save_filepath)) {
      logger_->warn(utl::GUI, 11, "Failed to write image: {}", save_filepath.toStdString());
    }
  } else {
    logger_->warn(utl::GUI, 12, "Image is too big to be generated: {}px x {}px", bounding_rect.width(), bounding_rect.height());
  }
}

void LayoutViewer::addMenuAndActions()
{
  // Create Top Level Menu for the context Menu
  auto select_menu = layout_context_menu_->addMenu(tr("Select"));
  auto highlight_menu = layout_context_menu_->addMenu(tr("Highlight"));
  auto view_menu = layout_context_menu_->addMenu(tr("View"));
  auto save_menu = layout_context_menu_->addMenu(tr("Save"));
  auto clear_menu = layout_context_menu_->addMenu(tr("Clear"));
  // Create Actions

  // Select Actions
  menu_actions_[SELECT_CONNECTED_INST_ACT]
      = select_menu->addAction(tr("Connected Insts"));
  menu_actions_[SELECT_OUTPUT_NETS_ACT]
      = select_menu->addAction(tr("Output Nets"));
  menu_actions_[SELECT_INPUT_NETS_ACT]
      = select_menu->addAction(tr("Input Nets"));
  menu_actions_[SELECT_ALL_NETS_ACT] = select_menu->addAction(tr("All Nets"));

  // Highlight Actions
  menu_actions_[HIGHLIGHT_CONNECTED_INST_ACT]
      = highlight_menu->addAction(tr("Connected Insts"));
  menu_actions_[HIGHLIGHT_OUTPUT_NETS_ACT]
      = highlight_menu->addAction(tr("Output Nets"));
  menu_actions_[HIGHLIGHT_INPUT_NETS_ACT]
      = highlight_menu->addAction(tr("Input Nets"));
  menu_actions_[HIGHLIGHT_ALL_NETS_ACT]
      = highlight_menu->addAction(tr("All Nets"));

  // View Actions
  menu_actions_[VIEW_ZOOMIN_ACT] = view_menu->addAction(tr("Zoom In"));
  menu_actions_[VIEW_ZOOMOUT_ACT] = view_menu->addAction(tr("Zoom Out"));
  menu_actions_[VIEW_ZOOMFIT_ACT] = view_menu->addAction(tr("Fit"));

  // Save actions
  menu_actions_[SAVE_VISIBLE_IMAGE_ACT] = save_menu->addAction(tr("Visible layout"));
  menu_actions_[SAVE_WHOLE_IMAGE_ACT] = save_menu->addAction(tr("Entire layout"));

  // Clear Actions
  menu_actions_[CLEAR_SELECTIONS_ACT] = clear_menu->addAction(tr("Selections"));
  menu_actions_[CLEAR_HIGHLIGHTS_ACT] = clear_menu->addAction(tr("Highlights"));
  menu_actions_[CLEAR_RULERS_ACT] = clear_menu->addAction(tr("Rulers"));
  menu_actions_[CLEAR_ALL_ACT] = clear_menu->addAction(tr("All"));

  // Connect Slots to Actions...
  connect(menu_actions_[SELECT_CONNECTED_INST_ACT],
          &QAction::triggered,
          this,
          [this]() { this->selectHighlightConnectedInst(true); });
  connect(menu_actions_[SELECT_OUTPUT_NETS_ACT],
          &QAction::triggered,
          this,
          [this]() { this->selectHighlightConnectedNets(true, true, false); });
  connect(menu_actions_[SELECT_INPUT_NETS_ACT],
          &QAction::triggered,
          this,
          [this]() { this->selectHighlightConnectedNets(true, false, true); });
  connect(
      menu_actions_[SELECT_ALL_NETS_ACT], &QAction::triggered, this, [this]() {
        this->selectHighlightConnectedNets(true, true, true);
      });

  connect(menu_actions_[HIGHLIGHT_CONNECTED_INST_ACT],
          &QAction::triggered,
          this,
          [this]() { this->selectHighlightConnectedInst(false); });
  connect(menu_actions_[HIGHLIGHT_OUTPUT_NETS_ACT],
          &QAction::triggered,
          this,
          [this]() { this->selectHighlightConnectedNets(false, true, false); });
  connect(menu_actions_[HIGHLIGHT_INPUT_NETS_ACT],
          &QAction::triggered,
          this,
          [this]() { this->selectHighlightConnectedNets(false, false, true); });
  connect(menu_actions_[HIGHLIGHT_ALL_NETS_ACT],
          &QAction::triggered,
          this,
          [this]() { this->selectHighlightConnectedNets(false, true, true); });

  connect(menu_actions_[VIEW_ZOOMIN_ACT], &QAction::triggered, this, [this]() {
    this->zoomIn();
  });
  connect(menu_actions_[VIEW_ZOOMOUT_ACT], &QAction::triggered, this, [this]() {
    this->zoomOut();
  });
  connect(menu_actions_[VIEW_ZOOMFIT_ACT], &QAction::triggered, this, [this]() {
    this->fit();
  });

  connect(menu_actions_[SAVE_VISIBLE_IMAGE_ACT], &QAction::triggered, this, [this]() {
    saveImage("");
  });
  connect(menu_actions_[SAVE_WHOLE_IMAGE_ACT], &QAction::triggered, this, [this]() {
    const QSize whole_size = size();
    saveImage("", screenToDBU(QRectF(0, 0, whole_size.width(), whole_size.height())));
  });

  connect(
      menu_actions_[CLEAR_SELECTIONS_ACT], &QAction::triggered, this, [this]() {
        Gui::get()->clearSelections();
      });
  connect(
      menu_actions_[CLEAR_HIGHLIGHTS_ACT], &QAction::triggered, this, [this]() {
        Gui::get()->clearHighlights(-1);
      });
  connect(menu_actions_[CLEAR_RULERS_ACT], &QAction::triggered, this, [this]() {
    Gui::get()->clearRulers();
  });
  connect(menu_actions_[CLEAR_ALL_ACT], &QAction::triggered, this, [this]() {
    Gui::get()->clearSelections();
    Gui::get()->clearHighlights(-1);
    Gui::get()->clearRulers();
  });
}

////// LayoutScroll ///////
LayoutScroll::LayoutScroll(LayoutViewer* viewer, QWidget* parent)
    : QScrollArea(parent), viewer_(viewer)
{
  setWidgetResizable(false);
  setWidget(viewer);
  viewer->setScroller(this);
}

void LayoutScroll::resizeEvent(QResizeEvent* event)
{
  QScrollArea::resizeEvent(event);
  // announce that the viewport has changed
  emit viewportChanged();
}

void LayoutScroll::scrollContentsBy(int dx, int dy)
{
  QScrollArea::scrollContentsBy(dx, dy);
  // announce the amount the viewport has changed by
  emit centerChanged(dx, dy);
  // make sure the whole visible layout is updated, not just the newly visible part
  widget()->update();
}

// Handles zoom in/out on ctrl-wheel
void LayoutScroll::wheelEvent(QWheelEvent* event)
{
  if (!event->modifiers().testFlag(Qt::ControlModifier)) {
    QScrollArea::wheelEvent(event);
    return;
  }

  const odb::Point mouse_pos = viewer_->screenToDBU(viewer_->mapFromGlobal(QCursor::pos()));
  if (event->angleDelta().y() > 0) {
    viewer_->zoomIn(mouse_pos, true);
  } else {
    viewer_->zoomOut(mouse_pos, true);
  }
  // ensure changes are processed before the next wheel event to prevent zoomIn and Out
  // from jumping around on the ScrollBars
  QCoreApplication::processEvents(QEventLoop::ExcludeUserInputEvents);
}

void LayoutViewer::generateCutLayerMaximumSizes()
{
  if (db_ == nullptr) {
    return;
  }

  dbTech* tech = db_->getTech();
  if (tech == nullptr) {
    return;
  }

  for (auto layer : tech->getLayers()) {
    if (layer->getType() == dbTechLayerType::CUT) {
      int width = layer->getWidth();
      if (width == 0) {
        // width is not set, so looking through all vias to find max size
        for (auto via : tech->getVias()) {
          for (auto box : via->getBoxes()) {
            if (box->getTechLayer() == layer) {
              width = std::max(width, static_cast<int>(std::max(box->getDX(), box->getDY())));
            }
          }
        }
      }
      cut_maximum_size_[layer] = width;
    }
  }
}

void LayoutViewer::inDbNetDestroy(dbNet* net)
{
  updateShapes();
}

void LayoutViewer::inDbInstDestroy(dbInst* inst)
{
  if (inst->isPlaced()) {
    updateShapes();
  }
}

void LayoutViewer::inDbInstSwapMasterAfter(dbInst* inst)
{
  if (inst->isPlaced()) {
    updateShapes();
  }
}

void LayoutViewer::inDbInstPlacementStatusBefore(
    dbInst* inst,
    const dbPlacementStatus& status)
{
  if (inst->getPlacementStatus().isPlaced() != status.isPlaced()) {
    updateShapes();
  }
}

void LayoutViewer::inDbPostMoveInst(dbInst* inst)
{
  if (inst->isPlaced()) {
    updateShapes();
  }
}

void LayoutViewer::inDbBPinDestroy(dbBPin* pin)
{
  updateShapes();
}

void LayoutViewer::inDbFillCreate(dbFill* fill)
{
  updateShapes();
}

void LayoutViewer::inDbWireCreate(dbWire* wire)
{
  updateShapes();
}

void LayoutViewer::inDbWireDestroy(dbWire* wire)
{
  updateShapes();
}

void LayoutViewer::inDbSWireCreate(dbSWire* wire)
{
  updateShapes();
}

void LayoutViewer::inDbSWireDestroy(dbSWire* wire)
{
  updateShapes();
}

void LayoutViewer::inDbBlockageCreate(odb::dbBlockage* blockage)
{
  updateShapes();
}

void LayoutViewer::inDbObstructionCreate(odb::dbObstruction* obs)
{
  updateShapes();
}

void LayoutViewer::inDbObstructionDestroy(odb::dbObstruction* obs)
{
  updateShapes();
}

void LayoutViewer::inDbBlockSetDieArea(odb::dbBlock* block)
{
  // This happens when initialize_floorplan is run and it make sense
  // to fit as current zoom will be on a zero sized block.
  fit();
}

inline int LayoutViewer::fineViewableResolution()
{
  return 1.0 / pixels_per_dbu_;
}

inline int LayoutViewer::nominalViewableResolution()
{
  return 5.0 / pixels_per_dbu_;
}

inline int LayoutViewer::coarseViewableResolution()
{
  return 10.0 / pixels_per_dbu_;
}

}  // namespace gui<|MERGE_RESOLUTION|>--- conflicted
+++ resolved
@@ -1830,12 +1830,8 @@
 {
   scroller_ = scroller;
 
-<<<<<<< HEAD
   // ensure changes in the scroll area are announced to the layout viewer
-  connect(scroller_, SIGNAL(viewportChanged()), this, SLOT(updateFitResolution()));
-=======
   connect(scroller_, SIGNAL(viewportChanged()), this, SLOT(viewportUpdated()));
->>>>>>> 50f75232
   connect(scroller_, SIGNAL(centerChanged(int, int)), this, SLOT(centerChanged(int, int)));
 }
 
