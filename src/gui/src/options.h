///////////////////////////////////////////////////////////////////////////////
// BSD 3-Clause License
//
// Copyright (c) 2019, The Regents of the University of California
// All rights reserved.
//
// Redistribution and use in source and binary forms, with or without
// modification, are permitted provided that the following conditions are met:
//
// * Redistributions of source code must retain the above copyright notice, this
//   list of conditions and the following disclaimer.
//
// * Redistributions in binary form must reproduce the above copyright notice,
//   this list of conditions and the following disclaimer in the documentation
//   and/or other materials provided with the distribution.
//
// * Neither the name of the copyright holder nor the names of its
//   contributors may be used to endorse or promote products derived from
//   this software without specific prior written permission.
//
// THIS SOFTWARE IS PROVIDED BY THE COPYRIGHT HOLDERS AND CONTRIBUTORS "AS IS"
// AND ANY EXPRESS OR IMPLIED WARRANTIES, INCLUDING, BUT NOT LIMITED TO, THE
// IMPLIED WARRANTIES OF MERCHANTABILITY AND FITNESS FOR A PARTICULAR PURPOSE
// ARE DISCLAIMED. IN NO EVENT SHALL THE COPYRIGHT HOLDER OR CONTRIBUTORS BE
// LIABLE FOR ANY DIRECT, INDIRECT, INCIDENTAL, SPECIAL, EXEMPLARY, OR
// CONSEQUENTIAL DAMAGES (INCLUDING, BUT NOT LIMITED TO, PROCUREMENT OF
// SUBSTITUTE GOODS OR SERVICES; LOSS OF USE, DATA, OR PROFITS; OR BUSINESS
// INTERRUPTION) HOWEVER CAUSED AND ON ANY THEORY OF LIABILITY, WHETHER IN
// CONTRACT, STRICT LIABILITY, OR TORT (INCLUDING NEGLIGENCE OR OTHERWISE)
// ARISING IN ANY WAY OUT OF THE USE OF THIS SOFTWARE, EVEN IF ADVISED OF THE
// POSSIBILITY OF SUCH DAMAGE.

#pragma once

#include <QColor>

namespace odb {
class dbTechLayer;
class dbNet;
class dbInst;
}  // namespace odb

namespace gui {

// This interface class provides access to the display options to
// clients who are drawing.
class Options
{
 public:
  virtual ~Options() {}
  virtual QColor color(const odb::dbTechLayer* layer) = 0;
  virtual Qt::BrushStyle pattern(const odb::dbTechLayer* layer) = 0;
  virtual bool isVisible(const odb::dbTechLayer* layer) = 0;
  virtual bool isSelectable(const odb::dbTechLayer* layer) = 0;
  virtual bool isNetVisible(odb::dbNet* net) = 0;
<<<<<<< HEAD
  virtual bool isInstanceVisible(odb::dbInst* inst) = 0;
  virtual bool isInstanceSelectable(odb::dbInst* inst) = 0;
=======
  virtual bool isNetSelectable(odb::dbNet* net) = 0;
>>>>>>> 6c295870
  virtual bool areFillsVisible() = 0;
  virtual bool areRowsVisible() = 0;
  virtual bool arePrefTracksVisible() = 0;
  virtual bool areNonPrefTracksVisible() = 0;

  virtual bool isCongestionVisible() const = 0;
  virtual bool arePinMarkersVisible() const = 0;
  virtual bool showHorizontalCongestion() const = 0;
  virtual bool showVerticalCongestion() const = 0;
  virtual float getMinCongestionToShow() const = 0;
  virtual float getMaxCongestionToShow() const = 0;
  virtual QColor getCongestionColor(float congestion) const = 0;
};

}  // namespace gui<|MERGE_RESOLUTION|>--- conflicted
+++ resolved
@@ -53,12 +53,9 @@
   virtual bool isVisible(const odb::dbTechLayer* layer) = 0;
   virtual bool isSelectable(const odb::dbTechLayer* layer) = 0;
   virtual bool isNetVisible(odb::dbNet* net) = 0;
-<<<<<<< HEAD
+  virtual bool isNetSelectable(odb::dbNet* net) = 0;
   virtual bool isInstanceVisible(odb::dbInst* inst) = 0;
   virtual bool isInstanceSelectable(odb::dbInst* inst) = 0;
-=======
-  virtual bool isNetSelectable(odb::dbNet* net) = 0;
->>>>>>> 6c295870
   virtual bool areFillsVisible() = 0;
   virtual bool areRowsVisible() = 0;
   virtual bool arePrefTracksVisible() = 0;
