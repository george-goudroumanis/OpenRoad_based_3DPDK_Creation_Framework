///////////////////////////////////////////////////////////////////////////////
// BSD 3-Clause License
//
// Copyright (c) 2019, The Regents of the University of California
// All rights reserved.
//
// Redistribution and use in source and binary forms, with or without
// modification, are permitted provided that the following conditions are met:
//
// * Redistributions of source code must retain the above copyright notice, this
//   list of conditions and the following disclaimer.
//
// * Redistributions in binary form must reproduce the above copyright notice,
//   this list of conditions and the following disclaimer in the documentation
//   and/or other materials provided with the distribution.
//
// * Neither the name of the copyright holder nor the names of its
//   contributors may be used to endorse or promote products derived from
//   this software without specific prior written permission.
//
// THIS SOFTWARE IS PROVIDED BY THE COPYRIGHT HOLDERS AND CONTRIBUTORS "AS IS"
// AND ANY EXPRESS OR IMPLIED WARRANTIES, INCLUDING, BUT NOT LIMITED TO, THE
// IMPLIED WARRANTIES OF MERCHANTABILITY AND FITNESS FOR A PARTICULAR PURPOSE
// ARE DISCLAIMED. IN NO EVENT SHALL THE COPYRIGHT HOLDER OR CONTRIBUTORS BE
// LIABLE FOR ANY DIRECT, INDIRECT, INCIDENTAL, SPECIAL, EXEMPLARY, OR
// CONSEQUENTIAL DAMAGES (INCLUDING, BUT NOT LIMITED TO, PROCUREMENT OF
// SUBSTITUTE GOODS OR SERVICES; LOSS OF USE, DATA, OR PROFITS; OR BUSINESS
// INTERRUPTION) HOWEVER CAUSED AND ON ANY THEORY OF LIABILITY, WHETHER IN
// CONTRACT, STRICT LIABILITY, OR TORT (INCLUDING NEGLIGENCE OR OTHERWISE)
// ARISING IN ANY WAY OUT OF THE USE OF THIS SOFTWARE, EVEN IF ADVISED OF THE
// POSSIBILITY OF SUCH DAMAGE.

#pragma once

#include <QFrame>
#include <QLine>
#include <QMainWindow>
#include <QMap>
#include <QMenu>
#include <QOpenGLWidget>
#include <QScrollArea>
#include <QShortcut>
#include <map>
#include <vector>

#include "gui/gui.h"
#include "odb/dbBlockCallBackObj.h"
#include "options.h"
#include "search.h"

namespace utl {
class Logger;
}

namespace odb {
class dbBlock;
class dbDatabase;
class dbInst;
class dbMaster;
class dbTransform;
class dbTechLayer;
}  // namespace odb

namespace gui {

class LayoutScroll;

// This class draws the layout.  It supports:
//   * zoom in/out with ctrl-mousewheel
//   * rubber band zoom with right mouse button
//   * fit with 'F' key
// The display follows the display options for visibility.
//
// This object resizes with zooming but only the visible
// portion of this widget is ever drawn.
class LayoutViewer : public QWidget, public odb::dbBlockCallBackObj
{
  Q_OBJECT

 public:
  enum CONTEXT_MENU_ACTIONS
  {
    SELECT_CONNECTED_INST_ACT,
    SELECT_OUTPUT_NETS_ACT,
    SELECT_INPUT_NETS_ACT,
    SELECT_ALL_NETS_ACT,

    HIGHLIGHT_CONNECTED_INST_ACT,
    HIGHLIGHT_OUTPUT_NETS_ACT,
    HIGHLIGHT_INPUT_NETS_ACT,
    HIGHLIGHT_ALL_NETS_ACT,

    VIEW_ZOOMIN_ACT,
    VIEW_ZOOMOUT_ACT,
    VIEW_ZOOMFIT_ACT,

    SAVE_WHOLE_IMAGE_ACT,
    SAVE_VISIBLE_IMAGE_ACT,

    CLEAR_SELECTIONS_ACT,
    CLEAR_HIGHLIGHTS_ACT,
    CLEAR_RULERS_ACT,
    CLEAR_ALL_ACT
  };
  // makeSelected is so that we don't have to pass in the whole
  // MainWindow just to get access to one method.  Communication
  // should happen through signals & slots in all other cases.
  LayoutViewer(Options* options,
               const SelectionSet& selected,
               const HighlightSet& highlighted,
               const std::vector<QLine>& rulers,
               std::function<Selected(const std::any&)> makeSelected,
               QWidget* parent = nullptr);

  void setDb(odb::dbDatabase* db);
  void setLogger(utl::Logger* logger);
  qreal getPixelsPerDBU() { return pixels_per_dbu_; }
  void setScroller(LayoutScroll* scroller);

  // conversion functions
  odb::Rect screenToDBU(const QRectF& rect);
  odb::Point screenToDBU(const QPointF& point);
  QRectF dbuToScreen(const odb::Rect& dbu_rect);
  QPointF dbuToScreen(const odb::Point& dbu_point);

  // save image of the layout
  void saveImage(const QString& filepath, const odb::Rect& rect = odb::Rect());

  // From QWidget
  virtual void paintEvent(QPaintEvent* event) override;
  virtual void resizeEvent(QResizeEvent* event) override;
  virtual void mousePressEvent(QMouseEvent* event) override;
  virtual void mouseMoveEvent(QMouseEvent* event) override;
  virtual void mouseReleaseEvent(QMouseEvent* event) override;

  // From dbBlockCallBackObj
  virtual void inDbNetDestroy(odb::dbNet* net) override;
  virtual void inDbInstDestroy(odb::dbInst* inst) override;
  virtual void inDbInstSwapMasterAfter(odb::dbInst* inst) override;
  virtual void inDbInstPlacementStatusBefore(
      odb::dbInst* inst,
      const odb::dbPlacementStatus& status) override;
  virtual void inDbPostMoveInst(odb::dbInst* inst) override;
  virtual void inDbBPinDestroy(odb::dbBPin* pin) override;
  virtual void inDbFillCreate(odb::dbFill* fill) override;
  virtual void inDbWireCreate(odb::dbWire* wire) override;
  virtual void inDbWireDestroy(odb::dbWire* wire) override;
  virtual void inDbSWireCreate(odb::dbSWire* wire) override;
  virtual void inDbSWireDestroy(odb::dbSWire* wire) override;
  virtual void inDbBlockSetDieArea(odb::dbBlock* block) override;
  virtual void inDbBlockageCreate(odb::dbBlockage* blockage) override;
  virtual void inDbObstructionCreate(odb::dbObstruction* obs) override;
  virtual void inDbObstructionDestroy(odb::dbObstruction* obs) override;

 signals:
  // indicates the current location of the mouse
  void location(qreal x, qreal y);

  // indicates a new object has been selected
  void selected(const Selected& selected, bool showConnectivity = false);

  // add additional object to selected set
  void addSelected(const Selected& selected);

  // add new ruler
  void addRuler(int x0, int y0, int x1, int y1);

 public slots:
  // zoom in the layout, keeping the current center_
  void zoomIn();

  // zoom in and change center to the focus point
  void zoomIn(const odb::Point& focus, bool do_delta_focus = false);

  // zoom out the layout, keeping the current center_
  void zoomOut();

  // zoom out and change center to the focus point
  void zoomOut(const odb::Point& focus, bool do_delta_focus = false);

  // zoom to the specified rect
  void zoomTo(const odb::Rect& rect_dbu);

  // indicates a design has been loaded
  void designLoaded(odb::dbBlock* block);

  // fit the whole design in the window
  void fit();

  // center layout at the focus point
  void centerAt(const odb::Point& focus);

  // indicate that the center has changes
  void centerChanged(int dx, int dy);

  // set the layout resolution
  void setResolution(qreal dbu_per_pixel);
<<<<<<< HEAD

  // update the fit resolution (the maximum pixels_per_dbu without scroll bars)
  void updateFitResolution();
=======
  void viewportUpdated();
>>>>>>> 50f75232

  void selectHighlightConnectedInst(bool selectFlag);
  void selectHighlightConnectedNets(bool selectFlag, bool output, bool input);

  void updateContextMenuItems();
  void showLayoutCustomMenu(QPoint pos);

 private:
  struct Boxes
  {
    std::vector<QRect> obs;
    std::vector<QRect> mterms;
  };

  struct GCellData
  {
    int hor_capacity_;
    int hor_usage_;
    int ver_capacity_;
    int ver_usage_;

    GCellData(int h_cap = 0, int h_usage = 0, int v_cap = 0, int v_usage = 0)
        : hor_capacity_(h_cap),
          hor_usage_(h_usage),
          ver_capacity_(v_cap),
          ver_usage_(v_usage)
    {
    }
  };
  using LayerBoxes = std::map<odb::dbTechLayer*, Boxes>;
  using CellBoxes = std::map<odb::dbMaster*, LayerBoxes>;

  void boxesByLayer(odb::dbMaster* master, LayerBoxes& boxes);
  const Boxes* boxesByLayer(odb::dbMaster* master, odb::dbTechLayer* layer);
  odb::dbBlock* getBlock();
  void setPixelsPerDBU(qreal pixels_per_dbu);
  void drawBlock(QPainter* painter,
                 const odb::Rect& bounds,
                 odb::dbBlock* block,
                 int depth,
                 const QTransform& base_tx);
  void addInstTransform(QTransform& xfm, const odb::dbTransform& inst_xfm);
  QColor getColor(odb::dbTechLayer* layer);
  Qt::BrushStyle getPattern(odb::dbTechLayer* layer);
  void updateRubberBandRegion();
  void drawTracks(odb::dbTechLayer* layer,
                  odb::dbBlock* block,
                  QPainter* painter,
                  const odb::Rect& bounds);

  void drawInstanceOutlines(QPainter* painter,
                            const std::vector<odb::dbInst*>& insts);
  void drawInstanceShapes(odb::dbTechLayer* layer,
                          QPainter* painter,
                          const std::vector<odb::dbInst*>& insts);
  void drawInstanceNames(QPainter* painter,
                         const std::vector<odb::dbInst*>& insts);
  void drawBlockages(QPainter* painter,
                     const odb::Rect& bounds);
  void drawObstructions(odb::dbTechLayer* layer,
                        QPainter* painter,
                        const odb::Rect& bounds);
  void drawRows(odb::dbBlock* block,
                QPainter* painter,
                const odb::Rect& bounds);
  void drawSelected(Painter& painter);
  void drawHighlighted(Painter& painter);
  void drawCongestionMap(Painter& painter, const odb::Rect& bounds);
  void drawPinMarkers(QPainter* painter,
                      const odb::Rect& bounds,
                      odb::dbBlock* block);
  void drawRulers(Painter& painter);
  void drawScaleBar(QPainter* painter, odb::dbBlock* block, const QRect& rect);
  Selected selectAtPoint(odb::Point pt_dbu);

  void zoom(const odb::Point& focus, qreal factor, bool do_delta_focus);

  qreal computePixelsPerDBU(const QSize& size, const odb::Rect& dbu_rect);
  odb::Rect getPaddedRect(const odb::Rect& rect, double factor = 0.05);

  odb::Point getVisibleCenter();

  int fineViewableResolution();
  int nominalViewableResolution();
  int coarseViewableResolution();

  void generateCutLayerMaximumSizes();

  void addMenuAndActions();
  void updateShapes();

  odb::dbDatabase* db_;
  Options* options_;
  const SelectionSet& selected_;
  const HighlightSet& highlighted_;
  const std::vector<QLine>& rulers_;
  LayoutScroll* scroller_;
  qreal pixels_per_dbu_;
  qreal fit_pixels_per_dbu_;
  int min_depth_;
  int max_depth_;
  Search search_;
  bool search_init_;
  CellBoxes cell_boxes_;
  QRect rubber_band_;  // screen coordinates
  QPoint mouse_press_pos_;
  QPoint mouse_move_pos_;
  bool rubber_band_showing_;
  std::function<Selected(const std::any&)> makeSelected_;

  utl::Logger* logger_;
  bool design_loaded_;

  QMenu* layout_context_menu_;
  QMap<CONTEXT_MENU_ACTIONS, QAction*> menu_actions_;

  // shift required to center the block in the window
  QPoint centering_shift_;

  // center of the layout in window in dbu
  // this is needed to keep track of the center without a
  // dependence on the resolution
  odb::Point center_;

  // cache of the maximum cut size
  std::map<odb::dbTechLayer*, int> cut_maximum_size_;

  static constexpr qreal zoom_scale_factor_ = 1.2;

  const QColor background_ = Qt::black;
};

// The LayoutViewer widget can become quite large as you zoom
// in so it is stored in a scroll area.
class LayoutScroll : public QScrollArea
{
  Q_OBJECT
 public:
  LayoutScroll(LayoutViewer* viewer, QWidget* parent = 0);

 signals:
  // indicates that the viewport (visible area of the layout) has changed
  void viewportChanged();

  // indicates how far the viewport of the layout has shifted
  void centerChanged(int dx, int dy);

 protected:
  void resizeEvent(QResizeEvent* event) override;
  void scrollContentsBy(int dx, int dy) override;
  void wheelEvent(QWheelEvent* event) override;

 private:
  LayoutViewer* viewer_;
};

}  // namespace gui<|MERGE_RESOLUTION|>--- conflicted
+++ resolved
@@ -195,13 +195,9 @@
 
   // set the layout resolution
   void setResolution(qreal dbu_per_pixel);
-<<<<<<< HEAD
 
   // update the fit resolution (the maximum pixels_per_dbu without scroll bars)
-  void updateFitResolution();
-=======
   void viewportUpdated();
->>>>>>> 50f75232
 
   void selectHighlightConnectedInst(bool selectFlag);
   void selectHighlightConnectedNets(bool selectFlag, bool output, bool input);
