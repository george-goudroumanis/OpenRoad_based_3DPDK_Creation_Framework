///////////////////////////////////////////////////////////////////////////
//
// BSD 3-Clause License
//
// Copyright (c) 2022, The Regents of the University of California
// All rights reserved.
//
// Redistribution and use in source and binary forms, with or without
// modification, are permitted provided that the following conditions are met:
//
// * Redistributions of source code must retain the above copyright notice, this
//   list of conditions and the following disclaimer.
//
// * Redistributions in binary form must reproduce the above copyright notice,
//   this list of conditions and the following disclaimer in the documentation
//   and/or other materials provided with the distribution.
//
// * Neither the name of the copyright holder nor the names of its
//   contributors may be used to endorse or promote products derived from
//   this software without specific prior written permission.
//
// THIS SOFTWARE IS PROVIDED BY THE COPYRIGHT HOLDERS AND CONTRIBUTORS "AS IS"
// AND ANY EXPRESS OR IMPLIED WARRANTIES, INCLUDING, BUT NOT LIMITED TO, THE
// IMPLIED WARRANTIES OF MERCHANTABILITY AND FITNESS FOR A PARTICULAR PURPOSE
// ARE DISCLAIMED. IN NO EVENT SHALL THE COPYRIGHT HOLDER OR CONTRIBUTORS BE
// LIABLE FOR ANY DIRECT, INDIRECT, INCIDENTAL, SPECIAL, EXEMPLARY, OR
// CONSEQUENTIAL DAMAGES (INCLUDING, BUT NOT LIMITED TO, PROCUREMENT OF
// SUBSTITUTE GOODS OR SERVICES; LOSS OF USE, DATA, OR PROFITS; OR BUSINESS
// INTERRUPTION) HOWEVER CAUSED AND ON ANY THEORY OF LIABILITY, WHETHER IN
// CONTRACT, STRICT LIABILITY, OR TORT (INCLUDING NEGLIGENCE OR OTHERWISE)
// ARISING IN ANY WAY OUT OF THE USE OF THIS SOFTWARE, EVEN IF ADVISED OF THE
// POSSIBILITY OF SUCH DAMAGE.
//
///////////////////////////////////////////////////////////////////////////////
// High-level description
// This is the interfaces for TritonPart
// It works in two ways:
// 1) default mode :  read a verilog netlist and extract the hypergraph based on
// netlist 2) classical mode : read the hypergraph file in hmetis format
///////////////////////////////////////////////////////////////////////////////
#include "TritonPart.h"

#include <iostream>
#include <set>
#include <string>

#include "TPCoarsener.h"
#include "TPHypergraph.h"
#include "TPMultilevel.h"
#include "TPPartitioner.h"
#include "TPRefiner.h"
#include "TritonPart.h"
#include "Utilities.h"
#include "odb/db.h"
#include "sta/ArcDelayCalc.hh"
#include "sta/Bfs.hh"
#include "sta/Corner.hh"
#include "sta/DcalcAnalysisPt.hh"
#include "sta/ExceptionPath.hh"
#include "sta/FuncExpr.hh"
#include "sta/Graph.hh"
#include "sta/GraphDelayCalc.hh"
#include "sta/Liberty.hh"
#include "sta/Network.hh"
#include "sta/PathAnalysisPt.hh"
#include "sta/PathEnd.hh"
#include "sta/PathExpanded.hh"
#include "sta/PathRef.hh"
#include "sta/PatternMatch.hh"
#include "sta/PortDirection.hh"
#include "sta/Sdc.hh"
#include "sta/Search.hh"
#include "sta/SearchPred.hh"
#include "sta/Sequential.hh"
#include "sta/Sta.hh"
#include "sta/Units.hh"
#include "utl/Logger.h"

using utl::PAR;

namespace par {

// -----------------------------------------------------------------------------------
// Public functions
// -----------------------------------------------------------------------------------

// The function for partitioning a hypergraph
// This is used for replacing hMETIS
// Key supports:
// (1) fixed vertices constraint in fixed_file
// (2) community attributes in community_file (This can be used to guide the
// partitioning process) (3) stay together attributes in group_file. (4)
// placement information is specified in placement file The format is that each
// line cooresponds to a group fixed vertices, community and placement
// attributes both follows the hMETIS format
void TritonPart::PartitionHypergraph(unsigned int num_parts_arg,
                                     float balance_constraint_arg,
                                     unsigned int seed_arg,
                                     int vertex_dimension_arg,
                                     int hyperedge_dimension_arg,
                                     int placement_dimension_arg,
                                     const char* hypergraph_file_arg,
                                     const char* fixed_file_arg,
                                     const char* community_file_arg,
                                     const char* group_file_arg,
                                     const char* placement_file_arg)
{
  logger_->report("========================================");
  logger_->report("[STATUS] Starting TritonPart Partitioner");
  logger_->report("========================================");
  logger_->report("[INFO] Partitioning parameters**** ");
  // Parameters
  num_parts_ = num_parts_arg;
  ub_factor_ = balance_constraint_arg;
  seed_ = seed_arg;
  vertex_dimensions_ = vertex_dimension_arg;
  hyperedge_dimensions_ = hyperedge_dimension_arg;
  placement_dimensions_ = placement_dimension_arg;
  // local parameters
  std::string hypergraph_file = hypergraph_file_arg;
  std::string fixed_file = fixed_file_arg;
  std::string community_file = community_file_arg;
  std::string group_file = group_file_arg;
  std::string placement_file = placement_file_arg;
  // solution file
  std::string solution_file
      = hypergraph_file + std::string(".part.") + std::to_string(num_parts_);
  logger_->report("[PARAM] Number of partitions = {}", num_parts_);
  logger_->report("[PARAM] UBfactor = {}", ub_factor_);
  logger_->report("[PARAM] Seed = {}", seed_);
  logger_->report("[PARAM] Vertex dimensions = {}", vertex_dimensions_);
  logger_->report("[PARAM] Hyperedge dimensions = {}", hyperedge_dimensions_);
  logger_->report("[PARAM] Placement dimensions = {}", placement_dimensions_);
  logger_->report("[PARAM] Hypergraph file = {}", hypergraph_file);
  logger_->report("[PARAM] Solution file = {}", solution_file);
  logger_->report("[PARAM] Global net threshold = {}", global_net_threshold_);
  if (!fixed_file.empty()) {
    logger_->report("[PARAM] Fixed file  = {}", fixed_file);
  }
  if (!community_file.empty()) {
    logger_->report("[PARAM] Community file = {}", community_file);
  }
  if (!group_file.empty()) {
    logger_->report("[PARAM] Group file = {}", group_file);
  }
  if (!placement_file.empty()) {
    logger_->report("[PARAM] Placement file = {}", placement_file);
  }

  // set the random seed
  srand(seed_);  // set the random seed

  timing_aware_flag_ = false;
  logger_->report(
      "[WARNING] Reset the timing_aware_flag to false. Timing-driven mode is "
      "not supported");

  // build hypergraph: read the basic hypergraph information and other
  // constraints
  ReadHypergraph(
      hypergraph_file, fixed_file, community_file, group_file, placement_file);

  // call the multilevel partitioner to partition hypergraph_
  // but the evaluation is the original_hypergraph_
  MultiLevelPartition();

  // write the solution in hmetis format
  std::ofstream solution_file_output;
  solution_file_output.open(solution_file);
  for (auto part_id : solution_) {
    solution_file_output << part_id << std::endl;
  }
  solution_file_output.close();

  // finish hypergraph partitioning
  logger_->report("===============================================");
  logger_->report("Exiting TritonPart");
}

// Top level interface
// The function for partitioning a hypergraph
// This is the main API for TritonPart
// Key supports:
// (1) fixed vertices constraint in fixed_file
// (2) community attributes in community_file (This can be used to guide the
// partitioning process) (3) stay together attributes in group_file. (4)
// timing-driven partitioning (5) fence-aware partitioning (6) placement-aware
// partitioning, placement information is extracted from OpenDB
void TritonPart::PartitionDesign(unsigned int num_parts_arg,
                                 float balance_constraint_arg,
                                 unsigned int seed_arg,
                                 bool timing_aware_flag_arg,
                                 int top_n_arg,
                                 bool placement_flag_arg,
                                 bool fence_flag_arg,
                                 float fence_lx_arg,
                                 float fence_ly_arg,
                                 float fence_ux_arg,
                                 float fence_uy_arg,
                                 const char* fixed_file_arg,
                                 const char* community_file_arg,
                                 const char* group_file_arg,
                                 const char* solution_filename_arg)
{
  logger_->report("========================================");
  logger_->report("[STATUS] Starting TritonPart Partitioner");
  logger_->report("========================================");
  logger_->report("[INFO] Partitioning parameters**** ");
  const int dbu = db_->getTech()->getDbUnitsPerMicron();
  block_ = db_->getChip()->getBlock();
  // Parameters
  num_parts_ = num_parts_arg;
  ub_factor_ = balance_constraint_arg;
  seed_ = seed_arg;
  vertex_dimensions_ = 1;  // for design partitioning, vertex weight is the area
                           // of the instance
  hyperedge_dimensions_
      = 1;  // for design partitioning, hyperedge weight is the connectivity
  timing_aware_flag_ = timing_aware_flag_arg;
  if (timing_aware_flag_ == false) {
    top_n_ = 0;  // timing driven flow is disabled
  } else {
    top_n_ = top_n_arg;  // extract the top_n critical timing paths
  }
  placement_flag_ = placement_flag_arg;
  if (placement_flag_ == false) {
    placement_dimensions_ = 0;  // no placement information
  } else {
    placement_dimensions_ = 2;  // 2D canvas
  }
  fence_flag_ = fence_flag_arg;
  fence_ = Rect(fence_lx_arg * dbu,
                fence_ly_arg * dbu,
                fence_ux_arg * dbu,
                fence_uy_arg * dbu);
  if (fence_flag_ == false || fence_.IsValid() == false) {
    fence_.Reset();
  }
  // local parameters
  std::string fixed_file = fixed_file_arg;
  std::string community_file = community_file_arg;
  std::string group_file = group_file_arg;
  std::string solution_file = solution_filename_arg;
  logger_->report("[PARAM] Number of partitions = {}", num_parts_);
  logger_->report("[PARAM] UBfactor = {}", ub_factor_);
  logger_->report("[PARAM] Seed = {}", seed_);
  logger_->report("[PARAM] Vertex dimensions = {}", vertex_dimensions_);
  logger_->report("[PARAM] Hyperedge dimensions = {}", hyperedge_dimensions_);
  logger_->report("[PARAM] Placement dimensions = {}", placement_dimensions_);
  logger_->report("[PARAM] Timing aware flag = {}", timing_aware_flag_);
<<<<<<< HEAD
=======
  logger_->report("[PARAM] Guardband flag = {}", guardband_flag_);
>>>>>>> 27412ff2
  logger_->report("[PARAM] Global net threshold = {}", global_net_threshold_);
  logger_->report("[PARAM] Top {} critical timing paths are extracted.",
                  top_n_);
  logger_->report("[PARAM] Fence aware flag = {}", fence_flag_);
  if (fence_flag_ == true) {
    logger_->report(
        "[PARAM] fence_lx = {}, fence_ly = {}, fence_ux = {}, fence_uy = {}",
        fence_.lx / dbu,
        fence_.ly / dbu,
        fence_.ux / dbu,
        fence_.uy / dbu);
  }
  if (!fixed_file.empty()) {
    logger_->report("[PARAM] Fixed file  = {}", fixed_file);
  }
  if (!community_file.empty()) {
    logger_->report("[PARAM] Community file = {}", community_file);
  }
  if (!group_file.empty()) {
    logger_->report("[PARAM] Group file = {}", group_file);
  }
  if (!solution_file.empty()) {
    logger_->report("[PARAM] Solution file = {}", solution_file);
  }

  // set the random seed
  srand(seed_);  // set the random seed

  // read the netlist from OpenDB
  // for IO port and insts (std cells and macros),
  // there is an attribute for vertex_id
  logger_->report("========================================");
  logger_->report("[STATUS] Reading netlist**** ");
  // if the fence_flag_ is true, only consider the instances within the fence
  ReadNetlist(fixed_file, community_file, group_file);
  logger_->report("[STATUS] Finish reading netlist****");

  // call the multilevel partitioner to partition hypergraph_
  // but the evaluation is the original_hypergraph_
  MultiLevelPartition();

  // Write out the solution.
  // Format 1: write the clustered netlist in verilog directly
  for (auto term : block_->getBTerms()) {
    auto vertex_id_property = odb::dbIntProperty::find(term, "vertex_id");
    const int vertex_id = vertex_id_property->getValue();
    if (vertex_id == -1) {
      continue;  // This instance is not used
    }
    const int partition_id = solution_[vertex_id];
    if (auto property = odb::dbIntProperty::find(term, "partition_id")) {
      property->setValue(partition_id);
    } else {
      odb::dbIntProperty::create(term, "partition_id", partition_id);
    }
  }

  for (auto inst : block_->getInsts()) {
    auto vertex_id_property = odb::dbIntProperty::find(inst, "vertex_id");
    const int vertex_id = vertex_id_property->getValue();
    if (vertex_id == -1) {
      continue;  // This instance is not used
    }
    const int partition_id = solution_[vertex_id];
    if (auto property = odb::dbIntProperty::find(inst, "partition_id")) {
      property->setValue(partition_id);
    } else {
      odb::dbIntProperty::create(inst, "partition_id", partition_id);
    }
  }

  // Format 2: write the explicit solution
  // each line :  instance_name  partition_id
  if (!solution_file.empty()) {
    std::string solution_file_name = solution_file;
    if (fence_flag_ == true) {
      // if the fence_flag_ is set to true, we need to update the solution file
      // to reflect the fence
      std::stringstream str_ss;
      str_ss.setf(std::ios::fixed);
      str_ss.precision(3);
      str_ss << ".lx_" << fence_.lx / dbu;
      str_ss << ".ly_" << fence_.ly / dbu;
      str_ss << ".ux_" << fence_.ux / dbu;
      str_ss << ".uy_" << fence_.uy / dbu;
      solution_file_name = solution_file_name + str_ss.str();
    }
    logger_->report("[INFO] Updated solution file name = {}",
                    solution_file_name);
    std::ofstream file_output;
    file_output.open(solution_file_name);

    for (auto term : block_->getBTerms()) {
      if (auto property = odb::dbIntProperty::find(term, "partition_id")) {
        file_output << term->getName() << "  ";
        file_output << property->getValue() << "  ";
        file_output << std::endl;
      }
    }

    for (auto inst : block_->getInsts()) {
      if (auto property = odb::dbIntProperty::find(inst, "partition_id")) {
        file_output << inst->getName() << "  ";
        file_output << property->getValue() << "  ";
        file_output << std::endl;
      }
    }
    file_output.close();
  }

  logger_->report("===============================================");
  logger_->report("Exiting TritonPart");
}

void TritonPart::EvaluateHypergraphSolution(unsigned int num_parts_arg,
                                            float balance_constraint_arg,
                                            int vertex_dimension_arg,
                                            int hyperedge_dimension_arg,
                                            const char* hypergraph_file_arg,
                                            const char* fixed_file_arg,
                                            const char* group_file_arg,
                                            const char* solution_file_arg)

{
  logger_->report("========================================");
  logger_->report("[STATUS] Starting Evaluating Hypergraph Solution");
  logger_->report("========================================");
  logger_->report("[INFO] Partitioning parameters**** ");
  // Parameters
  num_parts_ = num_parts_arg;
  ub_factor_ = balance_constraint_arg;
  seed_ = 0;  // use the default random seed (no meaning in this function)
  vertex_dimensions_ = vertex_dimension_arg;
  hyperedge_dimensions_ = hyperedge_dimension_arg;
  placement_dimensions_
      = 0;  // use the default value (no meaning in this function)
  // local parameters
  std::string hypergraph_file = hypergraph_file_arg;
  std::string fixed_file = fixed_file_arg;
  std::string group_file = group_file_arg;
  // solution file
  std::string solution_file = solution_file_arg;
  std::string community_file(
      "");  // no community file is used (no meaning in this function)
  std::string placement_file(
      "");  // no placement file is used (no meaning in this function)
  logger_->report("[PARAM] Number of partitions = {}", num_parts_);
  logger_->report("[PARAM] UBfactor = {}", ub_factor_);
  logger_->report("[PARAM] Seed = {}", seed_);
  logger_->report("[PARAM] Vertex dimensions = {}", vertex_dimensions_);
  logger_->report("[PARAM] Hyperedge dimensions = {}", hyperedge_dimensions_);
  logger_->report("[PARAM] Placement dimensions = {}", placement_dimensions_);
  logger_->report("[PARAM] Hypergraph file = {}", hypergraph_file);
  logger_->report("[PARAM] Solution file = {}", solution_file);
  if (!fixed_file.empty()) {
    logger_->report("[PARAM] Fixed file  = {}", fixed_file);
  }
  if (!community_file.empty()) {
    logger_->report("[PARAM] Community file = {}", community_file);
  }
  if (!group_file.empty()) {
    logger_->report("[PARAM] Group file = {}", group_file);
  }
  if (!placement_file.empty()) {
    logger_->report("[PARAM] Placement file = {}", placement_file);
  }

  int part_id = -1;
  std::ifstream solution_file_input(solution_file);
  if (!solution_file_input.is_open()) {
    logger_->error(
        PAR, 2511, "Can not open the solution file : {}", solution_file);
  }
  while (solution_file_input >> part_id) {
    solution_.push_back(part_id);
  }
  solution_file_input.close();

  // set the random seed
  srand(seed_);  // set the random seed

  timing_aware_flag_ = false;
  logger_->report(
      "[WARNING] Reset the timing_aware_flag to false. Timing-driven mode is "
      "not supported");

  // build hypergraph: read the basic hypergraph information and other
  // constraints
  ReadHypergraph(
      hypergraph_file, fixed_file, community_file, group_file, placement_file);

  // check the weighting scheme
  if (static_cast<int>(e_wt_factors_.size()) != hyperedge_dimensions_) {
    logger_->report(
        "[WARNING] no hyperedge weighting is specified. Use default value of "
        "1.");
    e_wt_factors_.clear();
    e_wt_factors_.resize(hyperedge_dimensions_);
    std::fill(e_wt_factors_.begin(), e_wt_factors_.end(), 1.0);
  }
  logger_->report("[PARAM] hyperedge weight factor : [ {} ]",
                  GetVectorString(e_wt_factors_));

  if (static_cast<int>(v_wt_factors_.size()) != vertex_dimensions_) {
    logger_->report(
        "[WARNING] no vertex weighting is specified. Use default value of 1.");
    v_wt_factors_.clear();
    v_wt_factors_.resize(vertex_dimensions_);
    std::fill(v_wt_factors_.begin(), v_wt_factors_.end(), 1.0);
  }
  logger_->report("[PARAM] vertex weight factor : [ {} ]",
                  GetVectorString(v_wt_factors_));

  if (static_cast<int>(placement_wt_factors_.size()) != placement_dimensions_) {
    if (placement_dimensions_ <= 0) {
      placement_wt_factors_.clear();
    } else {
      logger_->report(
          "[WARNING] no placement weighting is specified. Use default value of "
          "1.");
      placement_wt_factors_.clear();
      placement_wt_factors_.resize(placement_dimensions_);
      std::fill(
          placement_wt_factors_.begin(), placement_wt_factors_.end(), 1.0f);
    }
  }
  logger_->report("[PARAM] placement weight factor : [ {} ]",
                  GetVectorString(placement_wt_factors_));

  // following parameters are not used
  net_timing_factor_ = 0.0;
  path_timing_factor_ = 0.0;
  path_snaking_factor_ = 0.0;
  timing_exp_factor_ = 0.0;
  extra_delay_ = 0.0;

  // print all the weighting parameters
  logger_->report("[PARAM] net_timing_factor : {}", net_timing_factor_);
  logger_->report("[PARAM] path_timing_factor : {}", path_timing_factor_);
  logger_->report("[PARAM] path_snaking_factor : {}", path_snaking_factor_);
  logger_->report("[PARAM] timing_exp_factor : {}", timing_exp_factor_);
  logger_->report("[PARAM] extra_delay : {}", extra_delay_);

  // create the evaluator class
  TP_evaluator_ptr evaluator
      = std::make_shared<GoldenEvaluator>(num_parts_,
                                          // weight vectors
                                          e_wt_factors_,
                                          v_wt_factors_,
                                          placement_wt_factors_,
                                          // timing related weight
                                          net_timing_factor_,
                                          path_timing_factor_,
                                          path_snaking_factor_,
                                          timing_exp_factor_,
                                          extra_delay_,
                                          original_hypergraph_,
                                          logger_);

  evaluator->ConstraintAndCutEvaluator(
      original_hypergraph_, solution_, ub_factor_, group_attr_, true);

  logger_->report("===============================================");
  logger_->report("Exiting Evaluating Hypergraph Solution");
}

// Function to evaluate the hypergraph partitioning solution
// This can be used to write the timing-weighted hypergraph
// and evaluate the solution.
// If the solution file is empty, then this function is to write the
// solution. If the solution file is not empty, then this function is to
// evaluate the solution without writing the hypergraph again This function is
// only used for testing
void TritonPart::EvaluatePartDesignSolution(
    unsigned int num_parts_arg,
    float balance_constraint_arg,
    bool timing_aware_flag_arg,
    int top_n_arg,
    bool fence_flag_arg,
    float fence_lx_arg,
    float fence_ly_arg,
    float fence_ux_arg,
    float fence_uy_arg,
    const char* fixed_file_arg,
    const char* community_file_arg,
    const char* group_file_arg,
    const char* hypergraph_file_arg,
    const char* hypergraph_int_weight_file_arg,
    const char* solution_filename_arg)
{
  logger_->report("========================================");
  logger_->report("[STATUS] Starting TritonPart Partitioner");
  logger_->report("========================================");
  logger_->report("[INFO] Partitioning parameters**** ");
  const int dbu = db_->getTech()->getDbUnitsPerMicron();
  block_ = db_->getChip()->getBlock();
  // Parameters
  num_parts_ = num_parts_arg;
  ub_factor_ = balance_constraint_arg;
  seed_ = 0;               // This parameter is not used.  just a random value
  vertex_dimensions_ = 1;  // for design partitioning, vertex weight is the area
                           // of the instance
  hyperedge_dimensions_
      = 1;  // for design partitioning, hyperedge weight is the connectivity
  timing_aware_flag_ = timing_aware_flag_arg;
  if (timing_aware_flag_ == false) {
    top_n_ = 0;  // timing driven flow is disabled
  } else {
    top_n_ = top_n_arg;  // extract the top_n critical timing paths
  }
  placement_flag_ = false;  // We do not need this parameter here
  if (placement_flag_ == false) {
    placement_dimensions_ = 0;  // no placement information
  } else {
    placement_dimensions_ = 2;  // 2D canvas
  }
  fence_flag_ = fence_flag_arg;
  fence_ = Rect(fence_lx_arg * dbu,
                fence_ly_arg * dbu,
                fence_ux_arg * dbu,
                fence_uy_arg * dbu);
  if (fence_flag_ == false || fence_.IsValid() == false) {
    fence_.Reset();
  }
  // local parameters
  std::string fixed_file = fixed_file_arg;
  std::string community_file = community_file_arg;
  std::string group_file = group_file_arg;
  std::string solution_file = solution_filename_arg;
  std::string hypergraph_file = hypergraph_file_arg;
  std::string hypergraph_int_weight_file = hypergraph_int_weight_file_arg;
  logger_->report("[PARAM] Number of partitions = {}", num_parts_);
  logger_->report("[PARAM] UBfactor = {}", ub_factor_);
  logger_->report("[PARAM] Seed = {}", seed_);
  logger_->report("[PARAM] Vertex dimensions = {}", vertex_dimensions_);
  logger_->report("[PARAM] Hyperedge dimensions = {}", hyperedge_dimensions_);
  logger_->report("[PARAM] Placement dimensions = {}", placement_dimensions_);
<<<<<<< HEAD
=======
  logger_->report("[PARAM] Guardband flag = {}", guardband_flag_);
>>>>>>> 27412ff2
  logger_->report("[PARAM] Timing aware flag = {}", timing_aware_flag_);
  logger_->report("[PARAM] Global net threshold = {}", global_net_threshold_);
  logger_->report("[PARAM] Top {} critical timing paths are extracted.",
                  top_n_);
  logger_->report("[PARAM] Fence aware flag = {}", fence_flag_);
  if (fence_flag_ == true) {
    logger_->report(
        "[PARAM] fence_lx = {}, fence_ly = {}, fence_ux = {}, fence_uy = {}",
        fence_.lx / dbu,
        fence_.ly / dbu,
        fence_.ux / dbu,
        fence_.uy / dbu);
  }
  if (!fixed_file.empty()) {
    logger_->report("[PARAM] Fixed file  = {}", fixed_file);
  }
  if (!community_file.empty()) {
    logger_->report("[PARAM] Community file = {}", community_file);
  }
  if (!group_file.empty()) {
    logger_->report("[PARAM] Group file = {}", group_file);
  }
  if (!hypergraph_file.empty()) {
    logger_->report("[PARAM] Hypergraph file = {}", hypergraph_file);
  }
  if (!hypergraph_int_weight_file.empty()) {
    logger_->report("[PARAM] Hypergraph_int_weight_file = {}",
                    hypergraph_int_weight_file);
  }
  if (!solution_file.empty()) {
    logger_->report("[PARAM] Solution file = {}", solution_file);
  }

  // set the random seed
  srand(seed_);  // set the random seed

  // read the netlist from OpenDB
  // for IO port and insts (std cells and macros),
  // there is an attribute for vertex_id
  logger_->report("========================================");
  logger_->report("[STATUS] Reading netlist**** ");
  // if the fence_flag_ is true, only consider the instances within the fence
  ReadNetlist(fixed_file, community_file, group_file);
  logger_->report("[STATUS] Finish reading netlist****");

  // check the weighting scheme
  if (static_cast<int>(e_wt_factors_.size()) != hyperedge_dimensions_) {
    logger_->report(
        "[WARNING] no hyperedge weighting is specified. Use default value of "
        "1.");
    e_wt_factors_.clear();
    e_wt_factors_.resize(hyperedge_dimensions_);
    std::fill(e_wt_factors_.begin(), e_wt_factors_.end(), 1.0);
  }
  logger_->report("[PARAM] hyperedge weight factor : [ {} ]",
                  GetVectorString(e_wt_factors_));

  if (static_cast<int>(v_wt_factors_.size()) != vertex_dimensions_) {
    logger_->report(
        "[WARNING] no vertex weighting is specified. Use default value of 1.");
    v_wt_factors_.clear();
    v_wt_factors_.resize(vertex_dimensions_);
    std::fill(v_wt_factors_.begin(), v_wt_factors_.end(), 1.0);
  }
  logger_->report("[PARAM] vertex weight factor : [ {} ]",
                  GetVectorString(v_wt_factors_));

  if (static_cast<int>(placement_wt_factors_.size()) != placement_dimensions_) {
    if (placement_dimensions_ <= 0) {
      placement_wt_factors_.clear();
    } else {
      logger_->report(
          "[WARNING] no placement weighting is specified. Use default value of "
          "1.");
      placement_wt_factors_.clear();
      placement_wt_factors_.resize(placement_dimensions_);
      std::fill(
          placement_wt_factors_.begin(), placement_wt_factors_.end(), 1.0f);
    }
  }
  logger_->report("[PARAM] placement weight factor : [ {} ]",
                  GetVectorString(placement_wt_factors_));

  // print all the weighting parameters
  logger_->report("[PARAM] net_timing_factor : {}", net_timing_factor_);
  logger_->report("[PARAM] path_timing_factor : {}", path_timing_factor_);
  logger_->report("[PARAM] path_snaking_factor : {}", path_snaking_factor_);
  logger_->report("[PARAM] timing_exp_factor : {}", timing_exp_factor_);
  logger_->report("[PARAM] extra_delay : {}", extra_delay_);

  // create the evaluator class
  TP_evaluator_ptr evaluator
      = std::make_shared<GoldenEvaluator>(num_parts_,
                                          // weight vectors
                                          e_wt_factors_,
                                          v_wt_factors_,
                                          placement_wt_factors_,
                                          // timing related weight
                                          net_timing_factor_,
                                          path_timing_factor_,
                                          path_snaking_factor_,
                                          timing_exp_factor_,
                                          extra_delay_,
                                          original_hypergraph_,
                                          logger_);

  evaluator->InitializeTiming(original_hypergraph_);

  if (hypergraph_file.empty() == false) {
    evaluator->WriteWeightedHypergraph(original_hypergraph_, hypergraph_file);
    logger_->report("Finish writing hypergraph");
  }

  // This is for hMETIS. hMETIS only accept integer weight
  if (hypergraph_int_weight_file.empty() == false) {
    evaluator->WriteIntWeightHypergraph(original_hypergraph_,
                                        hypergraph_int_weight_file);
    logger_->report("Finish writing integer weight hypergraph");
  }

  if (solution_file.empty() == false) {
    int part_id = -1;
    std::ifstream solution_file_input(solution_file);
    if (!solution_file_input.is_open()) {
      logger_->error(
          PAR, 2514, "Can not open the solution file : {}", solution_file);
    }
    while (solution_file_input >> part_id) {
      solution_.push_back(part_id);
    }
    solution_file_input.close();
    evaluator->ConstraintAndCutEvaluator(
        original_hypergraph_, solution_, ub_factor_, group_attr_, true);

    // generate the timing report
    if (timing_aware_flag_ == true) {
      logger_->report("[STATUS] Displaying timing path cuts statistics");
      PathStats path_stats = evaluator->GetTimingCuts(original_hypergraph_, solution_);
      evaluator->PrintPathStats(path_stats);
    }

    logger_->report("===============================================");
    logger_->report("Exiting TritonPart");
    return;
  }
}

// k-way partitioning used by Hier-RTLMP
std::vector<int> TritonPart::PartitionKWaySimpleMode(
    unsigned int num_parts_arg,
    float balance_constraint_arg,
    unsigned int seed_arg,
    const std::vector<std::vector<int>>& hyperedges,
    const std::vector<float>& vertex_weights,
    const std::vector<float>& hyperedge_weights)
{
  num_parts_ = num_parts_arg;
  ub_factor_ = balance_constraint_arg;
  seed_ = seed_arg;
  vertex_dimensions_ = 1;  // for design partitioning, vertex weight is the area
                           // of the instance
  hyperedge_dimensions_
      = 1;  // for design partitioning, hyperedge weight is the connectivity
  timing_aware_flag_ = false;
  placement_flag_ = false;
  placement_dimensions_ = 0;
  fence_flag_ = false;
  hyperedges_ = hyperedges;
  fixed_attr_.clear();
  community_attr_.clear();
  group_attr_.clear();

  // convert vertex and hyperedge weights
  for (const auto& weight : vertex_weights) {
    std::vector<float> v_wt{weight};
    vertex_weights_.push_back(v_wt);
  }

  for (const auto& weight : hyperedge_weights) {
    std::vector<float> e_wt{weight};
    hyperedge_weights_.push_back(e_wt);
  }

  // Build the original hypergraph first
  original_hypergraph_ = std::make_shared<TPHypergraph>(vertex_dimensions_,
                                                        hyperedge_dimensions_,
                                                        placement_dimensions_,
                                                        hyperedges_,
                                                        vertex_weights_,
                                                        hyperedge_weights_,
                                                        fixed_attr_,
                                                        community_attr_,
                                                        placement_attr_,
                                                        logger_);

  // call the multilevel partitioner to partition hypergraph_
  // but the evaluation is the original_hypergraph_
  MultiLevelPartition();

  return solution_;
}

// --------------------------------------------------------------------------------------
// Private functions
// --------------------------------------------------------------------------------------

// for hypergraph partitioning
// Read hypergraph from input files and related constraint files
void TritonPart::ReadHypergraph(std::string hypergraph_file,
                                std::string fixed_file,
                                std::string community_file,
                                std::string group_file,
                                std::string placement_file)
{
  // read hypergraph file
  std::ifstream hypergraph_file_input(hypergraph_file);
  if (!hypergraph_file_input.is_open()) {
    logger_->error(PAR,
                   2500,
                   "Can not open the input hypergraph file : {}",
                   hypergraph_file);
  }
  // Check the number of vertices, number of hyperedges, weight flag
  std::string cur_line;
  std::getline(hypergraph_file_input, cur_line);
  std::istringstream cur_line_buf(cur_line);
  std::vector<int> stats{std::istream_iterator<int>(cur_line_buf),
                         std::istream_iterator<int>()};
  num_hyperedges_ = stats[0];
  num_vertices_ = stats[1];
  bool hyperedge_weight_flag = false;
  bool vertex_weight_flag = false;
  if (stats.size() == 3) {
    if ((stats[2] % 10) == 1) {
      hyperedge_weight_flag = true;
    }
    if (stats[2] >= 10) {
      vertex_weight_flag = true;
    }
  }

  // clear the related vectors
  hyperedges_.clear();
  hyperedge_weights_.clear();
  vertex_weights_.clear();
  hyperedges_.reserve(num_hyperedges_);
  hyperedge_weights_.reserve(num_hyperedges_);
  vertex_weights_.reserve(num_vertices_);

  // Read hyperedge information
  for (int i = 0; i < num_hyperedges_; i++) {
    std::getline(hypergraph_file_input, cur_line);
    if (hyperedge_weight_flag == true) {
      std::istringstream cur_line_buf(cur_line);
      std::vector<float> hvec{std::istream_iterator<float>(cur_line_buf),
                              std::istream_iterator<float>()};
      std::vector<float>::iterator breakpoint{hvec.begin()
                                              + hyperedge_dimensions_};
      // read first hyperedge_dimensions_ elements as hyperege weights
      std::vector<float> hwts(hvec.begin(), breakpoint);
      // read remaining elements as hyperedge
      std::vector<int> hyperedge(breakpoint, hvec.end());
      for (auto& value : hyperedge) {
        value--;  // the vertex id starts from 1 in the hypergraph file
      }
      hyperedge_weights_.push_back(hwts);
      hyperedges_.push_back(hyperedge);
    } else {
      std::istringstream cur_line_buf(cur_line);
      std::vector<int> hyperedge{std::istream_iterator<int>(cur_line_buf),
                                 std::istream_iterator<int>()};
      for (auto& value : hyperedge) {
        value--;  // the vertex id starts from 1 in the hypergraph file
      }
      std::vector<float> hwts(hyperedge_dimensions_,
                              1.0);  // each dimension has the same weight
      hyperedge_weights_.push_back(hwts);
      hyperedges_.push_back(hyperedge);
    }
  }

  // Read weight for vertices
  for (int i = 0; i < num_vertices_; i++) {
    if (vertex_weight_flag == true) {
      std::getline(hypergraph_file_input, cur_line);
      std::istringstream cur_line_buf(cur_line);
      std::vector<float> vwts{std::istream_iterator<float>(cur_line_buf),
                              std::istream_iterator<float>()};
      vertex_weights_.push_back(vwts);
    } else {
      std::vector<float> vwts(vertex_dimensions_, 1.0);
      vertex_weights_.push_back(vwts);
    }
  }

  // Read fixed vertices
  if (fixed_file.size() > 0) {
    int part_id = -1;
    std::ifstream fixed_file_input(fixed_file);
    if (!fixed_file_input.is_open()) {
      logger_->error(PAR, 2501, "Can not open the fixed file : {}", fixed_file);
    }
    while (fixed_file_input >> part_id) {
      fixed_attr_.push_back(part_id);
    }
    fixed_file_input.close();
    if (static_cast<int>(fixed_attr_.size()) != num_vertices_) {
      logger_->report("[WARNING] Reset the fixed attributes to NONE !");
      fixed_attr_.clear();
    }
  }

  // Read community file
  if (community_file.size() > 0) {
    int part_id = -1;
    std::ifstream community_file_input(community_file);
    if (!community_file_input.is_open()) {
      logger_->error(
          PAR, 2502, "Can not open the community file : {}", community_file);
    }
    while (community_file_input >> part_id) {
      community_attr_.push_back(part_id);
    }
    community_file_input.close();
    if (static_cast<int>(community_attr_.size()) != num_vertices_) {
      logger_->report("[WARNING] Reset the community attributes to NONE !");
      community_attr_.clear();
    }
  }

  // read group file
  if (group_file.size() > 0) {
    std::ifstream group_file_input(group_file);
    if (!group_file_input.is_open()) {
      logger_->error(PAR, 2503, "Can not open the group file : {}", group_file);
    }
    group_attr_.clear();
    std::string cur_line;
    while (std::getline(group_file_input, cur_line)) {
      std::istringstream cur_line_buf(cur_line);
      std::vector<int> group_info{std::istream_iterator<int>(cur_line_buf),
                                  std::istream_iterator<int>()};
      // reduce by 1 because definition of hMETIS
      for (auto& value : group_info) {
        value--;
      }
      if (group_info.size() > 1) {
        group_attr_.push_back(group_info);
      }
    }
    group_file_input.close();
  }

  // Read placement file
  if (placement_file.size() > 0) {
    std::ifstream placement_file_input(placement_file);
    if (!placement_file_input.is_open()) {
      logger_->error(
          PAR, 2504, "Can not open the placement file : {}", placement_file);
    }
    std::string cur_line;
    // We assume the embedding has been normalized
    const float max_placement_value
        = 1.0;  // we assume the embedding has been normalized,
                // so we assume max_value is 1.0
    const float invalid_placement_thr = max_placement_value / 2.0; // The threshold
                // for detecting invalid placement value. If the abs(emb) is larger than
                // invalid_placement_thr, we think the placement is invalid
    const float default_placement_value = 0.0; // default placement value
    std::vector<std::vector<float>> temp_placement_attr;
    while (std::getline(placement_file_input, cur_line)) {
      std::vector<std::string> elements = SplitLine(
          cur_line);  // split the line based on deliminator empty space, ','
      std::vector<float> vertex_placement;
      for (auto& ele : elements) {
        if (ele == "NaN" || ele == "nan" || ele == "NAN") {
          vertex_placement.push_back(default_placement_value);
        } else {
          const float ele_value = std::stof(ele);
          if (std::abs(ele_value) < invalid_placement_thr) {
            vertex_placement.push_back(std::stof(ele));
          } else {
            vertex_placement.push_back(default_placement_value);
          }              
        }
      }
      temp_placement_attr.push_back(vertex_placement);
    }
    placement_file_input.close();
    // Here comes the very important part for placement-driven clustering
    // Since we have so many vertices, the embedding value for each single
    // vertex usually very small, around e-5 - e-7 So we need to normalize the
    // placement embedding based on average distance again Here we randomly
    // sample num_vertices of pairs to compute the average norm
    std::vector<float> mean_placement_value_list(placement_dimensions_, 0.0f);
    for (auto i = 0; i < temp_placement_attr.size(); i++) {
      for (int j = 0; j < placement_dimensions_; j++) {
        mean_placement_value_list[j] += temp_placement_attr[i][j];
      }
    }
    mean_placement_value_list = DivideFactor(mean_placement_value_list, temp_placement_attr.size() * 1.0);
    // perform normalization
    for (auto& emb : temp_placement_attr) {
      placement_attr_.push_back(DivideVectorElebyEle(emb, mean_placement_value_list));
    }

    if (static_cast<int>(placement_attr_.size()) != num_vertices_) {
      logger_->report("[WARNING] Reset the placement attributes to NONE !");
      placement_attr_.clear();
    }
  }

  // Build the original hypergraph first
  original_hypergraph_ = std::make_shared<TPHypergraph>(vertex_dimensions_,
                                                        hyperedge_dimensions_,
                                                        placement_dimensions_,
                                                        hyperedges_,
                                                        vertex_weights_,
                                                        hyperedge_weights_,
                                                        fixed_attr_,
                                                        community_attr_,
                                                        placement_attr_,
                                                        logger_);

  // show the status of hypergraph
  logger_->report("[INFO] Hypergraph Information**");
  logger_->report("[INFO] Vertices = {}", original_hypergraph_->num_vertices_);
  logger_->report("[INFO] Hyperedges = {}",
                  original_hypergraph_->num_hyperedges_);
}

// for design partitioning
// Convert the netlist into hypergraphs
// read fixed_file, community_file and group_file
// read placement information
// read timing information
void TritonPart::ReadNetlist(std::string fixed_file,
                             std::string community_file,
                             std::string group_file)
{
  // assign vertex_id property of each instance and each IO port
  // the vertex_id property will be removed after the partitioning
  vertex_weights_.clear();
  vertex_types_.clear();
  fixed_attr_.clear();
  community_attr_.clear();
  group_attr_.clear();
  placement_attr_.clear();
  // traverse all the instances
  int vertex_id = 0;
  // check if the fence constraint is specified
  if (fence_flag_ == true) {
    // check IO ports
    for (auto term : block_->getBTerms()) {
      // -1 means that the instance is not used by the partitioner
      odb::dbIntProperty::create(term, "vertex_id", -1);
      odb::Rect box = term->getBBox();
      if (box.xMin() >= fence_.lx && box.xMax() <= fence_.ux
          && box.yMin() >= fence_.ly && box.yMax() <= fence_.uy) {
        odb::dbIntProperty::create(term, "vertex_id", vertex_id++);
        std::vector<float> vwts(vertex_dimensions_,
                                0.0);  // IO port has no area
        vertex_weights_.emplace_back(vwts);
        vertex_types_.emplace_back(PORT);
        odb::dbIntProperty::find(term, "vertex_id")->setValue(vertex_id++);
        if (placement_flag_ == true) {
          std::vector<float> loc{(box.xMin() + box.xMax()) / 2.0f,
                                 (box.yMin() + box.yMax()) / 2.0f};
          placement_attr_.emplace_back(loc);
        }
      }
    }
    // check instances
    for (auto inst : block_->getInsts()) {
      // -1 means that the instance is not used by the partitioner
      odb::dbIntProperty::create(inst, "vertex_id", -1);
      const sta::LibertyCell* liberty_cell = network_->libertyCell(inst);
      if (liberty_cell == nullptr) {
        continue;  // ignore the instance with no liberty
      }
      odb::dbMaster* master = inst->getMaster();
      // check if the instance is a pad or a cover macro
      if (master->isPad() || master->isCover()) {
        continue;
      }
      odb::dbBox* box = inst->getBBox();
      // check if the inst is within the fence
      if (box->xMin() >= fence_.lx && box->xMax() <= fence_.ux
          && box->yMin() >= fence_.ly && box->yMax() <= fence_.uy) {
        const float area = liberty_cell->area();
        std::vector<float> vwts(vertex_dimensions_, area);
        vertex_weights_.emplace_back(vwts);
        if (master->isBlock()) {
          vertex_types_.emplace_back(MACRO);
        } else if (liberty_cell->hasSequentials()) {
          vertex_types_.emplace_back(SEQ_STD_CELL);
        } else {
          vertex_types_.emplace_back(COMB_STD_CELL);
        }
        if (placement_flag_ == true) {
          std::vector<float> loc{(box->xMin() + box->xMax()) / 2.0f,
                                 (box->yMin() + box->yMax()) / 2.0f};
          placement_attr_.emplace_back(loc);
        }
        odb::dbIntProperty::find(inst, "vertex_id")->setValue(vertex_id++);
      }
    }
  } else {
    for (auto term : block_->getBTerms()) {
      odb::dbIntProperty::create(term, "vertex_id", vertex_id++);
      vertex_types_.emplace_back(PORT);
      std::vector<float> vwts(vertex_dimensions_, 0.0);
      vertex_weights_.push_back(vwts);
      if (placement_flag_ == true) {
        odb::Rect box = term->getBBox();
        std::vector<float> loc{(box.xMin() + box.xMax()) / 2.0f,
                               (box.yMin() + box.yMax()) / 2.0f};
        placement_attr_.emplace_back(loc);
      }
    }

    for (auto inst : block_->getInsts()) {
      // -1 means that the instance is not used by the partitioner
      odb::dbIntProperty::create(inst, "vertex_id", -1);
      const sta::LibertyCell* liberty_cell = network_->libertyCell(inst);
      if (liberty_cell == nullptr) {
        continue;  // ignore the instance with no liberty
      }
      odb::dbMaster* master = inst->getMaster();
      // check if the instance is a pad or a cover macro
      if (master->isPad() || master->isCover()) {
        continue;
      }
      const float area = liberty_cell->area();
      std::vector<float> vwts(vertex_dimensions_, area);
      vertex_weights_.emplace_back(vwts);
      if (master->isBlock()) {
        vertex_types_.emplace_back(MACRO);
      } else if (liberty_cell->hasSequentials()) {
        vertex_types_.emplace_back(SEQ_STD_CELL);
      } else {
        vertex_types_.emplace_back(COMB_STD_CELL);
      }
      odb::dbIntProperty::find(inst, "vertex_id")->setValue(vertex_id++);
      if (placement_flag_ == true) {
        odb::dbBox* box = inst->getBBox();
        std::vector<float> loc{(box->xMin() + box->xMax()) / 2.0f,
                               (box->yMin() + box->yMax()) / 2.0f};
        placement_attr_.emplace_back(loc);
      }
    }
  }

  num_vertices_ = vertex_id;

  // read fixed instance file
  if (fixed_file.empty() == false) {
    std::ifstream file_input(fixed_file);
    if (!file_input.is_open()) {
      logger_->report("[WARNING] Cannot open the fixed instance file : {}",
                      fixed_file);
    } else {
      fixed_attr_.resize(num_vertices_);
      std::fill(fixed_attr_.begin(), fixed_attr_.end(), -1);
      std::string cur_line;
      while (std::getline(file_input, cur_line)) {
        std::stringstream ss(cur_line);
        std::string inst_name;
        int partition_id = -1;
        ss >> inst_name;
        ss >> partition_id;
        auto db_inst = block_->findInst(inst_name.c_str());
        const int vertex_id
            = odb::dbIntProperty::find(db_inst, "vertex_id")->getValue();
        if (vertex_id > -1) {
          fixed_attr_[vertex_id] = partition_id;
        }
      }
    }
    file_input.close();
  }

  // read community attribute file
  if (community_file.empty() == false) {
    std::ifstream file_input(community_file);
    if (!file_input.is_open()) {
      logger_->report("[WARNING] Cannot open the community file : {}",
                      community_file);
    } else {
      community_attr_.resize(num_vertices_);
      std::fill(community_attr_.begin(), community_attr_.end(), -1);
      std::string cur_line;
      while (std::getline(file_input, cur_line)) {
        std::stringstream ss(cur_line);
        std::string inst_name;
        int partition_id = -1;
        ss >> inst_name;
        ss >> partition_id;
        auto db_inst = block_->findInst(inst_name.c_str());
        const int vertex_id
            = odb::dbIntProperty::find(db_inst, "vertex_id")->getValue();
        if (vertex_id > -1) {
          community_attr_[vertex_id] = partition_id;
        }
      }
    }
    file_input.close();
  }

  // read the group file
  if (group_file.empty() == false) {
    std::ifstream file_input(group_file);
    if (!file_input.is_open()) {
      logger_->report("[WARNING] Cannot open the group file : {}", group_file);
    } else {
      group_attr_.clear();
      std::string cur_line;
      while (std::getline(file_input, cur_line)) {
        std::stringstream ss(cur_line);
        std::string inst_name;
        std::vector<int> inst_group;
        while (ss >> inst_name) {
          auto db_inst = block_->findInst(inst_name.c_str());
          const int vertex_id
              = odb::dbIntProperty::find(db_inst, "vertex_id")->getValue();
          if (vertex_id > -1) {
            inst_group.push_back(vertex_id);
          }
        }
        if (inst_group.size() > 1) {
          group_attr_.push_back(inst_group);
        }
      }
    }
    file_input.close();
  }

  // Check all the hyperedges,
  // we do not check the parallel hyperedges
  // because we need to consider timing graph
  hyperedges_.clear();
  hyperedge_weights_.clear();
  // Each net correponds to an hyperedge
  // Traverse the hyperedge and assign hyperedge_id to each net
  // the hyperedge_id property will be removed after partitioning
  int hyperedge_id = 0;
  for (auto net : block_->getNets()) {
    odb::dbIntProperty::create(net, "hyperedge_id", -1);
    // ignore all the power net
    if (net->getSigType().isSupply())
      continue;
    // check the hyperedge
    int driver_id = -1;      // vertex id of the driver instance
    std::set<int> loads_id;  // vertex id of sink instances
    // check the connected instances
    for (odb::dbITerm* iterm : net->getITerms()) {
      odb::dbInst* inst = iterm->getInst();
      const int vertex_id
          = odb::dbIntProperty::find(inst, "vertex_id")->getValue();
      if (vertex_id == -1) {
        continue;  // the current instance is not used
      }
      if (iterm->getIoType() == odb::dbIoType::OUTPUT) {
        driver_id = vertex_id;
      } else {
        loads_id.insert(vertex_id);
      }
    }
    // check the connected IO pins
    for (odb::dbBTerm* bterm : net->getBTerms()) {
      const int vertex_id
          = odb::dbIntProperty::find(bterm, "vertex_id")->getValue();
      if (vertex_id == -1) {
        continue;  // the current bterm is not used
      }
      if (bterm->getIoType() == odb::dbIoType::INPUT) {
        driver_id = vertex_id;
      } else {
        loads_id.insert(vertex_id);
      }
    }
    // check the hyperedges
    std::vector<int> hyperedge;
    if (driver_id != -1 && loads_id.size() > 0) {
      hyperedge.push_back(driver_id);
      for (auto& load_id : loads_id) {
        if (load_id != driver_id) {
          hyperedge.push_back(load_id);
        }
      }
    }
    // Ignore all the single-vertex hyperedge and large global netthreshold
    // if (hyperedge.size() > 1 && hyperedge.size() <= global_net_threshold_) {
    if (hyperedge.size() > 1) {
      hyperedges_.push_back(hyperedge);
      hyperedge_weights_.push_back(
          std::vector<float>(hyperedge_dimensions_, 1.0));
      odb::dbIntProperty::find(net, "hyperedge_id")->setValue(hyperedge_id++);
    }
  }  // finish hyperedge
  num_hyperedges_ = static_cast<int>(hyperedges_.size());

  // add timing features
  if (timing_aware_flag_ == true) {
    logger_->report("[STATUS] Extracting timing paths**** ");
    BuildTimingPaths();  // create timing paths
  }

  if (num_vertices_ == 0 || num_hyperedges_ == 0) {
    logger_->error(utl::PAR, 2677, "There is no vertices and hyperedges");
  }

  // build the timing graph
  // map each net to the timing arc in the timing graph
  std::vector<std::set<int>> hyperedges_arc_set;
  for (int e = 0; e < num_hyperedges_; e++) {
    const std::set<int> arc_set{e};
    hyperedges_arc_set.push_back(arc_set);
  }

  original_hypergraph_ = std::make_shared<TPHypergraph>(vertex_dimensions_,
                                                        hyperedge_dimensions_,
                                                        placement_dimensions_,
                                                        hyperedges_,
                                                        vertex_weights_,
                                                        hyperedge_weights_,
                                                        fixed_attr_,
                                                        community_attr_,
                                                        placement_attr_,
                                                        vertex_types_,
                                                        hyperedge_slacks_,
                                                        hyperedges_arc_set,
                                                        timing_paths_,
                                                        logger_);
  // show the status of hypergraph
  logger_->report("[INFO] Netlist Information**");
  logger_->report("[INFO] Vertices = {}", original_hypergraph_->num_vertices_);
  logger_->report("[INFO] Hyperedges = {}",
                  original_hypergraph_->num_hyperedges_);
  logger_->report("[INFO] Number of timing paths = {}", timing_paths_.size());
}

// Find all the critical timing paths
// The codes below similar to gui/src/staGui.cpp
// Please refer to sta/Search/ReportPath.cc for how to check the timing path
// Currently we can only consider single-clock design
// TODO:  how to handle multi-clock design
void TritonPart::BuildTimingPaths()
{
  if (timing_aware_flag_ == false || top_n_ <= 0) {
    logger_->report("[WARNING] Timing driven partitioning is disabled");
    return;
  }
  sta_->ensureGraph();     // Ensure that the timing graph has been built
  sta_->searchPreamble();  // Make graph and find delays
  sta_->ensureLevelized();
  // Step 1:  find the top_n critical timing paths
  sta::ExceptionFrom* e_from = nullptr;
  sta::ExceptionThruSeq* e_thrus = nullptr;
  sta::ExceptionTo* e_to = nullptr;
  bool include_unconstrained = false;
  bool get_max = true;  // max for setup check, min for hold check
  // Timing paths are grouped into path groups according to the clock
  // associated with the endpoint of the path, for example, path group for clk
  int group_count = top_n_;
  int endpoint_count = 1;  // The number of paths to report for each endpoint.
  // Definition for findPathEnds function in Search.hh
  // PathEndSeq *findPathEnds(ExceptionFrom *from,
  //              ExceptionThruSeq *thrus,
  //              ExceptionTo *to,
  //              bool unconstrained,
  //              const Corner *corner,
  //              const MinMaxAll *min_max,
  //              int group_count,
  //              int endpoint_count,
  //              bool unique_pins,
  //              float slack_min,
  //              float slack_max,
  //              bool sort_by_slack,
  //              PathGroupNameSet *group_names,
  //              bool setup,
  //              bool hold,
  //              bool recovery,
  //              bool removal,
  //              bool clk_gating_setup,
  //              bool clk_gating_hold);
  // PathEnds represent search endpoints that are either unconstrained or
  // constrained by a timing check, output delay, data check, or path delay.
  sta::PathEndSeq path_ends = sta_->search()->findPathEnds(  // from, thrus, to,
                                                             // unconstrained
      e_from,   // return paths from a list of clocks/instances/ports/register
                // clock pins or latch data pins
      e_thrus,  // return paths through a list of instances/ports/nets
      e_to,     // return paths to a list of clocks/instances/ports or pins
      include_unconstrained,  // return unconstrained paths
      // corner, min_max,
      sta_->cmdCorner(),  // return paths for a process corner
      get_max ? sta::MinMaxAll::max()
              : sta::MinMaxAll::min(),  // return max/min paths checks
      // group_count, endpoint_count, unique_pins
      group_count,     // number of paths in total
      endpoint_count,  // number of paths for each endpoint
      true,
      -sta::INF,
      sta::INF,  // slack_min, slack_max,
      true,      // sort_by_slack
      nullptr,   // group_names
      // setup, hold, recovery, removal,
      get_max,
      !get_max,
      false,
      false,
      // clk_gating_setup, clk_gating_hold
      false,
      false);

  // check all the timing paths
  for (auto& path_end : path_ends) {
    // Printing timing paths to logger
    // sta_->reportPathEnd(path_end);
    auto* path = path_end->path();
    TimingPath timing_path;                     // create the timing path
    const float slack = path_end->slack(sta_);  // slack information
    // TODO: to be deleted.  We should not
    // normalize the slack according to the clock period for multi-clock design
    const float clock_period = path_end->targetClk(sta_)->period();
    maximum_clock_period_ = std::max(maximum_clock_period_, clock_period);
    timing_path.slack = slack;
    // logger_->report("clock_period = {}, slack = {}", maximum_clock_period_,
    // timing_path.slack);
    sta::PathExpanded expand(path, sta_);
    expand.path(expand.size() - 1);
    for (size_t i = 0; i < expand.size(); i++) {
      // PathRef is reference to a path vertex
      sta::PathRef* ref = expand.path(i);
      sta::Pin* pin = ref->vertex(sta_)->pin();
      // Nets connect pins at a level of the hierarchy
      auto net = network_->net(pin);  // sta::Net*
      // Check if the pin is connected to a net
      if (net == nullptr) {
        continue;  // check if the net exists
      }
      if (network_->isTopLevelPort(pin) == true) {
        auto bterm = block_->findBTerm(network_->pathName(pin));
        const int vertex_id
            = odb::dbIntProperty::find(bterm, "vertex_id")->getValue();
        if (vertex_id == -1) {
          continue;
        }
        if (timing_path.path.empty() == true
            || timing_path.path.back() != vertex_id) {
          timing_path.path.push_back(vertex_id);
        }
      } else {
        auto inst = network_->instance(pin);
        auto db_inst = block_->findInst(network_->pathName(inst));
        const int vertex_id
            = odb::dbIntProperty::find(db_inst, "vertex_id")->getValue();
        if (vertex_id == -1) {
          continue;
        }
        if (timing_path.path.empty() == true
            || timing_path.path.back() != vertex_id) {
          timing_path.path.push_back(vertex_id);
        }
      }
      auto db_net = block_->findNet(
          network_->pathName(net));  // convert sta::Net* to dbNet*
      const int hyperedge_id
          = odb::dbIntProperty::find(db_net, "hyperedge_id")->getValue();
      if (hyperedge_id == -1) {
        continue;
      }
      timing_path.arcs.push_back(hyperedge_id);
    }
    // add timing path
    if (timing_path.arcs.size() > 0) {
      timing_paths_.push_back(timing_path);
    }
  }

  // normalize all the slack
  logger_->report("[INFO] maximum_clock_period : {} second",
                  maximum_clock_period_);
  extra_delay_ = extra_delay_ / maximum_clock_period_;
  logger_->report("[INFO] normalized extra delay : {}", extra_delay_);
<<<<<<< HEAD
  for (auto& timing_path : timing_paths_) {
    timing_path.slack = timing_path.slack / maximum_clock_period_;
  }
  logger_->report(
      "[INFO] We normalized the slack of each path based on maximum clock "
      "period");
  // resize the hyperedge_slacks_
  hyperedge_slacks_.clear();
  hyperedge_slacks_.resize(num_hyperedges_);
  std::fill(hyperedge_slacks_.begin(),
            hyperedge_slacks_.end(),
            maximum_clock_period_);
  logger_->report(
      "[INFO] We normalized the slack of each net based on maximum clock "
      "period");
  int num_unconstrained_hyperedges = 0;
  // check the slack on each net
  for (auto db_net : block_->getNets()) {
    const int hyperedge_id
        = odb::dbIntProperty::find(db_net, "hyperedge_id")->getValue();
    if (hyperedge_id == -1) {
      continue;  // this net is not used
    }
=======
  if (guardband_flag_ == false) {
    for (auto& timing_path : timing_paths_) {
      timing_path.slack = timing_path.slack / maximum_clock_period_;
    }
  } else {
    for (auto& timing_path : timing_paths_) {
      timing_path.slack = timing_path.slack / maximum_clock_period_ - extra_delay_;
    }
  }
  logger_->report(
      "[INFO] We normalized the slack of each path based on maximum clock "
      "period");
  // resize the hyperedge_slacks_
  hyperedge_slacks_.clear();
  hyperedge_slacks_.resize(num_hyperedges_);
  std::fill(hyperedge_slacks_.begin(),
            hyperedge_slacks_.end(),
            maximum_clock_period_);
  logger_->report(
      "[INFO] We normalized the slack of each net based on maximum clock "
      "period");
  int num_unconstrained_hyperedges = 0;
  // check the slack on each net
  for (auto db_net : block_->getNets()) {
    const int hyperedge_id
        = odb::dbIntProperty::find(db_net, "hyperedge_id")->getValue();
    if (hyperedge_id == -1) {
      continue;  // this net is not used
    }
>>>>>>> 27412ff2
    sta::Net* net = network_->dbToSta(db_net);
    const float slack = sta_->netSlack(net, sta::MinMax::max());
    // set the slack of unconstrained net to max_clock_period_
    if (slack > maximum_clock_period_) {
      num_unconstrained_hyperedges++;
      hyperedge_slacks_[hyperedge_id] = 1.0;
    } else {
<<<<<<< HEAD
      hyperedge_slacks_[hyperedge_id] = slack / maximum_clock_period_;
    }
=======
      if (guardband_flag_ == false) {
        hyperedge_slacks_[hyperedge_id] = slack / maximum_clock_period_;
      } else  {
        hyperedge_slacks_[hyperedge_id] = slack / maximum_clock_period_ - extra_delay_;
      }
    } 
>>>>>>> 27412ff2
  }
  logger_->report("[STATUS] Finish traversing timing graph");
  logger_->report("[WARNING] {} unconstrained hyperedges !",
                  num_unconstrained_hyperedges);
  logger_->report(
      "[WARNING] Reset the slack of all unconstrained hyperedges to {} seconds",
      maximum_clock_period_);
}

// Partition the hypergraph_ with the multilevel methodology
// the return value is the partitioning solution
void TritonPart::MultiLevelPartition()
{
  auto start_time_stamp_global = std::chrono::high_resolution_clock::now();

  // check the weighting scheme
  if (static_cast<int>(e_wt_factors_.size()) != hyperedge_dimensions_) {
    logger_->report(
        "[WARNING] no hyperedge weighting is specified. Use default value of "
        "1.");
    e_wt_factors_.clear();
    e_wt_factors_.resize(hyperedge_dimensions_);
    std::fill(e_wt_factors_.begin(), e_wt_factors_.end(), 1.0);
  }
  logger_->report("[PARAM] hyperedge weight factor : [ {} ]",
                  GetVectorString(e_wt_factors_));

  if (static_cast<int>(v_wt_factors_.size()) != vertex_dimensions_) {
    logger_->report(
        "[WARNING] no vertex weighting is specified. Use default value of 1.");
    v_wt_factors_.clear();
    v_wt_factors_.resize(vertex_dimensions_);
    std::fill(v_wt_factors_.begin(), v_wt_factors_.end(), 1.0);
  }
  logger_->report("[PARAM] vertex weight factor : [ {} ]",
                  GetVectorString(v_wt_factors_));

  if (static_cast<int>(placement_wt_factors_.size()) != placement_dimensions_) {
    if (placement_dimensions_ <= 0) {
      placement_wt_factors_.clear();
    } else {
      logger_->report(
          "[WARNING] no placement weighting is specified. Use default value of "
          "1.");
      placement_wt_factors_.clear();
      placement_wt_factors_.resize(placement_dimensions_);
      std::fill(
          placement_wt_factors_.begin(), placement_wt_factors_.end(), 1.0f);
    }
  }
  logger_->report("[PARAM] placement weight factor : [ {} ]",
                  GetVectorString(placement_wt_factors_));
  // print all the weighting parameters
  logger_->report("[PARAM] net_timing_factor : {}", net_timing_factor_);
  logger_->report("[PARAM] path_timing_factor : {}", path_timing_factor_);
  logger_->report("[PARAM] path_snaking_factor : {}", path_snaking_factor_);
  logger_->report("[PARAM] timing_exp_factor : {}", timing_exp_factor_);
  // coarsening related parameters
  logger_->report("[PARAM] coarsen order : {}", ToString(coarsen_order_));
  logger_->report("[PARAM] thr_coarsen_hyperedge_size_skip : {}",
                  thr_coarsen_hyperedge_size_skip_);
  logger_->report("[PARAM] thr_coarsen_vertices : {}", thr_coarsen_vertices_);
  logger_->report("[PARAM] thr_coarsen_hyperedges : {}",
                  thr_coarsen_hyperedges_);
  logger_->report("[PARAM] coarsening_ratio : {}", coarsening_ratio_);
  logger_->report("[PARAM] max_coarsen_iters : {}", max_coarsen_iters_);
  logger_->report("[PARAM] adj_diff_ratio : {}", adj_diff_ratio_);
  logger_->report("[PARAM] min_num_vertcies_each_part : {}",
                  min_num_vertices_each_part_);
  // initial partitioning parameter
  logger_->report("[PARAM] num_initial_solutions : {}", num_initial_solutions_);
  logger_->report("[PARAM] num_best_initial_solutions : {}",
                  num_best_initial_solutions_);
  // refinement related parameters
  logger_->report("[PARAM] refine_iters : {}", refiner_iters_);
  logger_->report("[PARAM] max_moves (FM or greedy refinement) : {}",
                  max_moves_);
  logger_->report("[PARAM] early_stop_ratio : {}", early_stop_ratio_);
  logger_->report("[PARAM] total_corking_passes : {}", total_corking_passes_);
  logger_->report("[PARAM] v_cycle_flag : {}", v_cycle_flag_);
  logger_->report("[PARAM] max_num_vcycle : {}", max_num_vcycle_);
  logger_->report("[PARAM] num_coarsen_solutions : {}", num_coarsen_solutions_);
  logger_->report("[PARAM] num_vertices_threshold_ilp : {}",
                  num_vertices_threshold_ilp_);

  // create the evaluator class
  TP_evaluator_ptr tritonpart_evaluator
      = std::make_shared<GoldenEvaluator>(num_parts_,
                                          // weight vectors
                                          e_wt_factors_,
                                          v_wt_factors_,
                                          placement_wt_factors_,
                                          // timing related weight
                                          net_timing_factor_,
                                          path_timing_factor_,
                                          path_snaking_factor_,
                                          timing_exp_factor_,
                                          extra_delay_,
                                          original_hypergraph_,
                                          logger_);

  // create the balance constraint
  MATRIX<float> upper_block_balance
      = original_hypergraph_->GetUpperVertexBalance(num_parts_, ub_factor_);
  MATRIX<float> lower_block_balance
      = original_hypergraph_->GetLowerVertexBalance(num_parts_, ub_factor_);

  // Step 1 : create all the coarsening, partitionig and refinement class
  const std::vector<float> thr_cluster_weight
      = DivideFactor(original_hypergraph_->GetTotalVertexWeights(),
                     min_num_vertices_each_part_ * num_parts_);

  // create the coarsener cluster
  TP_coarsening_ptr tritonpart_coarsener
      = std::make_shared<TPcoarsener>(num_parts_,
                                      thr_coarsen_hyperedge_size_skip_,
                                      thr_coarsen_vertices_,
                                      thr_coarsen_hyperedges_,
                                      coarsening_ratio_,
                                      max_coarsen_iters_,
                                      adj_diff_ratio_,
                                      thr_cluster_weight,
                                      seed_,
                                      coarsen_order_,
                                      tritonpart_evaluator,
                                      logger_);

  // create the initial partitioning class
  TP_partitioning_ptr tritonpart_partitioner = std::make_shared<TPpartitioner>(
      num_parts_, seed_, tritonpart_evaluator, logger_);

  // create the refinement classes
  // We have four types of refiner
  // (1) greedy refinement. try to one entire hyperedge each time
  TP_greedy_refiner_ptr greedy_refiner
      = std::make_shared<TPgreedyRefine>(num_parts_,
                                         refiner_iters_,
                                         path_timing_factor_,
                                         path_snaking_factor_,
                                         max_moves_,
                                         tritonpart_evaluator,
                                         logger_);

  // (2) ILP-based partitioning (only for two-way since k-way ILP partitioning
  // is too timing-consuming)
  TP_ilp_refiner_ptr ilp_refiner
      = std::make_shared<TPilpRefine>(num_parts_,
                                      refiner_iters_,
                                      path_timing_factor_,
                                      path_snaking_factor_,
                                      max_moves_,
                                      tritonpart_evaluator,
                                      logger_);

  // (3) direct k-way FM
  TP_k_way_fm_refiner_ptr k_way_fm_refiner
      = std::make_shared<TPkWayFMRefine>(num_parts_,
                                         refiner_iters_,
                                         path_timing_factor_,
                                         path_snaking_factor_,
                                         max_moves_,
                                         total_corking_passes_,
                                         tritonpart_evaluator,
                                         logger_);

  // (4) k-way pair-wise FM
  TP_k_way_pm_refiner_ptr k_way_pm_refiner
      = std::make_shared<TPkWayPMRefine>(num_parts_,
                                         refiner_iters_,
                                         path_timing_factor_,
                                         path_snaking_factor_,
                                         max_moves_,
                                         total_corking_passes_,
                                         tritonpart_evaluator,
                                         logger_);

  // create the multi-level class
  TP_multi_level_partitioner tritonpart_mlevel_partitioner
      = std::make_shared<TPmultilevelPartitioner>(num_parts_,
                                                  ub_factor_,
                                                  v_cycle_flag_,
                                                  num_initial_solutions_,
                                                  num_best_initial_solutions_,
                                                  num_vertices_threshold_ilp_,
                                                  max_num_vcycle_,
                                                  num_coarsen_solutions_,
                                                  seed_,
                                                  timing_aware_flag_,
                                                  tritonpart_coarsener,
                                                  tritonpart_partitioner,
                                                  k_way_fm_refiner,
                                                  k_way_pm_refiner,
                                                  greedy_refiner,
                                                  ilp_refiner,
                                                  tritonpart_evaluator,
                                                  logger_);

  if (timing_aware_flag_ == true) {
    // Initialize the timing on original_hypergraph_
    tritonpart_evaluator->InitializeTiming(original_hypergraph_);
  }
  // Use coarsening to do preprocessing step
  // Build the hypergraph used to call multi-level partitioner
  // (1) remove single-vertex hyperedge
  // (2) remove lager hyperedge
  // (3) detect parallel hyperedges
  // (4) handle group information
  // (5) group fixed vertices based on each block
  // group vertices based on group_attr_
  // the original_hypergraph_ will be modified by the Group Vertices command
  // We will store the mapping relationship of vertices between
  // original_hypergraph_ and hypergraph_
  tritonpart_coarsener->SetThrCoarsenHyperedgeSizeSkip(global_net_threshold_);
  hypergraph_
      = tritonpart_coarsener->GroupVertices(original_hypergraph_, group_attr_);
  tritonpart_coarsener->SetThrCoarsenHyperedgeSizeSkip(
      thr_coarsen_hyperedge_size_skip_);

  // partition on the processed hypergraph
  std::vector<int> solution = tritonpart_mlevel_partitioner->Partition(
      hypergraph_, upper_block_balance, lower_block_balance);

  // Translate the solution of hypergraph to original_hypergraph_
  // solution to solution_
  solution_.clear();
  solution_.resize(original_hypergraph_->num_vertices_);
  std::fill(solution_.begin(), solution_.end(), -1);
  for (int cluster_id = 0; cluster_id < hypergraph_->num_vertices_;
       cluster_id++) {
    const int part_id = solution[cluster_id];
    for (const auto& v : hypergraph_->vertex_c_attr_[cluster_id]) {
      solution_[v] = part_id;
    }
  }

  // Perform the last-minute refinement
  tritonpart_coarsener->SetThrCoarsenHyperedgeSizeSkip(global_net_threshold_);
  tritonpart_mlevel_partitioner->VcycleRefinement(
      hypergraph_, upper_block_balance, lower_block_balance, solution_);

  // evaluate on the original hypergraph
  // tritonpart_evaluator->CutEvaluator(original_hypergraph_, solution_, true);
  tritonpart_evaluator->ConstraintAndCutEvaluator(
      original_hypergraph_, solution_, ub_factor_, group_attr_, true);

  // generate the timing report
  if (timing_aware_flag_ == true) {
    logger_->report("[STATUS] Displaying timing path cuts statistics");
    PathStats path_stats = tritonpart_evaluator->GetTimingCuts(original_hypergraph_, solution_);
    tritonpart_evaluator->PrintPathStats(path_stats);
  }
  
  // print the runtime
  auto end_timestamp_global = std::chrono::high_resolution_clock::now();
  double total_global_time
      = std::chrono::duration_cast<std::chrono::nanoseconds>(
            end_timestamp_global - start_time_stamp_global)
            .count();
  total_global_time *= 1e-9;
  logger_->report("[INFO] The runtime of multi-level partitioner : {} seconds",
                  total_global_time);
}

}  // namespace par<|MERGE_RESOLUTION|>--- conflicted
+++ resolved
@@ -248,10 +248,7 @@
   logger_->report("[PARAM] Hyperedge dimensions = {}", hyperedge_dimensions_);
   logger_->report("[PARAM] Placement dimensions = {}", placement_dimensions_);
   logger_->report("[PARAM] Timing aware flag = {}", timing_aware_flag_);
-<<<<<<< HEAD
-=======
   logger_->report("[PARAM] Guardband flag = {}", guardband_flag_);
->>>>>>> 27412ff2
   logger_->report("[PARAM] Global net threshold = {}", global_net_threshold_);
   logger_->report("[PARAM] Top {} critical timing paths are extracted.",
                   top_n_);
@@ -589,10 +586,7 @@
   logger_->report("[PARAM] Vertex dimensions = {}", vertex_dimensions_);
   logger_->report("[PARAM] Hyperedge dimensions = {}", hyperedge_dimensions_);
   logger_->report("[PARAM] Placement dimensions = {}", placement_dimensions_);
-<<<<<<< HEAD
-=======
   logger_->report("[PARAM] Guardband flag = {}", guardband_flag_);
->>>>>>> 27412ff2
   logger_->report("[PARAM] Timing aware flag = {}", timing_aware_flag_);
   logger_->report("[PARAM] Global net threshold = {}", global_net_threshold_);
   logger_->report("[PARAM] Top {} critical timing paths are extracted.",
@@ -1479,9 +1473,14 @@
                   maximum_clock_period_);
   extra_delay_ = extra_delay_ / maximum_clock_period_;
   logger_->report("[INFO] normalized extra delay : {}", extra_delay_);
-<<<<<<< HEAD
-  for (auto& timing_path : timing_paths_) {
-    timing_path.slack = timing_path.slack / maximum_clock_period_;
+  if (guardband_flag_ == false) {
+    for (auto& timing_path : timing_paths_) {
+      timing_path.slack = timing_path.slack / maximum_clock_period_;
+    }
+  } else {
+    for (auto& timing_path : timing_paths_) {
+      timing_path.slack = timing_path.slack / maximum_clock_period_ - extra_delay_;
+    }
   }
   logger_->report(
       "[INFO] We normalized the slack of each path based on maximum clock "
@@ -1503,37 +1502,6 @@
     if (hyperedge_id == -1) {
       continue;  // this net is not used
     }
-=======
-  if (guardband_flag_ == false) {
-    for (auto& timing_path : timing_paths_) {
-      timing_path.slack = timing_path.slack / maximum_clock_period_;
-    }
-  } else {
-    for (auto& timing_path : timing_paths_) {
-      timing_path.slack = timing_path.slack / maximum_clock_period_ - extra_delay_;
-    }
-  }
-  logger_->report(
-      "[INFO] We normalized the slack of each path based on maximum clock "
-      "period");
-  // resize the hyperedge_slacks_
-  hyperedge_slacks_.clear();
-  hyperedge_slacks_.resize(num_hyperedges_);
-  std::fill(hyperedge_slacks_.begin(),
-            hyperedge_slacks_.end(),
-            maximum_clock_period_);
-  logger_->report(
-      "[INFO] We normalized the slack of each net based on maximum clock "
-      "period");
-  int num_unconstrained_hyperedges = 0;
-  // check the slack on each net
-  for (auto db_net : block_->getNets()) {
-    const int hyperedge_id
-        = odb::dbIntProperty::find(db_net, "hyperedge_id")->getValue();
-    if (hyperedge_id == -1) {
-      continue;  // this net is not used
-    }
->>>>>>> 27412ff2
     sta::Net* net = network_->dbToSta(db_net);
     const float slack = sta_->netSlack(net, sta::MinMax::max());
     // set the slack of unconstrained net to max_clock_period_
@@ -1541,17 +1509,12 @@
       num_unconstrained_hyperedges++;
       hyperedge_slacks_[hyperedge_id] = 1.0;
     } else {
-<<<<<<< HEAD
-      hyperedge_slacks_[hyperedge_id] = slack / maximum_clock_period_;
-    }
-=======
       if (guardband_flag_ == false) {
         hyperedge_slacks_[hyperedge_id] = slack / maximum_clock_period_;
       } else  {
         hyperedge_slacks_[hyperedge_id] = slack / maximum_clock_period_ - extra_delay_;
       }
     } 
->>>>>>> 27412ff2
   }
   logger_->report("[STATUS] Finish traversing timing graph");
   logger_->report("[WARNING] {} unconstrained hyperedges !",
