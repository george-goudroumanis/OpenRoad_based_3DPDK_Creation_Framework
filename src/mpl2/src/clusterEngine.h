--- conflicted
+++ resolved
@@ -33,15 +33,7 @@
 
 #pragma once
 
-<<<<<<< HEAD
 #include <queue>
-=======
-#include <map>
-#include <memory>
-#include <set>
-#include <unordered_map>
-#include <vector>
->>>>>>> 7cab35d9
 
 #include "object.h"
 
