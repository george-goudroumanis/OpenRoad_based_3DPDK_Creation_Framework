--- conflicted
+++ resolved
@@ -3164,64 +3164,7 @@
   const float depth = (std_cell_area / sum_length)
                       * std::pow((1 - macro_dominance_factor), 2);
 
-<<<<<<< HEAD
   return depth;
-=======
-  // Note that the range can be larger than the respective core dimension.
-  // As SA only sees what is inside its current outline, this is not a problem.
-  if (pin_ranges[L].second > pin_ranges[L].first) {
-    macro_blockages_.emplace_back(root_lx,
-                                  pin_ranges[L].first,
-                                  root_lx + std::min(max_width, depth),
-                                  pin_ranges[L].second);
-    debugPrint(logger_,
-               MPL,
-               "coarse_shaping",
-               1,
-               "Pin access for L : length : {}, depth :  {}",
-               pin_ranges[L].second - pin_ranges[L].first,
-               std::min(max_width, depth));
-  }
-  if (pin_ranges[T].second > pin_ranges[T].first) {
-    macro_blockages_.emplace_back(pin_ranges[T].first,
-                                  root_uy - std::min(max_height, depth),
-                                  pin_ranges[T].second,
-                                  root_uy);
-    debugPrint(logger_,
-               MPL,
-               "coarse_shaping",
-               1,
-               "Pin access for T : length : {}, depth : {}",
-               pin_ranges[T].second - pin_ranges[T].first,
-               std::min(max_height, depth));
-  }
-  if (pin_ranges[R].second > pin_ranges[R].first) {
-    macro_blockages_.emplace_back(root_ux - std::min(max_width, depth),
-                                  pin_ranges[R].first,
-                                  root_ux,
-                                  pin_ranges[R].second);
-    debugPrint(logger_,
-               MPL,
-               "coarse_shaping",
-               1,
-               "Pin access for R : length : {}, depth : {}",
-               pin_ranges[R].second - pin_ranges[R].first,
-               std::min(max_width, depth));
-  }
-  if (pin_ranges[B].second > pin_ranges[B].first) {
-    macro_blockages_.emplace_back(pin_ranges[B].first,
-                                  root_ly,
-                                  pin_ranges[B].second,
-                                  root_ly + std::min(max_height, depth));
-    debugPrint(logger_,
-               MPL,
-               "coarse_shaping",
-               1,
-               "Pin access for B : length : {}, depth : {}",
-               pin_ranges[B].second - pin_ranges[B].first,
-               std::min(max_height, depth));
-  }
->>>>>>> db8cd961
 }
 
 void HierRTLMP::setPlacementBlockages()
