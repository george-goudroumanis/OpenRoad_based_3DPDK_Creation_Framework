///////////////////////////////////////////////////////////////////////////
//
// BSD 3-Clause License
//
// Copyright (c) 2020, The Regents of the University of California
// All rights reserved.
//
// Redistribution and use in source and binary forms, with or without
// modification, are permitted provided that the following conditions are met:
//
// * Redistributions of source code must retain the above copyright notice, this
//   list of conditions and the following disclaimer.
//
// * Redistributions in binary form must reproduce the above copyright notice,
//   this list of conditions and the following disclaimer in the documentation
//   and/or other materials provided with the distribution.
//
// * Neither the name of the copyright holder nor the names of its
//   contributors may be used to endorse or promote products derived from
//   this software without specific prior written permission.
//
// THIS SOFTWARE IS PROVIDED BY THE COPYRIGHT HOLDERS AND CONTRIBUTORS "AS IS"
// AND ANY EXPRESS OR IMPLIED WARRANTIES, INCLUDING, BUT NOT LIMITED TO, THE
// IMPLIED WARRANTIES OF MERCHANTABILITY AND FITNESS FOR A PARTICULAR PURPOSE
// ARE DISCLAIMED. IN NO EVENT SHALL THE COPYRIGHT HOLDER OR CONTRIBUTORS BE
// LIABLE FOR ANY DIRECT, INDIRECT, INCIDENTAL, SPECIAL, EXEMPLARY, OR
// CONSEQUENTIAL DAMAGES (INCLUDING, BUT NOT LIMITED TO, PROCUREMENT OF
// SUBSTITUTE GOODS OR SERVICES; LOSS OF USE, DATA, OR PROFITS; OR BUSINESS
// INTERRUPTION) HOWEVER CAUSED AND ON ANY THEORY OF LIABILITY, WHETHER IN
// CONTRACT, STRICT LIABILITY, OR TORT (INCLUDING NEGLIGENCE OR OTHERWISE)
// ARISING IN ANY WAY OUT OF THE USE OF THIS SOFTWARE, EVEN IF ADVISED OF THE
// POSSIBILITY OF SUCH DAMAGE.
//
///////////////////////////////////////////////////////////////////////////////
#include "hier_rtlmp.h"

#include <fstream>
#include <iostream>
#include <queue>
#include <thread>

#include "Mpl2Observer.h"
#include "SACoreHardMacro.h"
#include "SACoreSoftMacro.h"
#include "bus_synthesis.h"
#include "db_sta/dbNetwork.hh"
#include "object.h"
#include "odb/db.h"
#include "par/PartitionMgr.h"
#include "sta/Liberty.hh"
#include "utl/Logger.h"

namespace mpl2 {

using std::string;

///////////////////////////////////////////////////////////
// Class HierRTLMP
using utl::MPL;

HierRTLMP::~HierRTLMP() = default;

// Constructors
HierRTLMP::HierRTLMP(sta::dbNetwork* network,
                     odb::dbDatabase* db,
                     sta::dbSta* sta,
                     utl::Logger* logger,
                     par::PartitionMgr* tritonpart)
{
  network_ = network;
  db_ = db;
  sta_ = sta;
  logger_ = logger;
  tritonpart_ = tritonpart;
}

///////////////////////////////////////////////////////////////////////////
// Interfaces for setting up options
// Options related to macro placement

void HierRTLMP::setAreaWeight(float weight)
{
  area_weight_ = weight;
}

void HierRTLMP::setOutlineWeight(float weight)
{
  outline_weight_ = weight;
}

void HierRTLMP::setWirelengthWeight(float weight)
{
  wirelength_weight_ = weight;
}

void HierRTLMP::setGuidanceWeight(float weight)
{
  guidance_weight_ = weight;
}

void HierRTLMP::setFenceWeight(float weight)
{
  fence_weight_ = weight;
}

void HierRTLMP::setBoundaryWeight(float weight)
{
  boundary_weight_ = weight;
}

void HierRTLMP::setNotchWeight(float weight)
{
  notch_weight_ = weight;
}

void HierRTLMP::setMacroBlockageWeight(float weight)
{
  macro_blockage_weight_ = weight;
}

void HierRTLMP::setGlobalFence(float fence_lx,
                               float fence_ly,
                               float fence_ux,
                               float fence_uy)
{
  global_fence_lx_ = fence_lx;
  global_fence_ly_ = fence_ly;
  global_fence_ux_ = fence_ux;
  global_fence_uy_ = fence_uy;
}

void HierRTLMP::setHaloWidth(float halo_width)
{
  halo_width_ = halo_width;
}

void HierRTLMP::setHaloHeight(float halo_height)
{
  halo_height_ = halo_height;
}

// Options related to clustering
void HierRTLMP::setNumBundledIOsPerBoundary(int num_bundled_ios)
{
  num_bundled_IOs_ = num_bundled_ios;
}

void HierRTLMP::setClusterSize(int max_num_macro,
                               int min_num_macro,
                               int max_num_inst,
                               int min_num_inst)
{
  max_num_macro_base_ = max_num_macro;
  min_num_macro_base_ = min_num_macro;
  max_num_inst_base_ = max_num_inst;
  min_num_inst_base_ = min_num_inst;
}

void HierRTLMP::setClusterSizeTolerance(float tolerance)
{
  tolerance_ = tolerance;
}

void HierRTLMP::setMaxNumLevel(int max_num_level)
{
  max_num_level_ = max_num_level;
}

void HierRTLMP::setClusterSizeRatioPerLevel(float coarsening_ratio)
{
  coarsening_ratio_ = coarsening_ratio;
}

void HierRTLMP::setLargeNetThreshold(int large_net_threshold)
{
  large_net_threshold_ = large_net_threshold;
}

void HierRTLMP::setSignatureNetThreshold(int signature_net_threshold)
{
  signature_net_threshold_ = signature_net_threshold;
}

void HierRTLMP::setPinAccessThreshold(float pin_access_th)
{
  pin_access_th_ = pin_access_th;
  pin_access_th_orig_ = pin_access_th;
}

void HierRTLMP::setTargetUtil(float target_util)
{
  target_util_ = target_util;
}

void HierRTLMP::setTargetDeadSpace(float target_dead_space)
{
  target_dead_space_ = target_dead_space;
}

void HierRTLMP::setMinAR(float min_ar)
{
  min_ar_ = min_ar;
}

void HierRTLMP::setSnapLayer(int snap_layer)
{
  snap_layer_ = snap_layer;
}

void HierRTLMP::setReportDirectory(const char* report_directory)
{
  report_directory_ = report_directory;
}

//
// Set defaults for min/max number of instances and macros if not set by user.
//
void HierRTLMP::setDefaultThresholds()
{
  std::string snap_layer_name;
  // calculate the pitch_x and pitch_y based on the pins of macros
  for (auto& macro : hard_macro_map_) {
    odb::dbMaster* master = macro.first->getMaster();
    for (odb::dbMTerm* mterm : master->getMTerms()) {
      if (mterm->getSigType() == odb::dbSigType::SIGNAL) {
        for (odb::dbMPin* mpin : mterm->getMPins()) {
          for (odb::dbBox* box : mpin->getGeometry()) {
            odb::dbTechLayer* layer = box->getTechLayer();
            snap_layer_name = layer->getName();
            pitch_x_
                = dbuToMicron(static_cast<float>(layer->getPitchX()), dbu_);
            pitch_y_
                = dbuToMicron(static_cast<float>(layer->getPitchY()), dbu_);
          }
        }
      }
    }
    break;  // we just need to calculate pitch_x and pitch_y once
  }

  // update weight
  if (dynamic_congestion_weight_flag_ == true) {
    std::vector<std::string> layers;
    int tot_num_layer = 0;
    for (odb::dbTechLayer* layer : db_->getTech()->getLayers()) {
      if (layer->getType() == odb::dbTechLayerType::ROUTING) {
        layers.push_back(layer->getName());
        tot_num_layer++;
      }
    }
    snap_layer_ = 0;
    for (int i = 0; i < layers.size(); i++) {
      if (layers[i] == snap_layer_name) {
        snap_layer_ = i + 1;
        break;
      }
    }
    if (snap_layer_ <= 0) {
      congestion_weight_ = 0.0;
    } else {
      congestion_weight_ = 1.0 * snap_layer_ / layers.size();
    }
    debugPrint(logger_,
               MPL,
               "multilevel_autoclustering",
               1,
               "snap_layer : {}  congestion_weight : {}",
               snap_layer_,
               congestion_weight_);
  }

  if (max_num_macro_base_ <= 0 || min_num_macro_base_ <= 0
      || max_num_inst_base_ <= 0 || min_num_inst_base_ <= 0) {
    min_num_inst_base_
        = std::floor(metrics_->getNumStdCell()
                     / std::pow(coarsening_ratio_, max_num_level_));
    if (min_num_inst_base_ <= 1000) {
      min_num_inst_base_ = 1000;  // lower bound
    }
    max_num_inst_base_ = min_num_inst_base_ * coarsening_ratio_ / 2.0;
    min_num_macro_base_ = std::floor(
        metrics_->getNumMacro() / std::pow(coarsening_ratio_, max_num_level_));
    if (min_num_macro_base_ <= 0) {
      min_num_macro_base_ = 1;  // lowerbound
    }
    max_num_macro_base_ = min_num_macro_base_ * coarsening_ratio_ / 2.0;
    if (metrics_->getNumMacro() <= 150) {
      // If the number of macros is less than the threshold value, reset to
      // single level.
      max_num_level_ = 1;
      debugPrint(logger_,
                 MPL,
                 "multilevel_autoclustering",
                 1,
                 "Reset number of levels to 1");
    }
  }

  // for num_level = 1, we recommand to increase the macro_blockage_weight to
  // half of the outline_weight
  if (max_num_level_ == 1) {
    macro_blockage_weight_ = outline_weight_ / 2.0;
    debugPrint(logger_,
               MPL,
               "multilevel_autoclustering",
               1,
               "Reset macro_blockage_weight : {}",
               macro_blockage_weight_);
  }

  //
  // Set sizes for root level based on coarsening_factor and the number of
  // physical hierarchy levels
  //
  unsigned coarsening_factor = std::pow(coarsening_ratio_, max_num_level_ - 1);
  max_num_macro_base_ = max_num_macro_base_ * coarsening_factor;
  min_num_macro_base_ = min_num_macro_base_ * coarsening_factor;
  max_num_inst_base_ = max_num_inst_base_ * coarsening_factor;
  min_num_inst_base_ = min_num_inst_base_ * coarsening_factor;

  debugPrint(
      logger_,
      MPL,
      "multilevel_autoclustering",
      1,
      "num level: {}, max_macro: {}, min_macro: {}, max_inst:{}, min_inst:{}",
      max_num_level_,
      max_num_macro_base_,
      min_num_macro_base_,
      max_num_inst_base_,
      min_num_inst_base_);
}

///////////////////////////////////////////////////////////////
// Top Level Interface function
//
void HierRTLMP::hierRTLMacroPlacer()
{
  //
  // Get the database information
  //
  block_ = db_->getChip()->getBlock();
  dbu_ = db_->getTech()->getDbUnitsPerMicron();
  if (db_->getTech()->hasManufacturingGrid()) {
    manufacturing_grid_ = db_->getTech()->getManufacturingGrid();
  } else {
    // No manufacturing grid value in tech lef. set to default
    manufacturing_grid_ = 1;
  }

  //
  // Get the floorplan information
  //
  odb::Rect die_box = block_->getDieArea();
  floorplan_lx_ = dbuToMicron(die_box.xMin(), dbu_);
  floorplan_ly_ = dbuToMicron(die_box.yMin(), dbu_);
  floorplan_ux_ = dbuToMicron(die_box.xMax(), dbu_);
  floorplan_uy_ = dbuToMicron(die_box.yMax(), dbu_);

  odb::Rect core_box = block_->getCoreArea();
  float core_lx = dbuToMicron(core_box.xMin(), dbu_);
  float core_ly = dbuToMicron(core_box.yMin(), dbu_);
  float core_ux = dbuToMicron(core_box.xMax(), dbu_);
  float core_uy = dbuToMicron(core_box.yMax(), dbu_);

  logger_->report(
      "Floorplan Outline: ({}, {}) ({}, {}),  Core Outline: ({}, {}) ({}, {})",
      floorplan_lx_,
      floorplan_ly_,
      floorplan_ux_,
      floorplan_uy_,
      core_lx,
      core_ly,
      core_ux,
      core_uy);

  //
  // Compute metrics for dbModules
  // Associate all the hard macros with their HardMacro objects
  // and report the statistics
  //
  metrics_ = computeMetrics(block_->getTopModule());
  float core_area = (core_ux - core_lx) * (core_uy - core_ly);
  float util
      = (metrics_->getStdCellArea() + metrics_->getMacroArea()) / core_area;
  float core_util
      = metrics_->getStdCellArea() / (core_area - metrics_->getMacroArea());

  // Check if placement is feasible in the core area when considering
  // the macro halos
  float macro_with_halo_area = 0;
  int unfixed_macros = 0;
  for (auto inst : block_->getInsts()) {
    auto master = inst->getMaster();
    if (master->isBlock()) {
      const auto width
          = dbuToMicron(master->getWidth(), dbu_) + 2 * halo_width_;
      const auto height
          = dbuToMicron(master->getHeight(), dbu_) + 2 * halo_width_;
      macro_with_halo_area += width * height;
      unfixed_macros += !inst->getPlacementStatus().isFixed();
    }
  }

  logger_->report(
      "Traversed logical hierarchy\n"
      "\tNumber of std cell instances: {}\n"
      "\tArea of std cell instances: {:.2f}\n"
      "\tNumber of macros: {}\n"
      "\tArea of macros: {:.2f}\n"
      "\tArea of macros with halos: {:.2f}\n"
      "\tArea of std cell instances + Area of macros: {:.2f}\n"
      "\tCore area: {:.2f}\n"
      "\tDesign Utilization: {:.2f}\n"
      "\tCore Utilization: {:.2f}\n"
      "\tManufacturing Grid: {}\n",
      metrics_->getNumStdCell(),
      metrics_->getStdCellArea(),
      metrics_->getNumMacro(),
      metrics_->getMacroArea(),
      macro_with_halo_area,
      metrics_->getStdCellArea() + metrics_->getMacroArea(),
      core_area,
      util,
      core_util,
      manufacturing_grid_);

  if (unfixed_macros == 0) {
    logger_->info(MPL, 17, "No unfixed macros. Skipping placement.");
    return;
  }

  if (macro_with_halo_area + metrics_->getStdCellArea() > core_area) {
    logger_->error(MPL,
                   16,
                   "The instance area with halos {} exceeds the core area {}",
                   macro_with_halo_area + metrics_->getStdCellArea(),
                   core_area);
  }

  debugPrint(logger_,
             MPL,
             "multilevel_autoclustering",
             1,
             "Setting default threholds...");
  setDefaultThresholds();

  if (logger_->debugCheck(MPL, "multilevel_autoclustering", 1)) {
    logger_->report("\nPrint Default Parameters\n");
    logger_->report("area_weight_ = {}", area_weight_);
    logger_->report("outline_weight_ = {}", outline_weight_);
    logger_->report("wirelength_weight_ = {}", wirelength_weight_);
    logger_->report("guidance_weight_ = {}", guidance_weight_);
    logger_->report("fence_weight_ = {}", fence_weight_);
    logger_->report("boundary_weight_ = {}", boundary_weight_);
    logger_->report("notch_weight_ = {}", notch_weight_);
    logger_->report("macro_blockage_weight_ = {}", macro_blockage_weight_);
    logger_->report("halo_width_ = {}", halo_width_);
    logger_->report("halo_height_ = {}", halo_height_);
    logger_->report("bus_planning_on_ = {}\n", bus_planning_on_);
  }

  //
  // Initialize the physical hierarchy tree
  // create root cluster
  //
  cluster_id_ = 0;
  // set the level of cluster to be 0
  root_cluster_ = new Cluster(cluster_id_, std::string("root"), logger_);
  // set the design metrics as the metrics for the root cluster
  root_cluster_->addDbModule(block_->getTopModule());
  root_cluster_->setMetrics(*metrics_);
  cluster_map_[cluster_id_++] = root_cluster_;
  // assign cluster_id property of each instance
  for (auto inst : block_->getInsts()) {
    odb::dbIntProperty::create(inst, "cluster_id", cluster_id_);
  }

  // Map IOs to Pads only if the design has pads.
  mapIOPads();

  // Model IO pins as bundled IO clusters under the root node.
  debugPrint(logger_,
             MPL,
             "multilevel_autoclustering",
             1,
             "Creating bundledIO clusters...");
  createBundledIOs();

  // Dataflow is used to improve quality of macro placement.
  debugPrint(
      logger_, MPL, "multilevel_autoclustering", 1, "Creating dataflow...");
  createDataFlow();

  // Create physical hierarchy tree in a post-order DFS manner
  logger_->info(
      MPL, 24, "[Multilevel Autoclustering] Creating clustered netlist.");
  // add two enhancements to handle corner cases
  // (1) the design only has fake macros (for academic fake testcases)
  // (2) the design has on logical hierarchy (for academic fake testcases)
  if (metrics_->getNumStdCell() == 0) {
    logger_->warn(MPL, 25, "This design has no standard cells ..");
    logger_->warn(MPL, 26, "Each macro is treated as a single cluster");
    auto module = block_->getTopModule();
    for (odb::dbInst* inst : module->getInsts()) {
      const sta::LibertyCell* liberty_cell = network_->libertyCell(inst);
      if (liberty_cell == nullptr) {
        continue;
      }
      odb::dbMaster* master = inst->getMaster();
      // check if the instance is a Pad, Cover or empty block (such as marker)
      if (master->isPad() || master->isCover()) {
        continue;
      }
      if (master->isBlock()) {
        std::string cluster_name = inst->getName();
        Cluster* cluster = new Cluster(cluster_id_, cluster_name, logger_);
        cluster->addLeafMacro(inst);
        setInstProperty(cluster);
        setClusterMetrics(cluster);
        cluster_map_[cluster_id_++] = cluster;
        // modify the physical hierarchy tree
        cluster->setParent(root_cluster_);
        cluster->setClusterType(HardMacroCluster);
        root_cluster_->addChild(cluster);
        debugPrint(logger_,
                   MPL,
                   "multilevel_autoclustering",
                   1,
                   "model {} as a cluster.",
                   cluster_name);
      }
    }
    // reset parameters
    pos_swap_prob_ = 0.2;
    neg_swap_prob_ = 0.2;
    double_swap_prob_ = 0.2;
    exchange_swap_prob_ = 0.2;
    flip_prob_ = 0.2;
    resize_prob_ = 0.0;
    guidance_weight_ = 0.0;
    fence_weight_ = 0.0;
    boundary_weight_ = 0.0;
    notch_weight_ = 0.0;
    macro_blockage_weight_ = 0.0;
    // virtual_weight_ = 1.0;
    // max_num_ff_dist_ = 1;
    // dataflow_weight_ = 1.0;
  } else {
    multiLevelCluster(root_cluster_);
    //
    // Break mixed leaf clusters into a standard-cell cluster and hard-macro
    // clusters. Merge macros based on connection signatures and footprints.
    // Based on types of designs, we support two types of breaking up. Suppose
    // current cluster is A -- Type 1:  Replace A by A1, A2, A3 Type 2:  Create
    // a subtree for A
    //          A  ->    A
    //               |  |   |
    //              A1  A2  A3
    //
    debugPrint(logger_,
               MPL,
               "multilevel_autoclustering",
               1,
               "Breaking mixed clusters...");
    leafClusterStdCellHardMacroSep(root_cluster_);
    if (graphics_) {
      graphics_->finishedClustering(root_cluster_);
    }
  }
  if (logger_->debugCheck(MPL, "multilevel_autoclustering", 1)) {
    logger_->report("\nPrint Physical Hierarchy\n");
    printPhysicalHierarchyTree(root_cluster_, 0);
  }

  // Map the macros in each cluster to their HardMacro objects
  for (auto& [cluster_id, cluster] : cluster_map_) {
    mapMacroInCluster2HardMacro(cluster);
  }

  //
  // Place macros in a hierarchical mode based on the physical hierarchical
  // tree
  //
  //  -- Shape Engine --
  // Calculate the shape and area of each cluster in a bottom-up approach.
  // Start by determining the macro tilings within each cluster.
  // When placing clusters at each level, we can adjust the utilization of
  // standard cells dynamically. Step 1: Establish the size of the root cluster.
  //
  SoftMacro* root_soft_macro = new SoftMacro(root_cluster_);

  // TODO: This adjustment should have been done earlier...
  //
  const float root_lx = std::max(
      dbuToMicron(block_->getCoreArea().xMin(), dbu_), global_fence_lx_);
  const float root_ly = std::max(
      dbuToMicron(block_->getCoreArea().yMin(), dbu_), global_fence_ly_);
  const float root_ux = std::min(
      dbuToMicron(block_->getCoreArea().xMax(), dbu_), global_fence_ux_);
  const float root_uy = std::min(
      dbuToMicron(block_->getCoreArea().yMax(), dbu_), global_fence_uy_);

  const float root_area = (root_ux - root_lx) * (root_uy - root_ly);
  const float root_width = root_ux - root_lx;
  const std::vector<std::pair<float, float>> root_width_list
      = {std::pair<float, float>(root_width, root_width)};

  root_soft_macro->setShapes(root_width_list, root_area);
  root_soft_macro->setWidth(root_width);  // This will set height automatically
  root_soft_macro->setX(root_lx);
  root_soft_macro->setY(root_ly);
  root_cluster_->setSoftMacro(root_soft_macro);

  //
  // Step 2: In a bottom-up approach (Post-Order DFS), determine the macro
  // tilings within each cluster.
  //
  logger_->info(
      MPL, 39, "[Coarse Shaping] Determining shape functions for clusters.");

  if (graphics_) {
    graphics_->startCoarse();
  }

  calClusterMacroTilings(root_cluster_);

<<<<<<< HEAD
  createPinBlockage();
=======
    createPinBlockage();
    setPlacementBlockages();
>>>>>>> e4ca4c0b

  logger_->info(
      MPL, 28, "[Hierarchical Macro Placement] Placing clusters and macros.");

  if (graphics_) {
    graphics_->startFine();
  }

  if (bus_planning_on_) {
    multiLevelMacroPlacement(root_cluster_);
  } else {
    multiLevelMacroPlacementWithoutBusPlanning(root_cluster_);
  }

  generateTemporaryStdCellsPlacement(root_cluster_);

  for (auto& [inst, hard_macro] : hard_macro_map_) {
    hard_macro->updateDb(pitch_x_, pitch_y_, block_);
  }

  correctAllMacrosOrientation();

  writeMacroPlacement(macro_placement_file_);

  // Clear the memory to avoid memory leakage
  // release all the pointers
  // metrics map
  for (auto& [module, metrics] : logical_module_map_) {
    delete metrics;
  }
  logical_module_map_.clear();
  // hard macro map
  for (auto& [inst, hard_macro] : hard_macro_map_) {
    delete hard_macro;
  }
  hard_macro_map_.clear();
  // delete all clusters
  for (auto& [cluster_id, cluster] : cluster_map_) {
    delete cluster;
  }
  cluster_map_.clear();

  if (graphics_) {
    graphics_->eraseDrawing();
  }

  logger_->info(MPL, 37, "Updated location of {} macros", num_updated_macros_);

  debugPrint(logger_,
             MPL,
             "hierarchical_macro_placement",
             1,
             "number of macros in HardMacroCluster : {}",
             num_hard_macros_cluster_);
}

////////////////////////////////////////////////////////////////////////
// Private functions
////////////////////////////////////////////////////////////////////////

/////////////////////////////////////////////////////////////////////////
// Hierarchical clustering related functions

//
// Traverse Logical Hierarchy
// Recursive function to collect the design metrics (number of std cells,
// area of std cells, number of macros and area of macros) in the logical
// hierarchy
//
Metrics* HierRTLMP::computeMetrics(odb::dbModule* module)
{
  unsigned int num_std_cell = 0;
  float std_cell_area = 0.0;
  unsigned int num_macro = 0;
  float macro_area = 0.0;

  for (odb::dbInst* inst : module->getInsts()) {
    const sta::LibertyCell* liberty_cell = network_->libertyCell(inst);
    if (liberty_cell == nullptr) {
      continue;
    }
    odb::dbMaster* master = inst->getMaster();
    // check if the instance is a pad or a cover macro
    if (master->isPad() || master->isCover()) {
      continue;
    }
    float inst_area = dbuToMicron(master->getWidth(), dbu_)
                      * dbuToMicron(master->getHeight(), dbu_);
    if (master->isBlock()) {  // a macro
      num_macro += 1;
      macro_area += inst_area;
      // add hard macro to corresponding map
      HardMacro* macro = new HardMacro(
          inst, dbu_, manufacturing_grid_, halo_width_, halo_height_);
      hard_macro_map_[inst] = macro;
    } else {
      num_std_cell += 1;
      std_cell_area += inst_area;
    }
  }

  // Be careful about the relationship between
  // odb::dbModule and odb::dbInst
  // odb::dbModule and odb::dbModInst
  // recursively traverse the hierarchical module instances
  for (odb::dbModInst* inst : module->getChildren()) {
    Metrics* metrics = computeMetrics(inst->getMaster());
    num_std_cell += metrics->getNumStdCell();
    std_cell_area += metrics->getStdCellArea();
    num_macro += metrics->getNumMacro();
    macro_area += metrics->getMacroArea();
  }

  Metrics* metrics
      = new Metrics(num_std_cell, num_macro, std_cell_area, macro_area);
  logical_module_map_[module] = metrics;
  return metrics;
}

// compute the metrics for a cluster
// Here we do not include any Pads,  Covers or Marker
// number of standard cells
// number of macros
// area of standard cells
// area of macros
void HierRTLMP::setClusterMetrics(Cluster* cluster)
{
  unsigned int num_std_cell = 0;
  unsigned int num_macro = 0;
  float std_cell_area = 0.0;
  float macro_area = 0.0;
  num_std_cell += cluster->getLeafStdCells().size();
  num_macro += cluster->getLeafMacros().size();
  for (odb::dbInst* inst : cluster->getLeafStdCells()) {
    const sta::LibertyCell* liberty_cell = network_->libertyCell(inst);
    std_cell_area += liberty_cell->area();
  }
  for (odb::dbInst* inst : cluster->getLeafMacros()) {
    const sta::LibertyCell* liberty_cell = network_->libertyCell(inst);
    macro_area += liberty_cell->area();
  }
  Metrics metrics(num_std_cell, num_macro, std_cell_area, macro_area);
  for (auto& module : cluster->getDbModules()) {
    metrics.addMetrics(*logical_module_map_[module]);
  }

  debugPrint(logger_,
             MPL,
             "multilevel_autoclustering",
             1,
             "Setting Cluster Metrics for {}: Num Macros: {} Num Std Cells: {}",
             cluster->getName(),
             metrics.getNumMacro(),
             metrics.getNumStdCell());

  // update metrics based on design type
  if (cluster->getClusterType() == HardMacroCluster) {
    cluster->setMetrics(
        Metrics(0, metrics.getNumMacro(), 0.0, metrics.getMacroArea()));
  } else if (cluster->getClusterType() == StdCellCluster) {
    cluster->setMetrics(
        Metrics(metrics.getNumStdCell(), 0, metrics.getStdCellArea(), 0.0));
  } else {
    cluster->setMetrics(metrics);
  }
}

//
// Handle IOs
// Map IOs to Pads for designs with IO pads
// If the design does not have IO pads,
// do nothing
//
void HierRTLMP::mapIOPads()
{
  // Check if this design has IO pads
  bool is_pad_design = false;
  for (auto inst : block_->getInsts()) {
    if (inst->getMaster()->isPad()) {
      is_pad_design = true;
      break;
    }
  }

  if (!is_pad_design) {
    return;
  }

  for (odb::dbNet* net : block_->getNets()) {
    if (net->getBTerms().size() == 0) {
      continue;
    }

    //
    // If the design has IO pads, there is a net
    // connecting the IO pin and IO pad instance
    //
    for (odb::dbBTerm* bterm : net->getBTerms()) {
      for (odb::dbITerm* iterm : net->getITerms()) {
        odb::dbInst* inst = iterm->getInst();
        io_pad_map_[bterm] = inst;
      }
    }
  }
}

//
// Create Bundled IOs in the following the order : L, T, R, B
// We will have num_bundled_IOs_ x 4 clusters for bundled IOs
// Bundled IOs are only created for pins in the region
//
void HierRTLMP::createBundledIOs()
{
  // convert from micron to dbu
  floorplan_lx_ = micronToDbu(floorplan_lx_, dbu_);
  floorplan_ly_ = micronToDbu(floorplan_ly_, dbu_);
  floorplan_ux_ = micronToDbu(floorplan_ux_, dbu_);
  floorplan_uy_ = micronToDbu(floorplan_uy_, dbu_);

  // Get the floorplan information and get the range of bundled IO regions
  odb::Rect die_box = block_->getCoreArea();
  int core_lx = die_box.xMin();
  int core_ly = die_box.yMin();
  int core_ux = die_box.xMax();
  int core_uy = die_box.yMax();
  const int x_base = (floorplan_ux_ - floorplan_lx_) / num_bundled_IOs_;
  const int y_base = (floorplan_uy_ - floorplan_ly_) / num_bundled_IOs_;
  int cluster_id_base = cluster_id_;

  // Map all the BTerms / Pads to Bundled IOs (cluster)
  std::vector<std::string> prefix_vec;
  prefix_vec.emplace_back("L");
  prefix_vec.emplace_back("T");
  prefix_vec.emplace_back("R");
  prefix_vec.emplace_back("B");
  std::map<int, bool> cluster_io_map;
  for (int i = 0; i < 4;
       i++) {  // four boundaries (Left, Top, Right and Bottom in order)
    for (int j = 0; j < num_bundled_IOs_; j++) {
      std::string cluster_name = prefix_vec[i] + std::to_string(j);
      Cluster* cluster = new Cluster(cluster_id_, cluster_name, logger_);
      root_cluster_->addChild(cluster);
      cluster->setParent(root_cluster_);
      cluster_io_map[cluster_id_] = false;
      cluster_map_[cluster_id_++] = cluster;
      int x = 0.0;
      int y = 0.0;
      int width = 0;
      int height = 0;
      if (i == 0) {  // Left boundary
        x = floorplan_lx_;
        y = floorplan_ly_ + y_base * j;
        height = y_base;
      } else if (i == 1) {  // Top boundary
        x = floorplan_lx_ + x_base * j;
        y = floorplan_uy_;
        width = x_base;
      } else if (i == 2) {  // Right boundary
        x = floorplan_ux_;
        y = floorplan_uy_ - y_base * (j + 1);
        height = y_base;
      } else {  // Bottom boundary
        x = floorplan_ux_ - x_base * (j + 1);
        y = floorplan_ly_;
        width = x_base;
      }

      // set the cluster to a IO cluster
      cluster->setAsIOCluster(
          std::pair<float, float>(dbuToMicron(x, dbu_), dbuToMicron(y, dbu_)),
          dbuToMicron(width, dbu_),
          dbuToMicron(height, dbu_));
    }
  }

  // Map all the BTerms to bundled IOs
  for (auto term : block_->getBTerms()) {
    int lx = std::numeric_limits<int>::max();
    int ly = std::numeric_limits<int>::max();
    int ux = 0;
    int uy = 0;
    // If the design has IO pads, these block terms
    // will not have block pins.
    // Otherwise, the design will have IO pins.
    for (const auto pin : term->getBPins()) {
      for (const auto box : pin->getBoxes()) {
        lx = std::min(lx, box->xMin());
        ly = std::min(ly, box->yMin());
        ux = std::max(ux, box->xMax());
        uy = std::max(uy, box->yMax());
      }
    }
    // remove power pins
    if (term->getSigType().isSupply()) {
      continue;
    }

    // If the term has a connected pad, get the bbox from the pad inst
    if (io_pad_map_.find(term) != io_pad_map_.end()) {
      lx = io_pad_map_[term]->getBBox()->xMin();
      ly = io_pad_map_[term]->getBBox()->yMin();
      ux = io_pad_map_[term]->getBBox()->xMax();
      uy = io_pad_map_[term]->getBBox()->yMax();
      if (lx <= core_lx) {
        lx = floorplan_lx_;
      }
      if (ly <= core_ly) {
        ly = floorplan_ly_;
      }
      if (ux >= core_ux) {
        ux = floorplan_ux_;
      }
      if (uy >= core_uy) {
        uy = floorplan_uy_;
      }
    }
    // calculate cluster id based on the location of IO Pins / Pads
    int cluster_id = -1;
    if (lx <= floorplan_lx_) {
      // The IO is on the left boundary
      cluster_id = cluster_id_base
                   + std::floor(((ly + uy) / 2.0 - floorplan_ly_) / y_base);
    } else if (uy >= floorplan_uy_) {
      // The IO is on the top boundary
      cluster_id = cluster_id_base + num_bundled_IOs_
                   + std::floor(((lx + ux) / 2.0 - floorplan_lx_) / x_base);
    } else if (ux >= floorplan_ux_) {
      // The IO is on the right boundary
      cluster_id = cluster_id_base + num_bundled_IOs_ * 2
                   + std::floor((floorplan_uy_ - (ly + uy) / 2.0) / y_base);
    } else if (ly <= floorplan_ly_) {
      // The IO is on the bottom boundary
      cluster_id = cluster_id_base + num_bundled_IOs_ * 3
                   + std::floor((floorplan_ux_ - (lx + ux) / 2.0) / x_base);
    }

    // Check if the IO pins / Pads exist
    if (cluster_id == -1) {
      logger_->error(
          MPL,
          2,
          "Floorplan has not been initialized? Pin location error for {}.",
          term->getName());
    } else {
      odb::dbIntProperty::create(term, "cluster_id", cluster_id);
    }
    cluster_io_map[cluster_id] = true;
  }
  // convert from dbu to micron
  floorplan_lx_ = dbuToMicron(floorplan_lx_, dbu_);
  floorplan_ly_ = dbuToMicron(floorplan_ly_, dbu_);
  floorplan_ux_ = dbuToMicron(floorplan_ux_, dbu_);
  floorplan_uy_ = dbuToMicron(floorplan_uy_, dbu_);

  // delete the IO clusters that do not have any pins assigned to them
  for (auto& [cluster_id, flag] : cluster_io_map) {
    if (!flag) {
      debugPrint(logger_,
                 MPL,
                 "multilevel_autoclustering",
                 1,
                 "Remove IO Cluster with no pins: {}, id: {}",
                 cluster_map_[cluster_id]->getName(),
                 cluster_id);
      cluster_map_[cluster_id]->getParent()->removeChild(
          cluster_map_[cluster_id]);
      delete cluster_map_[cluster_id];
      cluster_map_.erase(cluster_id);
    }
  }
}

// Create physical hierarchy tree in a post-order DFS manner
// Recursive call for creating the physical hierarchy tree
void HierRTLMP::multiLevelCluster(Cluster* parent)
{
  bool force_split = false;
  if (level_ == 0) {
    // check if root cluster is below the max size of a leaf cluster
    // Force create child clusters in this case
    const int leaf_cluster_size
        = max_num_inst_base_ / std::pow(coarsening_ratio_, max_num_level_ - 1)
          * (1 + tolerance_);
    if (parent->getNumStdCell() < leaf_cluster_size) {
      force_split = true;
    }
    debugPrint(logger_,
               MPL,
               "multilevel_autoclustering",
               1,
               "Force Split: root cluster size: {}, leaf cluster size: {}",
               parent->getNumStdCell(),
               leaf_cluster_size);
  }

  if (level_ >= max_num_level_) {
    return;
  }
  level_++;
  debugPrint(logger_,
             MPL,
             "multilevel_autoclustering",
             1,
             "Parent: {}, level: {}, num macros: {}, num std cells: {}",
             parent->getName(),
             level_,
             parent->getNumMacro(),
             parent->getNumStdCell());

  // a large coarsening_ratio_ helps the clustering process converge fast
  max_num_macro_
      = max_num_macro_base_ / std::pow(coarsening_ratio_, level_ - 1);
  min_num_macro_
      = min_num_macro_base_ / std::pow(coarsening_ratio_, level_ - 1);
  max_num_inst_ = max_num_inst_base_ / std::pow(coarsening_ratio_, level_ - 1);
  min_num_inst_ = min_num_inst_base_ / std::pow(coarsening_ratio_, level_ - 1);
  // We define the tolerance to improve the robustness of our hierarchical
  // clustering
  max_num_inst_ = max_num_inst_ * (1 + tolerance_);
  min_num_inst_ = min_num_inst_ * (1 - tolerance_);
  max_num_macro_ = max_num_macro_ * (1 + tolerance_);
  min_num_macro_ = min_num_macro_ * (1 - tolerance_);
  if (min_num_macro_ <= 0) {
    min_num_macro_ = 1;
    max_num_macro_ = min_num_macro_ * coarsening_ratio_ / 2.0;
    // max_num_macro_ = min_num_macro_;
  }

  if (min_num_inst_ <= 0) {
    min_num_inst_ = 100;
    max_num_inst_ = min_num_inst_ * coarsening_ratio_ / 2.0;
  }

  if (force_split || (parent->getNumStdCell() > max_num_inst_)) {
    breakCluster(parent);   // Break the parent cluster into children clusters
    updateSubTree(parent);  // update the subtree to the physical hierarchy tree
    for (auto& child : parent->getChildren()) {
      setInstProperty(child);
    }
    // print the basic information of the children cluster
    for (auto& child : parent->getChildren()) {
      debugPrint(logger_,
                 MPL,
                 "multilevel_autoclustering",
                 1,
                 "\tChild Cluster: {}",
                 child->getName());
      multiLevelCluster(child);
    }
  } else {
    multiLevelCluster(parent);
  }

  setInstProperty(parent);
  level_--;
}

// update the cluster_id property of insts in the cluster
// We have three types of clusters
// Note that HardMacroCluster will not have any logical modules
void HierRTLMP::setInstProperty(Cluster* cluster)
{
  int cluster_id = cluster->getId();
  ClusterType cluster_type = cluster->getClusterType();
  if (cluster_type == HardMacroCluster || cluster_type == MixedCluster) {
    for (auto& inst : cluster->getLeafMacros()) {
      odb::dbIntProperty::find(inst, "cluster_id")->setValue(cluster_id);
    }
  }

  if (cluster_type == StdCellCluster || cluster_type == MixedCluster) {
    for (auto& inst : cluster->getLeafStdCells()) {
      odb::dbIntProperty::find(inst, "cluster_id")->setValue(cluster_id);
    }
  }

  if (cluster_type == StdCellCluster) {
    for (auto& module : cluster->getDbModules()) {
      setInstProperty(module, cluster_id, false);
    }
  } else if (cluster_type == MixedCluster) {
    for (auto& module : cluster->getDbModules()) {
      setInstProperty(module, cluster_id, true);
    }
  }
}

// update the cluster_id property of insts in a logical module
// In any case, we will consider std cells in the logical modules
// If include_macro = true, we will consider the macros also.
// Otherwise, not.
void HierRTLMP::setInstProperty(odb::dbModule* module,
                                int cluster_id,
                                bool include_macro)
{
  if (include_macro) {
    for (odb::dbInst* inst : module->getInsts()) {
      odb::dbIntProperty::find(inst, "cluster_id")->setValue(cluster_id);
    }
  } else {  // only consider standard cells
    for (odb::dbInst* inst : module->getInsts()) {
      odb::dbMaster* master = inst->getMaster();
      // check if the instance is a Pad, Cover or empty block (such as marker)
      // or macro
      if (master->isPad() || master->isCover() || master->isBlock()) {
        continue;
      }
      odb::dbIntProperty::find(inst, "cluster_id")->setValue(cluster_id);
    }
  }
  for (odb::dbModInst* inst : module->getChildren()) {
    setInstProperty(inst->getMaster(), cluster_id, include_macro);
  }
}

// Break the parent cluster into children clusters
// We expand the parent cluster into a subtree based on logical
// hierarchy in a DFS manner.  During the expansion process,
// we merge small clusters in the same logical hierarchy
void HierRTLMP::breakCluster(Cluster* parent)
{
  debugPrint(logger_,
             MPL,
             "multilevel_autoclustering",
             1,
             "Dissolve Cluster: {}",
             parent->getName());
  //
  // Consider three different cases:
  // (a) parent is an empty cluster
  // (b) parent is a cluster corresponding to a logical module
  // (c) parent is a cluster generated by merging small clusters
  if (parent->getLeafStdCells().empty() && parent->getLeafMacros().empty()
      && parent->getDbModules().empty()) {
    // (a) parent is an empty cluster, do nothing
    // In the normal operation, this case should not happen
    return;
  }
  if (parent->getLeafStdCells().empty() && parent->getLeafMacros().empty()
      && (parent->getDbModules().size() == 1)) {
    // (b) parent is a cluster corresponding to a logical module
    // For example, the root cluster_
    odb::dbModule* module = parent->getDbModules()[0];
    // Check the child logical modules
    // (b.1) if the logical module has no child logical module
    // this logical module is a leaf logical module
    // we will use the TritonPart to partition this large flat cluster
    // in the follow-up UpdateSubTree function
    if (module->getChildren().size() == 0) {
      if (parent == root_cluster_) {
        // Check the glue logics
        std::string cluster_name
            = std::string("(") + parent->getName() + ")_glue_logic";
        Cluster* cluster = new Cluster(cluster_id_, cluster_name, logger_);
        for (odb::dbInst* inst : module->getInsts()) {
          const sta::LibertyCell* liberty_cell = network_->libertyCell(inst);
          if (liberty_cell == nullptr) {
            continue;
          }
          odb::dbMaster* master = inst->getMaster();
          // check if the instance is a Pad, Cover or empty block (such as
          // marker)
          if (master->isPad() || master->isCover()) {
            continue;
          }
          if (master->isBlock()) {
            cluster->addLeafMacro(inst);
          } else {
            cluster->addLeafStdCell(inst);
          }
        }
        // if the module has no meaningful glue instances
        if (cluster->getLeafStdCells().empty()
            && cluster->getLeafMacros().empty()) {
          delete cluster;
        } else {
          setInstProperty(cluster);
          setClusterMetrics(cluster);
          cluster_map_[cluster_id_++] = cluster;
          // modify the physical hierarchy tree
          cluster->setParent(parent);
          parent->addChild(cluster);
        }
      } else {
        for (odb::dbInst* inst : module->getInsts()) {
          const sta::LibertyCell* liberty_cell = network_->libertyCell(inst);
          if (liberty_cell == nullptr) {
            continue;
          }
          odb::dbMaster* master = inst->getMaster();
          // check if the instance is a Pad, Cover or empty block (such as
          // marker)
          if (master->isPad() || master->isCover()) {
            continue;
          }
          if (master->isBlock()) {
            parent->addLeafMacro(inst);
          } else {
            parent->addLeafStdCell(inst);
          }
        }
        parent->clearDbModules();  // remove module from the parent cluster
        setInstProperty(parent);
      }
      return;
    }
    // (b.2) if the logical module has child logical modules,
    // we first model each child logical module as a cluster
    for (odb::dbModInst* child : module->getChildren()) {
      std::string cluster_name = child->getMaster()->getHierarchicalName();
      Cluster* cluster = new Cluster(cluster_id_, cluster_name, logger_);
      cluster->addDbModule(child->getMaster());
      setInstProperty(cluster);
      setClusterMetrics(cluster);
      cluster_map_[cluster_id_++] = cluster;
      // modify the physical hierarchy tree
      cluster->setParent(parent);
      parent->addChild(cluster);
    }
    // Check the glue logics
    std::string cluster_name
        = std::string("(") + parent->getName() + ")_glue_logic";
    Cluster* cluster = new Cluster(cluster_id_, cluster_name, logger_);
    for (odb::dbInst* inst : module->getInsts()) {
      const sta::LibertyCell* liberty_cell = network_->libertyCell(inst);
      if (liberty_cell == nullptr) {
        continue;
      }
      odb::dbMaster* master = inst->getMaster();
      // check if the instance is a Pad, Cover or empty block (such as marker)
      if (master->isPad() || master->isCover()) {
        continue;
      }
      if (master->isBlock()) {
        cluster->addLeafMacro(inst);
      } else {
        cluster->addLeafStdCell(inst);
      }
    }
    // if the module has no meaningful glue instances
    if (cluster->getLeafStdCells().empty()
        && cluster->getLeafMacros().empty()) {
      delete cluster;
    } else {
      setInstProperty(cluster);
      setClusterMetrics(cluster);
      cluster_map_[cluster_id_++] = cluster;
      // modify the physical hierarchy tree
      cluster->setParent(parent);
      parent->addChild(cluster);
    }
  } else {
    // (c) parent is a cluster generated by merging small clusters
    // parent cluster has few logical modules or many glue insts
    for (auto& module : parent->getDbModules()) {
      std::string cluster_name = module->getHierarchicalName();
      Cluster* cluster = new Cluster(cluster_id_, cluster_name, logger_);
      cluster->addDbModule(module);
      setInstProperty(cluster);
      setClusterMetrics(cluster);
      cluster_map_[cluster_id_++] = cluster;
      // modify the physical hierachy tree
      cluster->setParent(parent);
      parent->addChild(cluster);
    }
    // Check glue logics
    if (!parent->getLeafStdCells().empty()
        || !parent->getLeafMacros().empty()) {
      std::string cluster_name
          = std::string("(") + parent->getName() + ")_glue_logic";
      Cluster* cluster = new Cluster(cluster_id_, cluster_name, logger_);
      for (auto& inst : parent->getLeafStdCells()) {
        cluster->addLeafStdCell(inst);
      }
      for (auto& inst : parent->getLeafMacros()) {
        cluster->addLeafMacro(inst);
      }
      setInstProperty(cluster);
      setClusterMetrics(cluster);
      cluster_map_[cluster_id_++] = cluster;
      // modify the physical hierachy tree
      cluster->setParent(parent);
      parent->addChild(cluster);
    }
  }

  // Recursively break down large clusters with logical modules
  // For large flat cluster, we will break it in the UpdateSubTree function
  for (auto& child : parent->getChildren()) {
    if (!child->getDbModules().empty()) {
      if (child->getNumStdCell() > max_num_inst_
          || child->getNumMacro() > max_num_macro_) {
        breakCluster(child);
      }
    }
  }

  //
  // Merge small clusters
  std::vector<Cluster*> candidate_clusters;
  for (auto& cluster : parent->getChildren()) {
    if (!cluster->isIOCluster() && cluster->getNumStdCell() < min_num_inst_
        && cluster->getNumMacro() < min_num_macro_) {
      candidate_clusters.push_back(cluster);
    }
  }

  mergeClusters(candidate_clusters);

  // Update the cluster_id
  // This is important to maintain the clustering results
  setInstProperty(parent);
}

// Merge small clusters with the same parent cluster
// Recursively merge clusters
// Here is an example process based on connection signature
// Iter1 :  A, B, C, D, E, F
// Iter2 :  A + C,  B + D,  E, F
// Iter3 :  A + C + F, B + D, E
// End if there is no same connection signature
// During the merging process, we support two types of merging
// Type 1: merging small clusters to their closely connected clusters
//         For example, if a small cluster A is closely connected to a
//         well-formed cluster B, (there are also other well-formed clusters
//         C, D), A is only connected to B and A has no connection with C, D
// Type 2: merging small clusters with the same connection signature
//         For example, if we merge small clusters A and B,  A and B will have
//         exactly the same connections relative to all other clusters (both
//         small clusters and well-formed clusters). In this case, if A and B
//         have the same connection signature, A and C have the same connection
//         signature, then B and C also have the same connection signature.
// Note in both types, we only merge clusters with the same parent cluster
void HierRTLMP::mergeClusters(std::vector<Cluster*>& candidate_clusters)
{
  if (candidate_clusters.empty()) {
    return;
  }

  int merge_iter = 0;
  debugPrint(logger_,
             MPL,
             "multilevel_autoclustering",
             1,
             "Merge Cluster Iter: {}",
             merge_iter++);
  for (auto& cluster : candidate_clusters) {
    debugPrint(logger_,
               MPL,
               "multilevel_autoclustering",
               1,
               "Cluster: {}, num std cell: {}, num macros: {}",
               cluster->getName(),
               cluster->getNumStdCell(),
               cluster->getNumMacro());
  }

  int num_candidate_clusters = candidate_clusters.size();
  while (true) {
    calculateConnection();  // update the connections between clusters

    std::vector<int> cluster_class(num_candidate_clusters, -1);  // merge flag
    std::vector<int> candidate_clusters_id;  // store cluster id
    candidate_clusters_id.reserve(candidate_clusters.size());
    for (auto& cluster : candidate_clusters) {
      candidate_clusters_id.push_back(cluster->getId());
    }
    // Firstly we perform Type 1 merge
    for (int i = 0; i < num_candidate_clusters; i++) {
      const int cluster_id = candidate_clusters[i]->getCloseCluster(
          candidate_clusters_id, signature_net_threshold_);
      debugPrint(
          logger_,
          MPL,
          "multilevel_autoclustering",
          1,
          "Candidate cluster: {} - {}",
          candidate_clusters[i]->getName(),
          (cluster_id != -1 ? cluster_map_[cluster_id]->getName() : "   "));
      if (cluster_id != -1 && !cluster_map_[cluster_id]->isIOCluster()) {
        Cluster*& cluster = cluster_map_[cluster_id];
        bool delete_flag = false;
        if (cluster->mergeCluster(*candidate_clusters[i], delete_flag)) {
          if (delete_flag) {
            cluster_map_.erase(candidate_clusters[i]->getId());
            delete candidate_clusters[i];
          }
          setInstProperty(cluster);
          setClusterMetrics(cluster);
          cluster_class[i] = cluster->getId();
        }
      }
    }

    // Then we perform Type 2 merge
    std::vector<Cluster*> new_candidate_clusters;
    for (int i = 0; i < num_candidate_clusters; i++) {
      if (cluster_class[i] == -1) {  // the cluster has not been merged
        // new_candidate_clusters.push_back(candidate_clusters[i]);
        for (int j = i + 1; j < num_candidate_clusters; j++) {
          if (cluster_class[j] != -1) {
            continue;
          }
          bool flag = candidate_clusters[i]->isSameConnSignature(
              *candidate_clusters[j], signature_net_threshold_);
          if (flag) {
            cluster_class[j] = i;
            bool delete_flag = false;
            if (candidate_clusters[i]->mergeCluster(*candidate_clusters[j],
                                                    delete_flag)) {
              if (delete_flag) {
                cluster_map_.erase(candidate_clusters[j]->getId());
                delete candidate_clusters[j];
              }
              setInstProperty(candidate_clusters[i]);
              setClusterMetrics(candidate_clusters[i]);
            }
          }
        }
      }
    }

    // Then we perform Type 3 merge:  merge all dust cluster
    const int dust_cluster_std_cell = 10;
    for (int i = 0; i < num_candidate_clusters; i++) {
      if (cluster_class[i] == -1) {  // the cluster has not been merged
        new_candidate_clusters.push_back(candidate_clusters[i]);
        if (candidate_clusters[i]->getNumStdCell() <= dust_cluster_std_cell
            && candidate_clusters[i]->getNumMacro() == 0) {
          for (int j = i + 1; j < num_candidate_clusters; j++) {
            if (cluster_class[j] != -1
                || candidate_clusters[j]->getNumMacro() > 0
                || candidate_clusters[j]->getNumStdCell()
                       > dust_cluster_std_cell) {
              continue;
            }
            cluster_class[j] = i;
            bool delete_flag = false;
            if (candidate_clusters[i]->mergeCluster(*candidate_clusters[j],
                                                    delete_flag)) {
              if (delete_flag) {
                cluster_map_.erase(candidate_clusters[j]->getId());
                delete candidate_clusters[j];
              }
              setInstProperty(candidate_clusters[i]);
              setClusterMetrics(candidate_clusters[i]);
            }
          }
        }
      }
    }

    // Update the candidate clusters
    // Some clusters have become well-formed clusters
    candidate_clusters.clear();
    for (auto& cluster : new_candidate_clusters) {
      if (cluster->getNumStdCell() < min_num_inst_
          && cluster->getNumMacro() < min_num_macro_) {
        candidate_clusters.push_back(cluster);
      }
    }

    // If no more clusters have been merged, exit the merging loop
    if (num_candidate_clusters == new_candidate_clusters.size()) {
      break;
    }

    num_candidate_clusters = candidate_clusters.size();

    debugPrint(logger_,
               MPL,
               "multilevel_autoclustering",
               1,
               "Merge Cluster Iter: {}",
               merge_iter++);
    for (auto& cluster : candidate_clusters) {
      debugPrint(logger_,
                 MPL,
                 "multilevel_autoclustering",
                 1,
                 "Cluster: {}",
                 cluster->getName());
    }
    // merge small clusters
    if (candidate_clusters.empty()) {
      break;
    }
  }
  debugPrint(logger_,
             MPL,
             "multilevel_autoclustering",
             1,
             "Finished merging clusters");
}

// Calculate Connections between clusters
void HierRTLMP::calculateConnection()
{
  // Initialize the connections of all clusters
  for (auto& [cluster_id, cluster] : cluster_map_) {
    cluster->initConnection();
  }

  // Traverse all nets through OpenDB
  for (odb::dbNet* net : block_->getNets()) {
    // ignore all the power net
    if (net->getSigType().isSupply()) {
      continue;
    }
    int driver_id = -1;         // cluster id of the driver instance
    std::vector<int> loads_id;  // cluster id of sink instances
    bool pad_flag = false;
    // check the connected instances
    for (odb::dbITerm* iterm : net->getITerms()) {
      odb::dbInst* inst = iterm->getInst();
      const sta::LibertyCell* liberty_cell = network_->libertyCell(inst);
      if (liberty_cell == nullptr) {
        continue;
      }
      odb::dbMaster* master = inst->getMaster();
      // check if the instance is a Pad, Cover or empty block (such as marker)
      // We ignore nets connecting Pads, Covers, or markers
      if (master->isPad() || master->isCover()) {
        pad_flag = true;
        break;
      }
      const int cluster_id
          = odb::dbIntProperty::find(inst, "cluster_id")->getValue();
      if (iterm->getIoType() == odb::dbIoType::OUTPUT) {
        driver_id = cluster_id;
      } else {
        loads_id.push_back(cluster_id);
      }
    }
    if (pad_flag) {
      continue;  // the nets with Pads should be ignored
    }
    bool io_flag = false;
    // check the connected IO pins
    for (odb::dbBTerm* bterm : net->getBTerms()) {
      const int cluster_id
          = odb::dbIntProperty::find(bterm, "cluster_id")->getValue();
      io_flag = true;
      if (bterm->getIoType() == odb::dbIoType::INPUT) {
        driver_id = cluster_id;
      } else {
        loads_id.push_back(cluster_id);
      }
    }
    // add the net to connections between clusters
    if (driver_id != -1 && !loads_id.empty()
        && loads_id.size() < large_net_threshold_) {
      const float weight = io_flag == true ? virtual_weight_ : 1.0;
      for (const int load_id : loads_id) {
        // we model the connections as undirected edges
        if (load_id != driver_id) {
          cluster_map_[driver_id]->addConnection(load_id, weight);
          cluster_map_[load_id]->addConnection(driver_id, weight);
        }
      }  // end sinks
    }    // end adding current net
  }      // end net traversal
}

// Create Dataflow Information
// model each std cell instance, IO pin and macro pin as vertices
void HierRTLMP::createDataFlow()
{
  if (max_num_ff_dist_ <= 0) {
    return;
  }
  // create vertex id property for std cell, IO pin and macro pin
  std::map<int, odb::dbBTerm*> io_pin_vertex;
  std::map<int, odb::dbInst*> std_cell_vertex;
  std::map<int, odb::dbITerm*> macro_pin_vertex;

  std::vector<bool> stop_flag_vec;
  // assign vertex_id property of each Bterm
  // All boundary terms are marked as sequential stopping pts
  for (odb::dbBTerm* term : block_->getBTerms()) {
    odb::dbIntProperty::create(term, "vertex_id", stop_flag_vec.size());
    io_pin_vertex[stop_flag_vec.size()] = term;
    stop_flag_vec.push_back(true);
  }
  // assign vertex_id property of each instance
  for (auto inst : block_->getInsts()) {
    const sta::LibertyCell* liberty_cell = network_->libertyCell(inst);
    if (liberty_cell == nullptr) {
      continue;
    }
    odb::dbMaster* master = inst->getMaster();
    // check if the instance is a Pad, Cover or a block
    // We ignore nets connecting Pads, Covers
    // for blocks, we iterate over the block pins
    if (master->isPad() || master->isCover() || master->isBlock()) {
      continue;
    }

    // mark sequential instances
    odb::dbIntProperty::create(inst, "vertex_id", stop_flag_vec.size());
    std_cell_vertex[stop_flag_vec.size()] = inst;
    if (liberty_cell->hasSequentials()) {
      stop_flag_vec.push_back(true);
    } else {
      stop_flag_vec.push_back(false);
    }
  }
  // assign vertex_id property of each macro pin
  // all macro pins are flagged as sequential stopping pt
  for (auto& [macro, hard_macro] : hard_macro_map_) {
    for (odb::dbITerm* pin : macro->getITerms()) {
      if (pin->getSigType() != odb::dbSigType::SIGNAL) {
        continue;
      }
      odb::dbIntProperty::create(pin, "vertex_id", stop_flag_vec.size());
      macro_pin_vertex[stop_flag_vec.size()] = pin;
      stop_flag_vec.push_back(true);
    }
  }

  //
  // Num of vertices will be # of boundary pins + number of logical std cells +
  // number of macro pins)
  //
  debugPrint(logger_,
             MPL,
             "multilevel_autoclustering",
             1,
             "Number of vertices: {}",
             stop_flag_vec.size());

  // create hypergraphs
  std::vector<std::vector<int>> vertices(stop_flag_vec.size());
  std::vector<std::vector<int>> backward_vertices(stop_flag_vec.size());
  std::vector<std::vector<int>> hyperedges;  // dircted hypergraph
  // traverse the netlist
  for (odb::dbNet* net : block_->getNets()) {
    // ignore all the power net
    if (net->getSigType().isSupply()) {
      continue;
    }
    int driver_id = -1;      // driver vertex id
    std::set<int> loads_id;  // load vertex id
    bool pad_flag = false;
    // check the connected instances
    for (odb::dbITerm* iterm : net->getITerms()) {
      odb::dbInst* inst = iterm->getInst();
      const sta::LibertyCell* liberty_cell = network_->libertyCell(inst);
      if (liberty_cell == nullptr) {
        continue;
      }
      odb::dbMaster* master = inst->getMaster();
      // check if the instance is a Pad, Cover or empty block (such as marker)
      // We ignore nets connecting Pads, Covers, or markers
      if (master->isPad() || master->isCover()) {
        pad_flag = true;
        break;
      }
      int vertex_id = -1;
      if (master->isBlock()) {
        vertex_id = odb::dbIntProperty::find(iterm, "vertex_id")->getValue();
      } else {
        vertex_id = odb::dbIntProperty::find(inst, "vertex_id")->getValue();
      }
      if (iterm->getIoType() == odb::dbIoType::OUTPUT) {
        driver_id = vertex_id;
      } else {
        loads_id.insert(vertex_id);
      }
    }
    if (pad_flag) {
      continue;  // the nets with Pads should be ignored
    }

    // check the connected IO pins  of the net
    for (odb::dbBTerm* bterm : net->getBTerms()) {
      const int vertex_id
          = odb::dbIntProperty::find(bterm, "vertex_id")->getValue();
      if (bterm->getIoType() == odb::dbIoType::INPUT) {
        driver_id = vertex_id;
      } else {
        loads_id.insert(vertex_id);
      }
    }

    //
    // Skip high fanout nets or nets that do not have valid driver or loads
    //
    if (driver_id < 0 || loads_id.empty()
        || loads_id.size() > large_net_threshold_) {
      continue;
    }

    // Create the hyperedge
    std::vector<int> hyperedge{driver_id};
    for (auto& load : loads_id) {
      if (load != driver_id) {
        hyperedge.push_back(load);
      }
    }
    vertices[driver_id].push_back(hyperedges.size());
    for (int i = 1; i < hyperedge.size(); i++) {
      backward_vertices[hyperedge[i]].push_back(hyperedges.size());
    }
    hyperedges.push_back(hyperedge);
  }  // end net traversal

  debugPrint(
      logger_, MPL, "multilevel_autoclustering", 1, "Created hypergraph");

  // traverse hypergraph to build dataflow
  for (auto [src, src_pin] : io_pin_vertex) {
    int idx = 0;
    std::vector<bool> visited(vertices.size(), false);
    std::vector<std::set<odb::dbInst*>> insts(max_num_ff_dist_);
    dataFlowDFSIOPin(src,
                     idx,
                     insts,
                     io_pin_vertex,
                     std_cell_vertex,
                     macro_pin_vertex,
                     stop_flag_vec,
                     visited,
                     vertices,
                     hyperedges,
                     false);
    dataFlowDFSIOPin(src,
                     idx,
                     insts,
                     io_pin_vertex,
                     std_cell_vertex,
                     macro_pin_vertex,
                     stop_flag_vec,
                     visited,
                     backward_vertices,
                     hyperedges,
                     true);
    io_ffs_conn_map_.emplace_back(src_pin, insts);
  }

  for (auto [src, src_pin] : macro_pin_vertex) {
    int idx = 0;
    std::vector<bool> visited(vertices.size(), false);
    std::vector<std::set<odb::dbInst*>> std_cells(max_num_ff_dist_);
    std::vector<std::set<odb::dbInst*>> macros(max_num_ff_dist_);
    dataFlowDFSMacroPin(src,
                        idx,
                        std_cells,
                        macros,
                        io_pin_vertex,
                        std_cell_vertex,
                        macro_pin_vertex,
                        stop_flag_vec,
                        visited,
                        vertices,
                        hyperedges,
                        false);
    dataFlowDFSMacroPin(src,
                        idx,
                        std_cells,
                        macros,
                        io_pin_vertex,
                        std_cell_vertex,
                        macro_pin_vertex,
                        stop_flag_vec,
                        visited,
                        backward_vertices,
                        hyperedges,
                        true);
    macro_ffs_conn_map_.emplace_back(src_pin, std_cells);
    macro_macro_conn_map_.emplace_back(src_pin, macros);
  }
}

//
// Forward or Backward DFS search to find sequential paths from/to IO pins based
// on hop count to macro pins
//
void HierRTLMP::dataFlowDFSIOPin(int parent,
                                 int idx,
                                 std::vector<std::set<odb::dbInst*>>& insts,
                                 std::map<int, odb::dbBTerm*>& io_pin_vertex,
                                 std::map<int, odb::dbInst*>& std_cell_vertex,
                                 std::map<int, odb::dbITerm*>& macro_pin_vertex,
                                 std::vector<bool>& stop_flag_vec,
                                 std::vector<bool>& visited,
                                 std::vector<std::vector<int>>& vertices,
                                 std::vector<std::vector<int>>& hyperedges,
                                 bool backward_flag)
{
  visited[parent] = true;
  if (stop_flag_vec[parent]) {
    if (parent < io_pin_vertex.size()) {
      ;  // currently we do not consider IO pin to IO pin connnection
    } else if (parent < io_pin_vertex.size() + std_cell_vertex.size()) {
      insts[idx].insert(std_cell_vertex[parent]);
    } else {
      insts[idx].insert(macro_pin_vertex[parent]->getInst());
    }
    idx++;
  }

  if (idx >= max_num_ff_dist_) {
    return;
  }

  if (!backward_flag) {
    for (auto& hyperedge : vertices[parent]) {
      for (auto& vertex : hyperedges[hyperedge]) {
        // we do not consider pin to pin
        if (visited[vertex] || vertex < io_pin_vertex.size()) {
          continue;
        }
        dataFlowDFSIOPin(vertex,
                         idx,
                         insts,
                         io_pin_vertex,
                         std_cell_vertex,
                         macro_pin_vertex,
                         stop_flag_vec,
                         visited,
                         vertices,
                         hyperedges,
                         backward_flag);
      }
    }  // finish hyperedges
  } else {
    for (auto& hyperedge : vertices[parent]) {
      const int vertex = hyperedges[hyperedge][0];  // driver vertex
      // we do not consider pin to pin
      if (visited[vertex] || vertex < io_pin_vertex.size()) {
        continue;
      }
      dataFlowDFSIOPin(vertex,
                       idx,
                       insts,
                       io_pin_vertex,
                       std_cell_vertex,
                       macro_pin_vertex,
                       stop_flag_vec,
                       visited,
                       vertices,
                       hyperedges,
                       backward_flag);
    }  // finish hyperedges
  }    // finish current vertex
}

//
// Forward or Backward DFS search to find sequential paths between Macros based
// on hop count
//
void HierRTLMP::dataFlowDFSMacroPin(
    int parent,
    int idx,
    std::vector<std::set<odb::dbInst*>>& std_cells,
    std::vector<std::set<odb::dbInst*>>& macros,
    std::map<int, odb::dbBTerm*>& io_pin_vertex,
    std::map<int, odb::dbInst*>& std_cell_vertex,
    std::map<int, odb::dbITerm*>& macro_pin_vertex,
    std::vector<bool>& stop_flag_vec,
    std::vector<bool>& visited,
    std::vector<std::vector<int>>& vertices,
    std::vector<std::vector<int>>& hyperedges,
    bool backward_flag)
{
  visited[parent] = true;
  if (stop_flag_vec[parent]) {
    if (parent < io_pin_vertex.size()) {
      ;  // the connection between IO and macro pins have been considers
    } else if (parent < io_pin_vertex.size() + std_cell_vertex.size()) {
      std_cells[idx].insert(std_cell_vertex[parent]);
    } else {
      macros[idx].insert(macro_pin_vertex[parent]->getInst());
    }
    idx++;
  }

  if (idx >= max_num_ff_dist_) {
    return;
  }

  if (!backward_flag) {
    for (auto& hyperedge : vertices[parent]) {
      for (auto& vertex : hyperedges[hyperedge]) {
        // we do not consider pin to pin
        if (visited[vertex] || vertex < io_pin_vertex.size()) {
          continue;
        }
        dataFlowDFSMacroPin(vertex,
                            idx,
                            std_cells,
                            macros,
                            io_pin_vertex,
                            std_cell_vertex,
                            macro_pin_vertex,
                            stop_flag_vec,
                            visited,
                            vertices,
                            hyperedges,
                            backward_flag);
      }
    }  // finish hyperedges
  } else {
    for (auto& hyperedge : vertices[parent]) {
      const int vertex = hyperedges[hyperedge][0];
      // we do not consider pin to pin
      if (visited[vertex] || vertex < io_pin_vertex.size()) {
        continue;
      }
      dataFlowDFSMacroPin(vertex,
                          idx,
                          std_cells,
                          macros,
                          io_pin_vertex,
                          std_cell_vertex,
                          macro_pin_vertex,
                          stop_flag_vec,
                          visited,
                          vertices,
                          hyperedges,
                          backward_flag);
    }  // finish hyperedges
  }
}

void HierRTLMP::updateDataFlow()
{
  // bterm, macros or ffs

  for (const auto& [bterm, insts] : io_ffs_conn_map_) {
    if (!odb::dbIntProperty::find(bterm, "cluster_id")) {
      continue;
    }
    const int driver_id
        = odb::dbIntProperty::find(bterm, "cluster_id")->getValue();
    for (int i = 0; i < max_num_ff_dist_; i++) {
      const float weight = dataflow_weight_ / std::pow(dataflow_factor_, i);
      std::set<int> sink_clusters;
      for (auto& inst : insts[i]) {
        const int cluster_id
            = odb::dbIntProperty::find(inst, "cluster_id")->getValue();
        sink_clusters.insert(cluster_id);
      }
      for (auto& sink : sink_clusters) {
        cluster_map_[driver_id]->addConnection(sink, weight);
        cluster_map_[sink]->addConnection(driver_id, weight);
      }  // add weight
    }    // number of ffs
  }

  // macros to ffs
  for (const auto& [iterm, insts] : macro_ffs_conn_map_) {
    const int driver_id
        = odb::dbIntProperty::find(iterm->getInst(), "cluster_id")->getValue();
    for (int i = 0; i < max_num_ff_dist_; i++) {
      const float weight = dataflow_weight_ / std::pow(dataflow_factor_, i);
      std::set<int> sink_clusters;
      for (auto& inst : insts[i]) {
        const int cluster_id
            = odb::dbIntProperty::find(inst, "cluster_id")->getValue();
        sink_clusters.insert(cluster_id);
      }
      for (auto& sink : sink_clusters) {
        cluster_map_[driver_id]->addConnection(sink, weight);
        cluster_map_[sink]->addConnection(driver_id, weight);
      }  // add weight
    }    // number of ffs
  }

  // macros to macros
  for (const auto& [iterm, insts] : macro_macro_conn_map_) {
    const int driver_id
        = odb::dbIntProperty::find(iterm->getInst(), "cluster_id")->getValue();
    for (int i = 0; i < max_num_ff_dist_; i++) {
      const float weight = dataflow_weight_ / std::pow(dataflow_factor_, i);
      std::set<int> sink_clusters;
      for (auto& inst : insts[i]) {
        const int cluster_id
            = odb::dbIntProperty::find(inst, "cluster_id")->getValue();
        sink_clusters.insert(cluster_id);
      }
      for (auto& sink : sink_clusters) {
        cluster_map_[driver_id]->addConnection(sink, weight);
      }  // add weight
    }    // number of ffs
  }
}

// Print Connnection For all the clusters
void HierRTLMP::printConnection()
{
  std::string line;
  line += "NUM_CLUSTERS  :   " + std::to_string(cluster_map_.size()) + "\n";
  for (auto& [cluster_id, cluster] : cluster_map_) {
    const std::map<int, float> connections = cluster->getConnection();
    if (connections.empty()) {
      continue;
    }
    line += "cluster " + cluster->getName() + " : \n";
    for (auto [target, num_nets] : connections) {
      line += "\t\t" + cluster_map_[target]->getName() + "  ";
      line += std::to_string(static_cast<int>(num_nets)) + "\n";
    }
  }
  logger_->report(line);
}

// Print All the clusters and their statics
void HierRTLMP::printClusters()
{
  std::string line;
  line += "NUM_CLUSTERS  :   " + std::to_string(cluster_map_.size()) + "\n";
  for (auto& [cluster_id, cluster] : cluster_map_) {
    line += cluster->getName() + "  ";
    line += std::to_string(cluster->getId()) + "\n";
  }
  logger_->report(line);
}

// This function has two purposes:
// 1) remove all the internal clusters between parent and leaf clusters in its
// subtree 2) Call TritonPart to partition large flat clusters (a cluster with
// no logical modules)
void HierRTLMP::updateSubTree(Cluster* parent)
{
  std::vector<Cluster*> children_clusters;
  std::vector<Cluster*> internal_clusters;
  std::queue<Cluster*> wavefront;
  for (auto child : parent->getChildren()) {
    wavefront.push(child);
  }

  while (!wavefront.empty()) {
    Cluster* cluster = wavefront.front();
    wavefront.pop();
    if (cluster->getChildren().empty()) {
      children_clusters.push_back(cluster);
    } else {
      internal_clusters.push_back(cluster);
      for (auto child : cluster->getChildren()) {
        wavefront.push(child);
      }
    }
  }

  // delete all the internal clusters
  for (auto& cluster : internal_clusters) {
    cluster_map_.erase(cluster->getId());
    delete cluster;
  }

  parent->removeChildren();
  parent->addChildren(children_clusters);
  for (auto& cluster : children_clusters) {
    cluster->setParent(parent);
    if (cluster->getNumStdCell() > max_num_inst_) {
      breakLargeFlatCluster(cluster);
    }
  }
}

// Break large flat clusters with TritonPart
// A flat cluster does not have a logical module
void HierRTLMP::breakLargeFlatCluster(Cluster* parent)
{
  // Check if the cluster is a large flat cluster
  if (!parent->getDbModules().empty()
      || parent->getLeafStdCells().size() < max_num_inst_) {
    return;
  }
  // set the instance property
  setInstProperty(parent);
  std::map<int, int> cluster_vertex_id_map;
  std::map<odb::dbInst*, int> inst_vertex_id_map;
  const int parent_cluster_id = parent->getId();
  std::vector<odb::dbInst*> std_cells = parent->getLeafStdCells();
  std::vector<std::vector<int>> hyperedges;
  std::vector<float> vertex_weight;
  // vertices
  // other clusters behaves like fixed vertices
  // We do not consider vertices only between fixed vertices
  int vertex_id = 0;
  for (auto& [cluster_id, cluster] : cluster_map_) {
    cluster_vertex_id_map[cluster_id] = vertex_id++;
    vertex_weight.push_back(0.0f);
  }
  for (auto& macro : parent->getLeafMacros()) {
    inst_vertex_id_map[macro] = vertex_id++;
    const sta::LibertyCell* liberty_cell = network_->libertyCell(macro);
    vertex_weight.push_back(liberty_cell->area());
  }
  int num_fixed_vertices
      = vertex_id;  // we do not consider these vertices in later process
                    // They behaves like ''fixed vertices''
  for (auto& std_cell : std_cells) {
    inst_vertex_id_map[std_cell] = vertex_id++;
    const sta::LibertyCell* liberty_cell = network_->libertyCell(std_cell);
    vertex_weight.push_back(liberty_cell->area());
  }
  // Traverse nets to create hyperedges
  for (odb::dbNet* net : block_->getNets()) {
    // ignore all the power net
    if (net->getSigType().isSupply()) {
      continue;
    }
    int driver_id = -1;      // vertex id of the driver instance
    std::set<int> loads_id;  // vertex id of the sink instances
    bool pad_flag = false;
    // check the connected instances
    for (odb::dbITerm* iterm : net->getITerms()) {
      odb::dbInst* inst = iterm->getInst();
      const sta::LibertyCell* liberty_cell = network_->libertyCell(inst);
      if (liberty_cell == nullptr) {
        continue;
      }
      odb::dbMaster* master = inst->getMaster();
      // check if the instance is a Pad, Cover or empty block (such as marker)
      // if the nets connects to such pad, cover or empty block,
      // we should ignore such net
      if (master->isPad() || master->isCover()) {
        pad_flag = true;
        break;  // here CAN NOT be continue
      }
      const int cluster_id
          = odb::dbIntProperty::find(inst, "cluster_id")->getValue();
      int vertex_id = (cluster_id != parent_cluster_id)
                          ? cluster_vertex_id_map[cluster_id]
                          : inst_vertex_id_map[inst];
      if (iterm->getIoType() == odb::dbIoType::OUTPUT) {
        driver_id = vertex_id;
      } else {
        loads_id.insert(vertex_id);
      }
    }
    // ignore the nets with IO pads
    if (pad_flag) {
      continue;
    }
    // check the connected IO pins
    for (odb::dbBTerm* bterm : net->getBTerms()) {
      const int cluster_id
          = odb::dbIntProperty::find(bterm, "cluster_id")->getValue();
      if (bterm->getIoType() == odb::dbIoType::INPUT) {
        driver_id = cluster_vertex_id_map[cluster_id];
      } else {
        loads_id.insert(cluster_vertex_id_map[cluster_id]);
      }
    }
    loads_id.insert(driver_id);
    // add the net as a hyperedge
    if (driver_id != -1 && loads_id.size() > 1
        && loads_id.size() < large_net_threshold_) {
      std::vector<int> hyperedge;
      hyperedge.insert(hyperedge.end(), loads_id.begin(), loads_id.end());
      hyperedges.push_back(hyperedge);
    }
  }

  const int seed = 0;
  const float balance_constraint = 1.0;
  const int num_parts = 2;  // We use two-way partitioning here
  const int num_vertices = static_cast<int>(vertex_weight.size());
  std::vector<float> hyperedge_weights(hyperedges.size(), 1.0f);
  std::vector<int> part
      = tritonpart_->PartitionKWaySimpleMode(num_parts,
                                             balance_constraint,
                                             seed,
                                             hyperedges,
                                             vertex_weight,
                                             hyperedge_weights);

  // create cluster based on partitioning solutions
  // Note that all the std cells are stored in the leaf_std_cells_ for a flat
  // cluster
  parent->clearLeafStdCells();
  // we follow binary coding method to differentiate different parts
  // of the cluster
  // cluster_name_0, cluster_name_1
  // cluster_name_0_0, cluster_name_0_1, cluster_name_1_0, cluster_name_1_1
  const std::string cluster_name = parent->getName();
  // set the parent cluster for part 0
  // update the name of parent cluster
  parent->setName(cluster_name + std::string("_0"));
  // create a new cluster for part 1
  Cluster* cluster_part_1
      = new Cluster(cluster_id_, cluster_name + std::string("_1"), logger_);
  // we do not need to touch the fixed vertices (they have been assigned before)
  for (int i = num_fixed_vertices; i < num_vertices; i++) {
    if (part[i] == 0) {
      parent->addLeafStdCell(std_cells[i - num_fixed_vertices]);
    } else {
      cluster_part_1->addLeafStdCell(std_cells[i - num_fixed_vertices]);
    }
  }
  // update the property of parent cluster
  setInstProperty(parent);
  setClusterMetrics(parent);
  // update the property of cluster_part_1
  setInstProperty(cluster_part_1);
  setClusterMetrics(cluster_part_1);
  cluster_map_[cluster_id_++] = cluster_part_1;
  cluster_part_1->setParent(parent->getParent());
  parent->getParent()->addChild(cluster_part_1);
  // Recursive break the cluster
  // until the size of the cluster is less than max_num_inst_
  breakLargeFlatCluster(parent);
  breakLargeFlatCluster(cluster_part_1);
}

// Traverse the physical hierarchy tree in a DFS manner
// Split macros and std cells in the leaf clusters
// In the normal operation, we call this function after
// creating the physical hierarchy tree
void HierRTLMP::leafClusterStdCellHardMacroSep(Cluster* root_cluster)
{
  if (root_cluster->getChildren().empty() || root_cluster->getNumMacro() == 0) {
    return;
  }

  // Traverse the physical hierarchy tree in a DFS manner (post-order)
  std::vector<Cluster*> leaf_clusters;
  for (auto& child : root_cluster->getChildren()) {
    setInstProperty(child);
    if (child->getNumMacro() > 0) {
      if (child->getChildren().empty()) {
        leaf_clusters.push_back(child);
      } else {
        leafClusterStdCellHardMacroSep(child);
      }
    } else {
      child->setClusterType(StdCellCluster);
    }
  }

  // after this step, the std cells and macros for leaf cluster has been
  // seperated. We need to update the metrics of the design if necessary
  // for each leaf clusters with macros, first group macros based on
  // connection signatures and macro sizes
  for (auto& cluster : leaf_clusters) {
    // based on the type of current cluster,
    Cluster* parent_cluster = cluster;  // std cell dominated cluster
    // add a subtree if the cluster is macro dominated cluster
    // based macro_dominated_cluster_threshold_ (defualt = 0.01)
    if (cluster->getNumStdCell() * macro_dominated_cluster_threshold_
        < cluster->getNumMacro()) {
      parent_cluster = cluster->getParent();  // replacement
    }

    // Map macros into the HardMacro objects
    // and get all the HardMacros
    mapMacroInCluster2HardMacro(cluster);
    std::vector<HardMacro*> hard_macros = cluster->getHardMacros();

    // create a cluster for each macro
    std::vector<Cluster*> macro_clusters;
    for (auto& hard_macro : hard_macros) {
      std::string cluster_name = hard_macro->getName();
      Cluster* macro_cluster = new Cluster(cluster_id_, cluster_name, logger_);
      macro_cluster->addLeafMacro(hard_macro->getInst());
      setInstProperty(macro_cluster);
      setClusterMetrics(macro_cluster);
      cluster_map_[cluster_id_++] = macro_cluster;
      // modify the physical hierachy tree
      macro_cluster->setParent(parent_cluster);
      parent_cluster->addChild(macro_cluster);
      macro_clusters.push_back(macro_cluster);
    }

    // classify macros based on size
    std::vector<int> macro_size_class(hard_macros.size(), -1);
    for (int i = 0; i < hard_macros.size(); i++) {
      if (macro_size_class[i] == -1) {
        for (int j = i + 1; j < hard_macros.size(); j++) {
          if ((macro_size_class[j] == -1)
              && ((*hard_macros[i]) == (*hard_macros[j]))) {
            macro_size_class[j] = i;
          }
        }
      }
    }

    for (int i = 0; i < hard_macros.size(); i++) {
      macro_size_class[i]
          = (macro_size_class[i] == -1) ? i : macro_size_class[i];
    }

    // classify macros based on connection signature
    calculateConnection();
    std::vector<int> macro_signature_class(hard_macros.size(), -1);
    for (int i = 0; i < hard_macros.size(); i++) {
      if (macro_signature_class[i] == -1) {
        macro_signature_class[i] = i;
        for (int j = i + 1; j < hard_macros.size(); j++) {
          if (macro_signature_class[j] != -1) {
            continue;
          }
          bool flag = macro_clusters[i]->isSameConnSignature(
              *macro_clusters[j], signature_net_threshold_);
          if (flag) {
            macro_signature_class[j] = i;
          }
        }
      }
    }

    // print the connnection signature
    if (logger_->debugCheck(MPL, "multilevel_autoclustering", 2)) {
      logger_->report("\nPrint Connection Signature\n");
      for (auto& cluster : macro_clusters) {
        logger_->report("Macro Signature: {}", cluster->getName());
        for (auto& [cluster_id, weight] : cluster->getConnection()) {
          logger_->report(
              " {} {} ", cluster_map_[cluster_id]->getName(), weight);
        }
      }
    }

    // macros with the same size and the same connection signature
    // belong to the same class
    std::vector<int> macro_class(hard_macros.size(), -1);
    for (int i = 0; i < hard_macros.size(); i++) {
      if (macro_class[i] == -1) {
        macro_class[i] = i;
        for (int j = i + 1; j < hard_macros.size(); j++) {
          if (macro_class[j] == -1 && macro_size_class[i] == macro_size_class[j]
              && macro_signature_class[i] == macro_signature_class[j]) {
            macro_class[j] = i;
            debugPrint(logger_,
                       MPL,
                       "multilevel_autoclustering",
                       1,
                       "merge {} with {}",
                       macro_clusters[i]->getName(),
                       macro_clusters[j]->getName());
            bool delete_flag = false;
            macro_clusters[i]->mergeCluster(*macro_clusters[j], delete_flag);
            if (delete_flag) {
              // remove the merged macro cluster
              cluster_map_.erase(macro_clusters[j]->getId());
              delete macro_clusters[j];
            }
          }
        }
      }
    }

    // clear the hard macros in current leaf cluster
    cluster->clearHardMacros();
    // Restore the structure of physical hierarchical tree
    // Thus the order of leaf clusters will not change the final
    // macro grouping results (This is very important !!!
    // Don't touch the next line SetInstProperty command!!!)
    setInstProperty(cluster);

    std::vector<int> virtual_conn_clusters;
    // Never use SetInstProperty Command in following lines
    // for above reason!!!
    // based on different types of designs, we handle differently
    // whether a replacement or a subtree
    // Deal with the standard cell cluster
    if (parent_cluster == cluster) {
      // If we need a subtree , add standard cell cluster
      std::string std_cell_cluster_name = cluster->getName();
      Cluster* std_cell_cluster
          = new Cluster(cluster_id_, std_cell_cluster_name, logger_);
      std_cell_cluster->copyInstances(*cluster);
      std_cell_cluster->clearLeafMacros();
      std_cell_cluster->setClusterType(StdCellCluster);
      setClusterMetrics(std_cell_cluster);
      cluster_map_[cluster_id_++] = std_cell_cluster;
      // modify the physical hierachy tree
      std_cell_cluster->setParent(parent_cluster);
      parent_cluster->addChild(std_cell_cluster);
      virtual_conn_clusters.push_back(std_cell_cluster->getId());
    } else {
      // If we need add a replacement
      cluster->clearLeafMacros();
      cluster->setClusterType(StdCellCluster);
      setClusterMetrics(cluster);
      virtual_conn_clusters.push_back(cluster->getId());
      // In this case, we do not to modify the physical hierarchy tree
    }
    // Deal with macro clusters
    for (int i = 0; i < macro_class.size(); i++) {
      if (macro_class[i] != i) {
        continue;  // this macro cluster has been merged
      }
      macro_clusters[i]->setClusterType(HardMacroCluster);
      setClusterMetrics(macro_clusters[i]);
      virtual_conn_clusters.push_back(cluster->getId());
    }

    // add virtual connections
    for (int i = 0; i < virtual_conn_clusters.size(); i++) {
      for (int j = i + 1; j < virtual_conn_clusters.size(); j++) {
        parent_cluster->addVirtualConnection(virtual_conn_clusters[i],
                                             virtual_conn_clusters[j]);
      }
    }
  }
  // Set the inst property back
  setInstProperty(root_cluster);
}

// Map all the macros into their HardMacro objects for all the clusters
void HierRTLMP::mapMacroInCluster2HardMacro(Cluster* cluster)
{
  if (cluster->getClusterType() == StdCellCluster) {
    return;
  }

  std::vector<HardMacro*> hard_macros;
  for (const auto& macro : cluster->getLeafMacros()) {
    hard_macros.push_back(hard_macro_map_[macro]);
  }
  for (const auto& module : cluster->getDbModules()) {
    getHardMacros(module, hard_macros);
  }
  cluster->specifyHardMacros(hard_macros);
}

// Get all the hard macros in a logical module
void HierRTLMP::getHardMacros(odb::dbModule* module,
                              std::vector<HardMacro*>& hard_macros)
{
  for (odb::dbInst* inst : module->getInsts()) {
    const sta::LibertyCell* liberty_cell = network_->libertyCell(inst);
    if (liberty_cell == nullptr) {
      continue;
    }
    odb::dbMaster* master = inst->getMaster();
    // check if the instance is a pad or empty block (such as marker)
    if (master->isPad() || master->isCover()) {
      continue;
    }
    if (master->isBlock()) {
      hard_macros.push_back(hard_macro_map_[inst]);
    }
  }

  for (odb::dbModInst* inst : module->getChildren()) {
    getHardMacros(inst->getMaster(), hard_macros);
  }
}

// Print Physical Hierarchy tree in a DFS manner
void HierRTLMP::printPhysicalHierarchyTree(Cluster* parent, int level)
{
  std::string line;
  for (int i = 0; i < level; i++) {
    line += "+---";
  }
  line += fmt::format(
      "{}  ({})  num_macro :  {}   num_std_cell :  {}"
      "  macro_area :  {}  std_cell_area : {}  cluster type: {} {}",
      parent->getName(),
      parent->getId(),
      parent->getNumMacro(),
      parent->getNumStdCell(),
      parent->getMacroArea(),
      parent->getStdCellArea(),
      parent->getIsLeafString(),
      parent->getClusterTypeString());
  logger_->report("{}", line);

  for (auto& cluster : parent->getChildren()) {
    printPhysicalHierarchyTree(cluster, level + 1);
  }
}

// Compare two intervals according to the product
static bool comparePairProduct(const std::pair<float, float>& p1,
                               const std::pair<float, float>& p2)
{
  return p1.first * p1.second < p2.first * p2.second;
}

/////////////////////////////////////////////////////////////////////////////
// Macro Placement related functions
// Determine the macro tilings within each cluster in a bottom-up manner.
// (Post-Order DFS manner)
// Coarse coarsening:  In this step, we only consider the size of macros
// Ignore all the standard-cell clusters.
// At this stage, we assume the standard cell placer will automatically
// place standard cells in the empty space between macros.
//
void HierRTLMP::calClusterMacroTilings(Cluster* parent)
{
  // base case, no macros in current cluster
  if (parent->getNumMacro() == 0) {
    return;
  }

  debugPrint(logger_,
             MPL,
             "coarse_shaping",
             1,
             "Determine shapes for {}",
             parent->getName());

  // Current cluster is a hard macro cluster
  if (parent->getClusterType() == HardMacroCluster) {
    debugPrint(logger_,
               MPL,
               "coarse_shaping",
               1,
               "{} is a Macro cluster",
               parent->getName());
    calHardMacroClusterShape(parent);
    return;
  }

  if (!parent->getChildren().empty()) {
    debugPrint(logger_,
               MPL,
               "coarse_shaping",
               1,
               "Started visiting children of {}",
               parent->getName());

    // Recursively visit the children of Mixed Cluster
    for (auto& cluster : parent->getChildren()) {
      if (cluster->getNumMacro() > 0) {
        calClusterMacroTilings(cluster);
      }
    }

    debugPrint(logger_,
               MPL,
               "coarse_shaping",
               1,
               "Done visiting children of {}",
               parent->getName());
  }
  // if the current cluster is the root cluster,
  // the shape is fixed, i.e., the fixed die.
  // Thus, we do not need to determine the shapes for it
  // if (parent->getParent() == nullptr)
  //  return;
  // calculate macro tiling for parent cluster based on
  // the macro tilings of its children
  std::vector<SoftMacro> macros;
  for (auto& cluster : parent->getChildren()) {
    if (cluster->getNumMacro() > 0) {
      SoftMacro macro = SoftMacro(cluster);
      macro.setShapes(cluster->getMacroTilings(), true);  // force_flag = true
      macros.push_back(macro);
    }
  }
  // if there is only one soft macro
  // the parent cluster has the shape of the its child macro cluster
  if (macros.size() == 1) {
    for (auto& cluster : parent->getChildren()) {
      if (cluster->getNumMacro() > 0) {
        parent->setMacroTilings(cluster->getMacroTilings());
        return;
      }
    }
  }

  debugPrint(
      logger_, MPL, "coarse_shaping", 1, "Running SA to calculate tiling...");

  // call simulated annealing to determine tilings
  std::set<std::pair<float, float>> macro_tilings;  // <width, height>
  // the probability of all actions should be summed to 1.0.
  const float action_sum = pos_swap_prob_ + neg_swap_prob_ + double_swap_prob_
                           + exchange_swap_prob_ + resize_prob_;
  // get outline constraint
  // Here we use the floorplan size as the outline constraint
  const float outline_width = root_cluster_->getWidth();
  const float outline_height = root_cluster_->getHeight();
  const int num_perturb_per_step = (macros.size() > num_perturb_per_step_ / 10)
                                       ? macros.size()
                                       : num_perturb_per_step_ / 10;
  std::vector<SACoreSoftMacro*> sa_containers;
  // we vary the outline of parent cluster to generate different tilings
  // we first vary the outline width while keeping outline height fixed
  // Then we vary the outline height while keeping outline width fixed
  // Vary the outline width
  std::vector<float> vary_factor_list{1.0};
  float vary_step = 1.0 / num_runs_;  // change the outline by based on num_runs
  for (int i = 1; i < num_runs_; i++) {
    vary_factor_list.push_back(1.0 - i * vary_step);
  }
  int remaining_runs = num_runs_;
  int run_id = 0;
  while (remaining_runs > 0) {
    std::vector<SACoreSoftMacro*> sa_vector;
    const int run_thread
        = graphics_ ? 1 : std::min(remaining_runs, num_threads_);
    for (int i = 0; i < run_thread; i++) {
      const float width = outline_width * vary_factor_list[run_id++];
      const float height = outline_height;
      SACoreSoftMacro* sa = new SACoreSoftMacro(
          width,
          height,
          macros,
          1.0,     // area weight
          1000.0,  // outline weight
          0.0,     // wirelength weight
          0.0,     // guidance weight
          0.0,     // fence weight
          0.0,     // boundary weight
          0.0,     // macro blockage
          0.0,     // notch weight
          0.0,     // no notch size
          0.0,     // no notch size
          pos_swap_prob_ / action_sum,
          neg_swap_prob_ / action_sum,
          double_swap_prob_ / action_sum,
          exchange_swap_prob_ / action_sum,
          resize_prob_ / action_sum,
          init_prob_,
          max_num_step_,
          num_perturb_per_step,
          k_,  // This will be replaced by min_temperature later
          c_,
          random_seed_,
          graphics_.get(),
          logger_);
      sa_vector.push_back(sa);
    }
    if (sa_vector.size() == 1) {
      runSA<SACoreSoftMacro>(sa_vector[0]);
    } else {
      // multi threads
      std::vector<std::thread> threads;
      threads.reserve(sa_vector.size());
      for (auto& sa : sa_vector) {
        threads.emplace_back(runSA<SACoreSoftMacro>, sa);
      }
      for (auto& th : threads) {
        th.join();
      }
    }
    // add macro tilings
    for (auto& sa : sa_vector) {
      sa_containers.push_back(sa);
      if (sa->isValid(outline_width, outline_height) == true) {
        macro_tilings.insert(
            std::pair<float, float>(sa->getWidth(), sa->getHeight()));
      }
    }
    sa_vector.clear();
    remaining_runs -= run_thread;
  }
  // vary the outline height while keeping outline width fixed
  remaining_runs = num_runs_;
  run_id = 0;
  while (remaining_runs > 0) {
    std::vector<SACoreSoftMacro*> sa_vector;
    const int run_thread
        = graphics_ ? 1 : std::min(remaining_runs, num_threads_);
    for (int i = 0; i < run_thread; i++) {
      const float width = outline_width;
      const float height = outline_height * vary_factor_list[run_id++];
      SACoreSoftMacro* sa = new SACoreSoftMacro(
          width,
          height,
          macros,
          1.0,     // area weight
          1000.0,  // outline weight
          0.0,     // wirelength weight
          0.0,     // guidance weight
          0.0,     // fence weight
          0.0,     // boundary weight
          0.0,     // macro blockage
          0.0,     // notch weight
          0.0,     // no notch size
          0.0,     // no notch size
          pos_swap_prob_ / action_sum,
          neg_swap_prob_ / action_sum,
          double_swap_prob_ / action_sum,
          exchange_swap_prob_ / action_sum,
          resize_prob_ / action_sum,
          init_prob_,
          max_num_step_,
          num_perturb_per_step,
          k_,  // later this will be replaced by min_temperature
          c_,
          random_seed_,
          graphics_.get(),
          logger_);
      sa_vector.push_back(sa);
    }
    if (sa_vector.size() == 1) {
      runSA<SACoreSoftMacro>(sa_vector[0]);
    } else {
      // multi threads
      std::vector<std::thread> threads;
      threads.reserve(sa_vector.size());
      for (auto& sa : sa_vector) {
        threads.emplace_back(runSA<SACoreSoftMacro>, sa);
      }
      for (auto& th : threads) {
        th.join();
      }
    }
    // add macro tilings
    for (auto& sa : sa_vector) {
      sa_containers.push_back(sa);
      if (sa->isValid(outline_width, outline_height) == true) {
        macro_tilings.insert(
            std::pair<float, float>(sa->getWidth(), sa->getHeight()));
      }
    }
    sa_vector.clear();
    remaining_runs -= run_thread;
  }
  // clean all the SA to avoid memory leakage
  sa_containers.clear();
  std::vector<std::pair<float, float>> tilings(macro_tilings.begin(),
                                               macro_tilings.end());
  std::sort(tilings.begin(), tilings.end(), comparePairProduct);
  for (auto& shape : tilings) {
    debugPrint(logger_,
               MPL,
               "coarse_shaping",
               2,
               "width: {}, height: {}, aspect_ratio: {}, min_ar: {}",
               shape.first,
               shape.second,
               shape.second / shape.first,
               min_ar_);
  }
  // we do not want very strange tilings if we have choices
  std::vector<std::pair<float, float>> new_tilings;
  for (auto& tiling : tilings) {
    if (tiling.second / tiling.first >= min_ar_
        && tiling.second / tiling.first <= 1.0 / min_ar_) {
      new_tilings.push_back(tiling);
    }
  }
  // if there are valid tilings
  if (!new_tilings.empty()) {
    tilings = new_tilings;
  }
  // update parent
  parent->setMacroTilings(tilings);
  if (tilings.empty()) {
    logger_->error(MPL,
                   3,
                   "There are no valid tilings for mixed cluster: {}",
                   parent->getName());
  } else {
    std::string line
        = "The macro tiling for mixed cluster " + parent->getName() + "  ";
    for (auto& shape : tilings) {
      line += " < " + std::to_string(shape.first) + " , ";
      line += std::to_string(shape.second) + " >  ";
    }
    line += "\n";
    debugPrint(logger_, MPL, "coarse_shaping", 2, "{}", line);
  }
}

//
// Determine the macro tilings for each HardMacroCluster
// multi thread enabled
// random seed deterministic enabled
void HierRTLMP::calHardMacroClusterShape(Cluster* cluster)
{
  // Check if the cluster is a HardMacroCluster
  if (cluster->getClusterType() != HardMacroCluster) {
    return;
  }

  std::vector<HardMacro*> hard_macros = cluster->getHardMacros();
  // macro tilings
  std::set<std::pair<float, float>> macro_tilings;  // <width, height>

  if (hard_macros.size() == 1) {
    float width = hard_macros[0]->getWidth();
    float height = hard_macros[0]->getHeight();

    std::vector<std::pair<float, float>> tilings;

    tilings.emplace_back(width, height);
    cluster->setMacroTilings(tilings);

    debugPrint(logger_,
               MPL,
               "coarse_shaping",
               1,
               "{} has only one macro, set tiling according to macro with halo",
               cluster->getName());
    return;
  }
  // otherwise call simulated annealing to determine tilings
  // set the action probabilities
  const float action_sum = pos_swap_prob_ + neg_swap_prob_ + double_swap_prob_
                           + exchange_swap_prob_;
  // get outline constraint
  // In this stage, we use the floorplan size as the outline
  const float outline_width = root_cluster_->getWidth();
  const float outline_height = root_cluster_->getHeight();
  // update macros
  std::vector<HardMacro> macros;
  macros.reserve(hard_macros.size());
  for (auto& macro : hard_macros) {
    macros.push_back(*macro);
  }
  int num_perturb_per_step = (macros.size() > num_perturb_per_step_ / 10)
                                 ? macros.size()
                                 : num_perturb_per_step_ / 10;
  if (cluster->getParent() == nullptr) {
    num_perturb_per_step = (macros.size() > num_perturb_per_step_ / 5)
                               ? macros.size()
                               : num_perturb_per_step_ / 5;
  }

  std::vector<SACoreHardMacro*> sa_containers;
  // To generate different macro tilings, we vary the outline constraints
  // we first vary the outline width while keeping outline_height fixed
  // Then we vary the outline height while keeping outline_width fixed
  // We vary the outline of cluster to generate different tilings
  std::vector<float> vary_factor_list{1.0};
  float vary_step = 1.0 / num_runs_;  // change the outline by at most halfly
  for (int i = 1; i < num_runs_; i++) {
    vary_factor_list.push_back(1.0 - i * vary_step);
  }
  int remaining_runs = num_runs_;
  int run_id = 0;
  while (remaining_runs > 0) {
    std::vector<SACoreHardMacro*> sa_vector;
    const int run_thread
        = graphics_ ? 1 : std::min(remaining_runs, num_threads_);
    for (int i = 0; i < run_thread; i++) {
      const float width = outline_width * vary_factor_list[run_id++];
      const float height = outline_height;
      SACoreHardMacro* sa = new SACoreHardMacro(
          width,
          height,
          macros,
          1.0,     // area_weight
          1000.0,  // outline weight
          0.0,     // wirelength weight
          0.0,     // guidance
          0.0,     // fence weight
          pos_swap_prob_ / action_sum,
          neg_swap_prob_ / action_sum,
          double_swap_prob_ / action_sum,
          exchange_swap_prob_ / action_sum,
          0.0,  // no flip
          init_prob_,
          max_num_step_,
          num_perturb_per_step,
          k_,  // later this will be replaced by min_temperature
          c_,
          random_seed_ + run_id,
          graphics_.get(),
          logger_);
      sa_vector.push_back(sa);
    }
    if (sa_vector.size() == 1) {
      runSA<SACoreHardMacro>(sa_vector[0]);
    } else {
      // multi threads
      std::vector<std::thread> threads;
      threads.reserve(sa_vector.size());
      for (auto& sa : sa_vector) {
        threads.emplace_back(runSA<SACoreHardMacro>, sa);
      }
      for (auto& th : threads) {
        th.join();
      }
    }
    // add macro tilings
    for (auto& sa : sa_vector) {
      sa_containers.push_back(sa);
      if (sa->isValid(outline_width, outline_height) == true) {
        macro_tilings.insert(
            std::pair<float, float>(sa->getWidth(), sa->getHeight()));
      }
    }
    sa_vector.clear();
    remaining_runs -= run_thread;
  }
  // change the outline height while keeping outline width fixed
  remaining_runs = num_runs_;
  run_id = 0;
  while (remaining_runs > 0) {
    std::vector<SACoreHardMacro*> sa_vector;
    const int run_thread
        = graphics_ ? 1 : std::min(remaining_runs, num_threads_);
    for (int i = 0; i < run_thread; i++) {
      const float width = outline_width;
      const float height = outline_height * vary_factor_list[run_id++];
      SACoreHardMacro* sa
          = new SACoreHardMacro(width,
                                height,
                                macros,
                                1.0,     // area_weight
                                1000.0,  // outline weight
                                0.0,     // wirelength weight
                                0.0,     // guidance
                                0.0,     // fence weight
                                pos_swap_prob_ / action_sum,
                                neg_swap_prob_ / action_sum,
                                double_swap_prob_ / action_sum,
                                exchange_swap_prob_ / action_sum,
                                0.0,
                                init_prob_,
                                max_num_step_,
                                num_perturb_per_step,
                                k_,
                                c_,
                                random_seed_ + run_id,
                                graphics_.get(),
                                logger_);
      sa_vector.push_back(sa);
    }
    if (sa_vector.size() == 1) {
      runSA<SACoreHardMacro>(sa_vector[0]);
    } else {
      // multi threads
      std::vector<std::thread> threads;
      threads.reserve(sa_vector.size());
      for (auto& sa : sa_vector) {
        threads.emplace_back(runSA<SACoreHardMacro>, sa);
      }
      for (auto& th : threads) {
        th.join();
      }
    }
    // add macro tilings
    for (auto& sa : sa_vector) {
      sa_containers.push_back(sa);
      if (sa->isValid(outline_width, outline_height) == true) {
        macro_tilings.insert(
            std::pair<float, float>(sa->getWidth(), sa->getHeight()));
      }
    }
    sa_vector.clear();
    remaining_runs -= run_thread;
  }
  // clean the sa_container to avoid memory leakage
  sa_containers.clear();
  // sort the tilings based on area
  std::vector<std::pair<float, float>> tilings(macro_tilings.begin(),
                                               macro_tilings.end());
  std::sort(tilings.begin(), tilings.end(), comparePairProduct);
  for (auto& shape : tilings) {
    debugPrint(logger_,
               MPL,
               "coarse_shaping",
               2,
               "width: {}, height: {}",
               shape.first,
               shape.second);
  }
  // we only keep the minimum area tiling since all the macros has the same size
  // later this can be relaxed.  But this may cause problems because the
  // minimizing the wirelength may leave holes near the boundary
  std::vector<std::pair<float, float>> new_tilings;
  for (auto& tiling : tilings) {
    if (tiling.first * tiling.second <= tilings[0].first * tilings[0].second) {
      new_tilings.push_back(tiling);
    }
  }
  tilings = new_tilings;
  // update parent
  cluster->setMacroTilings(tilings);
  if (tilings.empty()) {
    logger_->error(MPL,
                   4,
                   "No valid tilings for hard macro cluster: {}",
                   cluster->getName());
  }

  std::string line = "Tiling for hard cluster " + cluster->getName() + "  ";
  for (auto& shape : tilings) {
    line += " < " + std::to_string(shape.first) + " , ";
    line += std::to_string(shape.second) + " >  ";
  }
  line += "\n";
  debugPrint(logger_, MPL, "coarse_shaping", 2, "{}", line);
}

// Create pin blockage for Bundled IOs
// Each pin blockage is a macro only blockage
void HierRTLMP::createPinBlockage()
{
  debugPrint(logger_,
             MPL,
             "hierarchical_macro_placement",
             1,
             "Creating the pin blockage for root cluster");
  floorplan_lx_ = root_cluster_->getX();
  floorplan_ly_ = root_cluster_->getY();
  floorplan_ux_ = floorplan_lx_ + root_cluster_->getWidth();
  floorplan_uy_ = floorplan_ly_ + root_cluster_->getHeight();
  // if the design has IO pads, we do not create pin blockage
  if (!io_pad_map_.empty()) {
    return;
  }
  // Get the initial tilings
  const std::vector<std::pair<float, float>> tilings
      = root_cluster_->getMacroTilings();
  // When the program enter stage, the tilings cannot be empty
  const float ar = root_cluster_->getHeight() / root_cluster_->getWidth();
  float max_height = std::sqrt(tilings[0].first * tilings[0].second * ar);
  float max_width = max_height / ar;
  // convert to the limit to the depth of pin access
  max_width = ((floorplan_ux_ - floorplan_lx_) - max_width);
  max_height = ((floorplan_uy_ - floorplan_ly_) - max_height);
  // the area of standard-cell clusters
  float std_cell_area = 0.0;
  for (auto& cluster : root_cluster_->getChildren()) {
    if (cluster->getClusterType() == StdCellCluster) {
      std_cell_area += cluster->getArea();
    }
  }
  // Then we check the range of IO spans
  std::map<PinAccess, std::pair<float, float>> pin_ranges;
  pin_ranges[L] = std::pair<float, float>(floorplan_uy_, floorplan_ly_);
  pin_ranges[T] = std::pair<float, float>(floorplan_ux_, floorplan_lx_);
  pin_ranges[R] = std::pair<float, float>(floorplan_uy_, floorplan_ly_);
  pin_ranges[B] = std::pair<float, float>(floorplan_ux_, floorplan_lx_);
  int floorplan_lx = micronToDbu(floorplan_lx_, dbu_);
  // int floorplan_ly = micronToDbu(floorplan_ly_, dbu_);
  int floorplan_ux = micronToDbu(floorplan_ux_, dbu_);
  int floorplan_uy = micronToDbu(floorplan_uy_, dbu_);
  for (auto term : block_->getBTerms()) {
    int lx = std::numeric_limits<int>::max();
    int ly = std::numeric_limits<int>::max();
    int ux = 0;
    int uy = 0;
    // If the design with IO pads, these block terms
    // will not have block pins.
    // Otherwise, the design will have IO pins.
    for (const auto pin : term->getBPins()) {
      for (const auto box : pin->getBoxes()) {
        lx = std::min(lx, box->xMin());
        ly = std::min(ly, box->yMin());
        ux = std::max(ux, box->xMax());
        uy = std::max(uy, box->yMax());
      }
    }
    // remove power pins
    if (term->getSigType().isSupply()) {
      continue;
    }

    // modify the pin ranges
    if (lx <= floorplan_lx) {
      pin_ranges[L].first
          = std::min(pin_ranges[L].first, dbuToMicron(ly, dbu_));
      pin_ranges[L].second
          = std::max(pin_ranges[L].second, dbuToMicron(uy, dbu_));
    } else if (uy >= floorplan_uy) {
      pin_ranges[T].first
          = std::min(pin_ranges[T].first, dbuToMicron(lx, dbu_));
      pin_ranges[T].second
          = std::max(pin_ranges[T].second, dbuToMicron(ux, dbu_));
    } else if (ux >= floorplan_ux) {
      pin_ranges[R].first
          = std::min(pin_ranges[R].first, dbuToMicron(ly, dbu_));
      pin_ranges[R].second
          = std::max(pin_ranges[R].second, dbuToMicron(uy, dbu_));
    } else {
      pin_ranges[B].first
          = std::min(pin_ranges[B].first, dbuToMicron(lx, dbu_));
      pin_ranges[B].second
          = std::max(pin_ranges[B].second, dbuToMicron(ux, dbu_));
    }
  }
  // calculate the depth based on area
  float sum_length = 0.0;
  int num_hor_access = 0;
  int num_ver_access = 0;
  for (auto& [pin_access, length] : pin_ranges) {
    if (length.second > length.first) {
      sum_length += std::abs(length.second - length.first);
      if (pin_access == R || pin_access == L) {
        num_hor_access++;
      } else {
        num_ver_access++;
      }
    }
  }
  max_width = num_hor_access > 0 ? max_width / num_hor_access : max_width;
  max_height = num_ver_access > 0 ? max_height / num_ver_access : max_height;
  const float depth = std_cell_area / sum_length;
  debugPrint(logger_,
             MPL,
             "hierarchical_macro_placement",
             1,
             "Pin access for root cluster");
  // add the blockages into the macro_blockages_
  if (pin_ranges[L].second > pin_ranges[L].first) {
    macro_blockages_.emplace_back(floorplan_lx_,
                                  pin_ranges[L].first,
                                  floorplan_lx_ + std::min(max_width, depth),
                                  pin_ranges[L].second);
    debugPrint(logger_,
               MPL,
               "hierarchical_macro_placement",
               1,
               "Pin access for L : length : {}, depth :  {}",
               pin_ranges[L].second - pin_ranges[L].first,
               std::min(max_width, depth));
  }
  if (pin_ranges[T].second > pin_ranges[T].first) {
    macro_blockages_.emplace_back(pin_ranges[T].first,
                                  floorplan_uy_ - std::min(max_height, depth),
                                  pin_ranges[T].second,
                                  floorplan_uy_);
    debugPrint(logger_,
               MPL,
               "hierarchical_macro_placement",
               1,
               "Pin access for T : length : {}, depth : {}",
               pin_ranges[T].second - pin_ranges[T].first,
               std::min(max_height, depth));
  }
  if (pin_ranges[R].second > pin_ranges[R].first) {
    macro_blockages_.emplace_back(floorplan_ux_ - std::min(max_width, depth),
                                  pin_ranges[R].first,
                                  floorplan_ux_,
                                  pin_ranges[R].second);
    debugPrint(logger_,
               MPL,
               "hierarchical_macro_placement",
               1,
               "Pin access for R : length : {}, depth : {}",
               pin_ranges[R].second - pin_ranges[R].first,
               std::min(max_width, depth));
  }
  if (pin_ranges[B].second > pin_ranges[B].first) {
    macro_blockages_.emplace_back(pin_ranges[B].first,
                                  floorplan_ly_,
                                  pin_ranges[B].second,
                                  floorplan_ly_ + std::min(max_height, depth));
    debugPrint(logger_,
               MPL,
               "hierarchical_macro_placement",
               1,
               "Pin access for B : length : {}, depth : {}",
               pin_ranges[B].second - pin_ranges[B].first,
               std::min(max_height, depth));
  }
}

void HierRTLMP::setPlacementBlockages()
{
  for (odb::dbBlockage* blockage : block_->getBlockages()) {
    odb::Rect bbox = blockage->getBBox()->getBox();

    Rect bbox_micron(bbox.xMin() / dbu_,
                     bbox.yMin() / dbu_,
                     bbox.xMax() / dbu_,
                     bbox.yMax() / dbu_);

    placement_blockages_.push_back(bbox_micron);
  }
}

//
// Cluster Placement Engine Starts ...........................................
// The cluster placement is done in a top-down manner
// (Preorder DFS)
// The magic happens at how we determine the size of pin access
// If the size of pin access is too large, SA cannot generate the valid macro
// placement If the size of pin access is too small, the effect of bus synthesis
// can be ignored. Here our trick is to determine the size of pin access and
// standard-cell clusters together. We assume the region occupied by pin access
// will be filled by standard cells. More specifically, we first determine the
// width of pin access based on number of connections passing the pin access,
// then we calculate the height of the pin access based on the available area,
// standard-cell area and macro area. Note that, here we allow the utilization
// of standard-cell clusters larger than 1.0.  If there is no standard cells,
// the area of pin access is 0. Another important trick is that we call SA two
// times. The first time is to determine the location of pin access. The second
// time is to determine the location of children clusters. We assume the
// summation of pin access size is equal to the area of standard-cell clusters
//
void HierRTLMP::multiLevelMacroPlacement(Cluster* parent)
{
  // base case
  // If the parent cluster has no macros (parent cluster is a StdCellCluster or
  // IOCluster) We do not need to determine the positions and shapes of its
  // children clusters
  if (parent->getNumMacro() == 0) {
    return;
  }
  // If the parent is a HardMacroCluster
  if (parent->getClusterType() == HardMacroCluster) {
    hardMacroClusterMacroPlacement(parent);
    return;
  }

  // set the instance property
  for (auto& cluster : parent->getChildren()) {
    setInstProperty(cluster);
  }
  // Place children clusters
  // map children cluster to soft macro
  for (auto& cluster : parent->getChildren()) {
    if (cluster->isIOCluster()) {  // ignore all the io clusters
      continue;
    }
    SoftMacro* macro = new SoftMacro(cluster);
    // no memory leakage, beacuse we set the soft macro, the old one
    // will be deleted
    cluster->setSoftMacro(macro);
  }

  // The simulated annealing outline is determined by the parent's shape
  const Rect outline(parent->getX(),
                     parent->getY(),
                     parent->getX() + parent->getWidth(),
                     parent->getY() + parent->getHeight());

  debugPrint(logger_,
             MPL,
             "hierarchical_macro_placement",
             1,
             "Working on children of cluster: {}, Outline "
             "{}, {}  {}, {}",
             parent->getName(),
             outline.xMin(),
             outline.yMin(),
             outline.getWidth(),
             outline.getHeight());

  // Suppose the region, fence, guide has been mapped to cooresponding macros
  // This step is done when we enter the Hier-RTLMP program
  std::map<std::string, int> soft_macro_id_map;  // cluster_name, macro_id
  std::map<int, Rect> fences;
  std::map<int, Rect> guides;
  std::vector<SoftMacro> macros;
  std::vector<BundledNet> nets;

  std::vector<Rect> placement_blockages;
  std::vector<Rect> macro_blockages;

  findOverlappingBlockages(macro_blockages, placement_blockages, outline);

  // Each cluster is modeled as Soft Macro
  // The fences or guides for each cluster is created by merging
  // the fences and guides for hard macros in each cluster
  for (auto& cluster : parent->getChildren()) {
    // for IO cluster
    if (cluster->isIOCluster()) {
      soft_macro_id_map[cluster->getName()] = macros.size();
      macros.emplace_back(
          std::pair<float, float>(cluster->getX() - outline.xMin(),
                                  cluster->getY() - outline.yMin()),
          cluster->getName(),
          cluster->getWidth(),
          cluster->getHeight(),
          cluster);
      continue;
    }
    // for other clusters
    soft_macro_id_map[cluster->getName()] = macros.size();
    SoftMacro* soft_macro = new SoftMacro(cluster);
    setInstProperty(cluster);  // we need this step to calculate nets
    macros.push_back(*soft_macro);
    cluster->setSoftMacro(soft_macro);
    // merge fences and guides for hard macros within cluster
    if (cluster->getClusterType() == StdCellCluster) {
      continue;
    }
    Rect fence(-1.0, -1.0, -1.0, -1.0);
    Rect guide(-1.0, -1.0, -1.0, -1.0);
    const std::vector<HardMacro*> hard_macros = cluster->getHardMacros();
    for (auto& hard_macro : hard_macros) {
      if (fences_.find(hard_macro->getName()) != fences_.end()) {
        fence.merge(fences_[hard_macro->getName()]);
      }
      if (guides_.find(hard_macro->getName()) != guides_.end()) {
        guide.merge(guides_[hard_macro->getName()]);
      }
    }

    // Calculate overlap with outline
    fence.relocate(
        outline.xMin(), outline.yMin(), outline.xMax(), outline.yMax());
    guide.relocate(
        outline.xMin(), outline.yMin(), outline.xMax(), outline.yMax());
    if (fence.isValid()) {
      // current macro id is macros.size() - 1
      fences[macros.size() - 1] = fence;
    }
    if (guide.isValid()) {
      // current macro id is macros.size() - 1
      guides[macros.size() - 1] = guide;
    }
  }

  // update the connnection

  calculateConnection();
  debugPrint(logger_,
             MPL,
             "hierarchical_macro_placement",
             1,
             "Finished calculating connection");
  debugPrint(logger_,
             MPL,
             "hierarchical_macro_placement",
             1,
             "Finished updating dataflow");
  // Handle the pin access
  // Get the connections between pin accesses
  if (parent->getParent() != nullptr) {
    // the parent cluster is not the root cluster
    // First step model each pin access as the a dummy softmacro (width = 0.0,
    // height = 0.0) In our simulated annealing engine, the dummary softmacro
    // will no effect on SA We have four dummy SoftMacros based on our
    // definition
    std::vector<PinAccess> pins = {L, T, R, B};
    for (auto& pin : pins) {
      soft_macro_id_map[toString(pin)] = macros.size();
      macros.emplace_back(0.0, 0.0, toString(pin));
    }
    // add the connections between pin accesses, for example, L to R
    for (auto& [src_pin, pin_map] : parent->getBoundaryConnection()) {
      for (auto& [target_pin, weight] : pin_map) {
        nets.emplace_back(soft_macro_id_map[toString(src_pin)],
                          soft_macro_id_map[toString(target_pin)],
                          weight);
      }
    }
  }
  // add the virtual connections (the weight related to IOs and macros belong to
  // the same cluster)
  for (const auto& [cluster1, cluster2] : parent->getVirtualConnections()) {
    BundledNet net(soft_macro_id_map[cluster_map_[cluster1]->getName()],
                   soft_macro_id_map[cluster_map_[cluster2]->getName()],
                   virtual_weight_);
    net.src_cluster_id = cluster1;
    net.target_cluster_id = cluster2;
    nets.push_back(net);
  }

  // convert the connections between clusters to SoftMacros
  for (auto& cluster : parent->getChildren()) {
    const int src_id = cluster->getId();
    const std::string src_name = cluster->getName();
    for (auto& [cluster_id, weight] : cluster->getConnection()) {
      debugPrint(logger_,
                 MPL,
                 "hierarchical_macro_placement",
                 2,
                 " Cluster connection: {} {} {} ",
                 cluster->getName(),
                 cluster_map_[cluster_id]->getName(),
                 weight);
      const std::string name = cluster_map_[cluster_id]->getName();
      if (soft_macro_id_map.find(name) == soft_macro_id_map.end()) {
        float new_weight = weight;
        if (macros[soft_macro_id_map[src_name]].isStdCellCluster()) {
          new_weight *= virtual_weight_;
        }
        // if the cluster_id is out of the parent cluster
        BundledNet net(
            soft_macro_id_map[src_name],
            soft_macro_id_map[toString(parent->getPinAccess(cluster_id).first)],
            new_weight);
        net.src_cluster_id = src_id;
        net.target_cluster_id = cluster_id;
        nets.push_back(net);
      } else if (src_id > cluster_id) {
        BundledNet net(
            soft_macro_id_map[src_name], soft_macro_id_map[name], weight);
        net.src_cluster_id = src_id;
        net.target_cluster_id = cluster_id;
        nets.push_back(net);
      }
    }
  }
  // merge nets to reduce runtime
  mergeNets(nets);

  if (parent->getParent() != nullptr) {
    // update the size of each pin access macro
    // each pin access macro with have their fences
    // check the net connection, i.e., how many nets crossing the boundaries
    std::map<int, float> net_map;
    net_map[soft_macro_id_map[toString(L)]] = 0.0;
    net_map[soft_macro_id_map[toString(T)]] = 0.0;
    net_map[soft_macro_id_map[toString(R)]] = 0.0;
    net_map[soft_macro_id_map[toString(B)]] = 0.0;
    for (auto& net : nets) {
      if (net_map.find(net.terminals.first) != net_map.end()) {
        net_map[net.terminals.first] += net.weight;
      }
      if (net_map.find(net.terminals.second) != net_map.end()) {
        net_map[net.terminals.second] += net.weight;
      }
    }

    debugPrint(logger_,
               MPL,
               "hierarchical_macro_placement",
               1,
               "Total tracks per micron:  {}",
               1.0 / pin_access_net_width_ratio_);

    // determine the width of each pin access
    float l_size
        = net_map[soft_macro_id_map[toString(L)]] * pin_access_net_width_ratio_;
    float r_size
        = net_map[soft_macro_id_map[toString(R)]] * pin_access_net_width_ratio_;
    float b_size
        = net_map[soft_macro_id_map[toString(B)]] * pin_access_net_width_ratio_;
    float t_size
        = net_map[soft_macro_id_map[toString(T)]] * pin_access_net_width_ratio_;
    const std::vector<std::pair<float, float>> tilings
        = parent->getMacroTilings();
    // When the program enter stage, the tilings cannot be empty
    // const float ar = outline_height / outline_width;
    // float max_height = std::sqrt(tilings[0].first * tilings[0].second * ar);
    // float max_width = max_height / ar;
    // max_height = std::max(max_height, tilings[0].first);
    // max_width = std::max(max_width, tilings[0].second);
    float max_height = 0.0;
    float max_width = 0.0;
    for (auto& tiling : tilings) {
      if (tiling.first <= outline.getWidth()
          && tiling.second <= outline.getHeight()) {
        max_width = std::max(max_width, tiling.first);
        max_height = std::max(max_height, tiling.second);
      }
    }
    max_width = std::min(max_width, outline.getWidth());
    max_height = std::min(max_height, outline.getHeight());
    debugPrint(logger_,
               MPL,
               "hierarchical_macro_placement",
               1,
               "Pin access calculation "
               "max_width: {}, max_height : {}",
               max_width,
               max_height);
    l_size = std::min(l_size, max_height);
    r_size = std::min(r_size, max_height);
    t_size = std::min(t_size, max_width);
    b_size = std::min(b_size, max_width);
    // determine the height of each pin access
    max_width = outline.getWidth() - max_width;
    max_height = outline.getHeight() - max_height;
    // the area of standard-cell clusters
    float std_cell_area = 0.0;
    for (auto& cluster : parent->getChildren()) {
      if (cluster->getClusterType() == StdCellCluster) {
        std_cell_area += cluster->getArea();
      }
    }
    // calculate the depth based on area
    float sum_length = 0.0;
    int num_hor_access = 0;
    int num_ver_access = 0;
    if (l_size > 0.0) {
      num_hor_access += 1;
      sum_length += l_size;
    }
    if (r_size > 0.0) {
      num_hor_access += 1;
      sum_length += r_size;
    }
    if (t_size > 0.0) {
      num_ver_access += 1;
      sum_length += t_size;
    }
    if (b_size > 0.0) {
      num_ver_access += 1;
      sum_length += b_size;
    }
    max_width = num_hor_access > 0 ? max_width / num_hor_access : max_width;
    max_height = num_ver_access > 0 ? max_height / num_ver_access : max_height;
    const float depth = std_cell_area / sum_length;
    // update the size of pin access macro
    if (l_size > 0) {
      const float temp_width = std::min(max_width, depth);
      macros[soft_macro_id_map[toString(L)]]
          = SoftMacro(temp_width, l_size, toString(L));
      fences[soft_macro_id_map[toString(L)]]
          = Rect(0.0, 0.0, temp_width, outline.getWidth());

      debugPrint(logger_,
                 MPL,
                 "hierarchical_macro_placement",
                 1,
                 "Left - width : {}, height : {}",
                 l_size,
                 temp_width);
    }
    if (r_size > 0) {
      const float temp_width = std::min(max_width, depth);
      macros[soft_macro_id_map[toString(R)]]
          = SoftMacro(temp_width, r_size, toString(R));
      fences[soft_macro_id_map[toString(R)]]
          = Rect(outline.getWidth() - temp_width,
                 0.0,
                 outline.getWidth(),
                 outline.getHeight());

      debugPrint(logger_,
                 MPL,
                 "hierarchical_macro_placement",
                 1,
                 "Right - width : {}, height : {}",
                 r_size,
                 temp_width);
    }
    if (t_size > 0) {
      const float temp_height = std::min(max_height, depth);
      macros[soft_macro_id_map[toString(T)]]
          = SoftMacro(t_size, temp_height, toString(T));
      fences[soft_macro_id_map[toString(T)]]
          = Rect(0.0,
                 outline.getHeight() - temp_height,
                 outline.getWidth(),
                 outline.getHeight());

      debugPrint(logger_,
                 MPL,
                 "hierarchical_macro_placement",
                 1,
                 "Top - width : {}, height : {}",
                 t_size,
                 temp_height);
    }
    if (b_size > 0) {
      const float temp_height = std::min(max_height, depth);
      macros[soft_macro_id_map[toString(B)]]
          = SoftMacro(b_size, temp_height, toString(B));
      fences[soft_macro_id_map[toString(B)]]
          = Rect(0.0, 0.0, outline.getWidth(), temp_height);

      debugPrint(logger_,
                 MPL,
                 "hierarchical_macro_placement",
                 1,
                 "Bottom - width : {}, height : {}",
                 b_size,
                 temp_height);
    }
  }

  // Write the connections between macros
  std::ofstream file;
  std::string file_name = parent->getName();
  for (auto& c : file_name) {
    if (c == '/') {
      c = '*';
    }
  }
  file_name = report_directory_ + "/" + file_name;
  file.open(file_name + "net.txt");
  for (auto& net : nets) {
    file << macros[net.terminals.first].getName() << "   "
         << macros[net.terminals.second].getName() << "   " << net.weight
         << std::endl;
  }
  file.close();

  // Call Simulated Annealing Engine to place children
  // set the action probabilities
  // the summation of probabilities should be one.
  const float action_sum = pos_swap_prob_ + neg_swap_prob_ + double_swap_prob_
                           + exchange_swap_prob_ + resize_prob_;
  // In our implementation, target_util and target_dead_space are different
  // target_util is used to determine the utilization for MixedCluster
  // target_dead_space is used to determine the utilization for
  // StandardCellCluster We vary the target utilization to generate different
  // tilings
  std::vector<float> target_utils{target_util_};
  std::vector<float> target_dead_spaces{target_dead_space_};
  // In our implementation, the utilization can be larger than 1.
  for (int i = 1; i < num_target_util_; i++) {
    target_utils.push_back(target_util_ + i * target_util_step_);
  }
  // In our implementation, the target_dead_space should be less than 1.0.
  // The larger the target dead space, the higher the utilization.
  for (int i = 1; i < num_target_dead_space_; i++) {
    if (target_dead_space_ + i * target_dead_space_step_ < 1.0) {
      target_dead_spaces.push_back(target_dead_space_
                                   + i * target_dead_space_step_);
    }
  }
  // Since target_util and target_dead_space are independent variables
  // the combination should be (target_util, target_dead_space_list)
  // target util has higher priority than target_dead_space
  std::vector<float> target_util_list;
  std::vector<float> target_dead_space_list;
  for (auto& target_util : target_utils) {
    for (auto& target_dead_space : target_dead_spaces) {
      target_util_list.push_back(target_util);
      target_dead_space_list.push_back(target_dead_space);
    }
  }
  // The number of perturbations in each step should be larger than the
  // number of macros
  const int num_perturb_per_step = (macros.size() > num_perturb_per_step_)
                                       ? macros.size()
                                       : num_perturb_per_step_;
  int remaining_runs = target_util_list.size();
  int run_id = 0;
  SACoreSoftMacro* best_sa = nullptr;
  std::vector<SACoreSoftMacro*>
      sa_containers;  // store all the SA runs to avoid memory leakage
  float best_cost = std::numeric_limits<float>::max();
  // To give consistency across threads we check the solutions
  // at a fixed interval independent of how many threads we are using.
  const int check_interval = 10;
  int begin_check = 0;
  int end_check = std::min(check_interval, remaining_runs);
  debugPrint(logger_,
             MPL,
             "hierarchical_macro_placement",
             1,
             "Start Simulated Annealing Core");
  while (remaining_runs > 0) {
    std::vector<SACoreSoftMacro*> sa_vector;
    const int run_thread
        = graphics_ ? 1 : std::min(remaining_runs, num_threads_);
    for (int i = 0; i < run_thread; i++) {
      debugPrint(logger_,
                 MPL,
                 "hierarchical_macro_placement",
                 1,
                 "Start Simulated Annealing (run_id = {})",
                 run_id);

      std::vector<SoftMacro> shaped_macros = macros;  // copy for multithread

      const float target_util = target_util_list[run_id];
      const float target_dead_space = target_dead_space_list[run_id++];

      debugPrint(logger_,
                 MPL,
                 "fine_shaping",
                 1,
                 "Starting adjusting shapes for children of {}. target_util = "
                 "{}, target_dead_space = {}",
                 parent->getName(),
                 target_util,
                 target_dead_space);

      if (!shapeChildrenCluster(parent,
                                shaped_macros,
                                soft_macro_id_map,
                                target_util,
                                target_dead_space)) {
        debugPrint(logger_,
                   MPL,
                   "fine_shaping",
                   1,
                   "Cannot generate feasible shapes for children of {}, sa_id: "
                   "{}, target_util: {}, target_dead_space: {}",
                   parent->getName(),
                   run_id,
                   target_util,
                   target_dead_space);
        continue;
      }
      debugPrint(logger_,
                 MPL,
                 "fine_shaping",
                 1,
                 "Finished adjusting shapes for children of cluster {}",
                 parent->getName());
      // Note that all the probabilities are normalized to the summation of 1.0.
      // Note that the weight are not necessaries summarized to 1.0, i.e., not
      // normalized.
      SACoreSoftMacro* sa = new SACoreSoftMacro(
          outline.getWidth(),
          outline.getHeight(),
          shaped_macros,
          area_weight_,
          outline_weight_,
          wirelength_weight_,
          guidance_weight_,
          fence_weight_,
          boundary_weight_,
          macro_blockage_weight_,
          notch_weight_,
          notch_h_th_,
          notch_v_th_,
          pos_swap_prob_ / action_sum,
          neg_swap_prob_ / action_sum,
          double_swap_prob_ / action_sum,
          exchange_swap_prob_ / action_sum,
          resize_prob_ / action_sum,
          init_prob_,
          max_num_step_,
          num_perturb_per_step,
          k_,  // we will not use FastSA (k_, c_ will be replaced by
               // min_temperature later) [20221219]
          c_,
          random_seed_,
          graphics_.get(),
          logger_);
      sa->setFences(fences);
      sa->setGuides(guides);
      sa->setNets(nets);
      sa->addBlockages(placement_blockages);
      sa->addBlockages(macro_blockages);
      sa_vector.push_back(sa);
    }
    if (sa_vector.size() == 1) {
      runSA<SACoreSoftMacro>(sa_vector[0]);
    } else {
      // multi threads
      std::vector<std::thread> threads;
      threads.reserve(sa_vector.size());
      for (auto& sa : sa_vector) {
        threads.emplace_back(runSA<SACoreSoftMacro>, sa);
      }
      for (auto& th : threads) {
        th.join();
      }
    }
    remaining_runs -= run_thread;
    // add macro tilings
    for (auto& sa : sa_vector) {
      sa_containers.push_back(sa);
    }
    while (sa_containers.size() >= end_check) {
      while (begin_check < end_check) {
        auto& sa = sa_containers[begin_check];
        if (sa->isValid() && sa->getNormCost() < best_cost) {
          best_cost = sa->getNormCost();
          best_sa = sa;
        }
        ++begin_check;
      }
      // add early stop mechanism
      if (best_sa) {
        break;
      }
      end_check = begin_check + std::min(check_interval, remaining_runs);
    }
    if (best_sa) {
      break;
    }
  }
  debugPrint(logger_,
             MPL,
             "hierarchical_macro_placement",
             1,
             "Finished Simulated Annealing Core");

  if (best_sa == nullptr) {
    debugPrint(logger_,
               MPL,
               "hierarchical_macro_placement",
               1,
               "SA Summary for cluster {}",
               parent->getName());

    for (auto i = 0; i < sa_containers.size(); i++) {
      debugPrint(logger_,
                 MPL,
                 "hierarchical_macro_placement",
                 1,
                 "sa_id: {}, target_util: {}, target_dead_space: {}",
                 i,
                 target_util_list[i],
                 target_dead_space_list[i]);

      sa_containers[i]->printResults();
    }

    logger_->error(MPL, 5, "Failed on cluster {}", parent->getName());
  }
  best_sa->alignMacroClusters();
  best_sa->fillDeadSpace();
  // update the clusters and do bus planning
  std::vector<SoftMacro> shaped_macros;
  best_sa->getMacros(shaped_macros);
  file.open(file_name + ".fp.txt.temp");
  for (auto& macro : shaped_macros) {
    file << macro.getName() << "   " << macro.getX() << "   " << macro.getY()
         << "   " << macro.getWidth() << "   " << macro.getHeight()
         << std::endl;
  }
  file.close();

  if (parent->getParent() != nullptr) {
    // ***********************************************************************
    // Now convert the area occupied by pin access macros to hard macro
    // blockages. Note at this stage, the size of each pin access macro is 0.0.
    // But you cannot remove the pin access macros. You still need these pin
    // access macros to maintain the connections
    // ***********************************************************************
    if (shaped_macros[soft_macro_id_map[toString(L)]].getWidth() > 0.0) {
      const float l_ly = shaped_macros[soft_macro_id_map[toString(L)]].getY();
      const float l_width
          = shaped_macros[soft_macro_id_map[toString(L)]].getWidth();
      const float l_height
          = shaped_macros[soft_macro_id_map[toString(L)]].getHeight();
      macro_blockages.emplace_back(0.0, l_ly, l_width, l_ly + l_height);
      shaped_macros[soft_macro_id_map[toString(L)]]
          = SoftMacro(std::pair<float, float>(0.0, l_ly),
                      toString(L),
                      0.0,
                      l_height,
                      nullptr);
    }
    if (shaped_macros[soft_macro_id_map[toString(R)]].getWidth() > 0.0) {
      const float r_ly = shaped_macros[soft_macro_id_map[toString(R)]].getY();
      const float r_width
          = shaped_macros[soft_macro_id_map[toString(R)]].getWidth();
      const float r_height
          = shaped_macros[soft_macro_id_map[toString(R)]].getHeight();
      macro_blockages.emplace_back(outline.getWidth() - r_width,
                                   r_ly,
                                   outline.getWidth(),
                                   r_ly + r_height);
      shaped_macros[soft_macro_id_map[toString(R)]]
          = SoftMacro(std::pair<float, float>(outline.getWidth(), r_ly),
                      toString(R),
                      0.0,
                      r_height,
                      nullptr);
    }
    if (shaped_macros[soft_macro_id_map[toString(T)]].getWidth() > 0.0) {
      const float t_lx = shaped_macros[soft_macro_id_map[toString(T)]].getX();
      const float t_width
          = shaped_macros[soft_macro_id_map[toString(T)]].getWidth();
      const float t_height
          = shaped_macros[soft_macro_id_map[toString(T)]].getHeight();
      macro_blockages.emplace_back(t_lx,
                                   outline.getHeight() - t_height,
                                   t_lx + t_width,
                                   outline.getHeight());
      shaped_macros[soft_macro_id_map[toString(T)]]
          = SoftMacro(std::pair<float, float>(t_lx, outline.getHeight()),
                      toString(T),
                      t_width,
                      0.0,
                      nullptr);
    }
    if (shaped_macros[soft_macro_id_map[toString(B)]].getWidth() > 0.0) {
      const float b_lx = shaped_macros[soft_macro_id_map[toString(B)]].getX();
      const float b_width
          = shaped_macros[soft_macro_id_map[toString(B)]].getWidth();
      const float b_height
          = shaped_macros[soft_macro_id_map[toString(B)]].getHeight();
      macro_blockages.emplace_back(b_lx, 0.0, b_lx + b_width, b_height);
      shaped_macros[soft_macro_id_map[toString(B)]]
          = SoftMacro(std::pair<float, float>(b_lx, 0.0),
                      toString(B),
                      b_width,
                      0.0,
                      nullptr);
    }
    macros = shaped_macros;
    remaining_runs = target_util_list.size();
    run_id = 0;
    best_sa = nullptr;
    sa_containers.clear();
    best_cost = std::numeric_limits<float>::max();
    begin_check = 0;
    end_check = std::min(check_interval, remaining_runs);
    debugPrint(logger_,
               MPL,
               "hierarchical_macro_placement",
               1,
               "Start Simulated Annealing Core");
    while (remaining_runs > 0) {
      std::vector<SACoreSoftMacro*> sa_vector;
      const int run_thread
          = graphics_ ? 1 : std::min(remaining_runs, num_threads_);
      for (int i = 0; i < run_thread; i++) {
        debugPrint(logger_,
                   MPL,
                   "hierarchical_macro_placement",
                   1,
                   "Start Simulated Annealing (run_id = {})",
                   run_id);

        std::vector<SoftMacro> shaped_macros = macros;  // copy for multithread

        const float target_util = target_util_list[run_id];
        const float target_dead_space = target_dead_space_list[run_id++];

        debugPrint(logger_,
                   MPL,
                   "fine_shaping",
                   1,
                   "Starting adjusting shapes for children of {}. target_util "
                   "= {}, target_dead_space = {}",
                   parent->getName(),
                   target_util,
                   target_dead_space);

        if (!shapeChildrenCluster(parent,
                                  shaped_macros,
                                  soft_macro_id_map,
                                  target_util,
                                  target_dead_space)) {
          debugPrint(
              logger_,
              MPL,
              "fine_shaping",
              1,
              "Cannot generate feasible shapes for children of {}, sa_id: "
              "{}, target_util: {}, target_dead_space: {}",
              parent->getName(),
              run_id,
              target_util,
              target_dead_space);
          continue;
        }
        debugPrint(logger_,
                   MPL,
                   "fine_shaping",
                   1,
                   "Finished adjusting shapes for children of cluster {}",
                   parent->getName());
        // Note that all the probabilities are normalized to the summation
        // of 1.0. Note that the weight are not necessaries summarized to 1.0,
        // i.e., not normalized.
        SACoreSoftMacro* sa = new SACoreSoftMacro(
            outline.getWidth(),
            outline.getHeight(),
            shaped_macros,
            area_weight_,
            outline_weight_,
            wirelength_weight_,
            guidance_weight_,
            fence_weight_,
            boundary_weight_,
            macro_blockage_weight_,
            notch_weight_,
            notch_h_th_,
            notch_v_th_,
            pos_swap_prob_ / action_sum,
            neg_swap_prob_ / action_sum,
            double_swap_prob_ / action_sum,
            exchange_swap_prob_ / action_sum,
            resize_prob_ / action_sum,
            init_prob_,
            max_num_step_,
            num_perturb_per_step,
            k_,  // we will not use FastSA (k_, c_ will be replaced by
                 // min_temperature later) [20221219]
            c_,
            random_seed_,
            graphics_.get(),
            logger_);
        sa->setFences(fences);
        sa->setGuides(guides);
        sa->setNets(nets);
        sa->addBlockages(placement_blockages);
        sa->addBlockages(macro_blockages);
        sa_vector.push_back(sa);
      }
      if (sa_vector.size() == 1) {
        runSA<SACoreSoftMacro>(sa_vector[0]);
      } else {
        // multi threads
        std::vector<std::thread> threads;
        threads.reserve(sa_vector.size());
        for (auto& sa : sa_vector) {
          threads.emplace_back(runSA<SACoreSoftMacro>, sa);
        }
        for (auto& th : threads) {
          th.join();
        }
      }
      remaining_runs -= run_thread;
      // add macro tilings
      for (auto& sa : sa_vector) {
        sa_containers.push_back(sa);
      }
      while (sa_containers.size() >= end_check) {
        while (begin_check < end_check) {
          auto& sa = sa_containers[begin_check];
          if (sa->isValid() && sa->getNormCost() < best_cost) {
            best_cost = sa->getNormCost();
            best_sa = sa;
          }
          ++begin_check;
        }
        // add early stop mechanism
        if (best_sa) {
          break;
        }
        end_check = begin_check + std::min(check_interval, remaining_runs);
      }
      if (best_sa) {
        break;
      }
    }
    debugPrint(logger_,
               MPL,
               "hierarchical_macro_placement",
               1,
               "Finished Simulated Annealing Core");
    if (best_sa == nullptr) {
      debugPrint(logger_,
                 MPL,
                 "hierarchical_macro_placement",
                 1,
                 "SA Summary for cluster {}",
                 parent->getName());

      for (auto i = 0; i < sa_containers.size(); i++) {
        debugPrint(logger_,
                   MPL,
                   "hierarchical_macro_placement",
                   1,
                   "sa_id: {}, target_util: {}, target_dead_space: {}",
                   i,
                   target_util_list[i],
                   target_dead_space_list[i]);

        sa_containers[i]->printResults();
      }

      logger_->error(MPL, 6, "Failed on cluster {}", parent->getName());
    }
    best_sa->alignMacroClusters();
    best_sa->fillDeadSpace();
    // update the clusters and do bus planning
    best_sa->getMacros(shaped_macros);
  }

  debugPrint(logger_,
             MPL,
             "hierarchical_macro_placement",
             1,
             "Finished Simulated Annealing for cluster: {}\n",
             parent->getName());
  best_sa->printResults();
  // write the cost function. This can be used to tune the temperature schedule
  // and cost weight
  best_sa->writeCostFile(file_name + ".cost.txt");
  // write the floorplan information
  file.open(file_name + ".fp.txt");
  for (auto& macro : shaped_macros) {
    file << macro.getName() << "   " << macro.getX() << "   " << macro.getY()
         << "   " << macro.getWidth() << "   " << macro.getHeight()
         << std::endl;
  }
  file.close();

  updateChildrenShapesAndLocations(parent, shaped_macros, soft_macro_id_map);

  // check if the parent cluster still need bus planning
  for (auto& child : parent->getChildren()) {
    if (child->getClusterType() == MixedCluster) {
      debugPrint(logger_,
                 MPL,
                 "bus_planning",
                 1,
                 "Calling bus planning for cluster {}",
                 parent->getName());
      callBusPlanning(shaped_macros, nets);
      break;
    }
  }

  updateChildrenRealLocation(parent, outline.xMin(), outline.yMin());

  // Continue cluster placement on children
  for (auto& cluster : parent->getChildren()) {
    if (cluster->getClusterType() == MixedCluster
        || cluster->getClusterType() == HardMacroCluster) {
      multiLevelMacroPlacement(cluster);
    }
  }

  alignHardMacroGlobal(parent);

  sa_containers.clear();

  // done this branch and update the cluster_id property back
  setInstProperty(parent);
}

// Merge nets to reduce runtime
void HierRTLMP::mergeNets(std::vector<BundledNet>& nets)
{
  std::vector<int> net_class(nets.size(), -1);
  for (int i = 0; i < nets.size(); i++) {
    if (net_class[i] == -1) {
      for (int j = i + 1; j < nets.size(); j++) {
        if (nets[i] == nets[j]) {
          net_class[j] = i;
        }
      }
    }
  }

  for (int i = 0; i < net_class.size(); i++) {
    if (net_class[i] > -1) {
      nets[net_class[i]].weight += nets[i].weight;
    }
  }

  std::vector<BundledNet> merged_nets;
  for (int i = 0; i < net_class.size(); i++) {
    if (net_class[i] == -1) {
      merged_nets.push_back(nets[i]);
    }
  }
  nets.clear();
  nets = merged_nets;
}

// Multilevel macro placement without bus planning
void HierRTLMP::multiLevelMacroPlacementWithoutBusPlanning(Cluster* parent)
{
  // base case
  // If the parent cluster has no macros (parent cluster is a StdCellCluster or
  // IOCluster) We do not need to determine the positions and shapes of its
  // children clusters
  if (parent->getNumMacro() == 0) {
    return;
  }
  // If the parent is a HardMacroCluster
  if (parent->getClusterType() == HardMacroCluster) {
    hardMacroClusterMacroPlacement(parent);
    return;
  }

  // set the instance property
  for (auto& cluster : parent->getChildren()) {
    setInstProperty(cluster);
  }
  // Place children clusters
  // map children cluster to soft macro
  for (auto& cluster : parent->getChildren()) {
    if (cluster->isIOCluster()) {  // ignore all the io clusters
      continue;
    }
    SoftMacro* macro = new SoftMacro(cluster);
    // no memory leakage, beacuse we set the soft macro, the old one
    // will be deleted
    cluster->setSoftMacro(macro);
  }

  // The simulated annealing outline is determined by the parent's shape
  const Rect outline(parent->getX(),
                     parent->getY(),
                     parent->getX() + parent->getWidth(),
                     parent->getY() + parent->getHeight());

  debugPrint(logger_,
             MPL,
             "hierarchical_macro_placement",
             1,
             "Working on children of cluster: {}, Outline "
             "{}, {}  {}, {}",
             parent->getName(),
             outline.xMin(),
             outline.yMin(),
             outline.getWidth(),
             outline.getHeight());

  // Suppose the region, fence, guide has been mapped to cooresponding macros
  // This step is done when we enter the Hier-RTLMP program
  std::map<std::string, int> soft_macro_id_map;  // cluster_name, macro_id
  std::map<int, Rect> fences;
  std::map<int, Rect> guides;
  std::vector<SoftMacro> macros;
  std::vector<BundledNet> nets;

  std::vector<Rect> placement_blockages;
  std::vector<Rect> macro_blockages;

  findOverlappingBlockages(macro_blockages, placement_blockages, outline);

  // Each cluster is modeled as Soft Macro
  // The fences or guides for each cluster is created by merging
  // the fences and guides for hard macros in each cluster
  for (auto& cluster : parent->getChildren()) {
    // for IO cluster
    if (cluster->isIOCluster()) {
      soft_macro_id_map[cluster->getName()] = macros.size();
      macros.emplace_back(
          std::pair<float, float>(cluster->getX() - outline.xMin(),
                                  cluster->getY() - outline.yMin()),
          cluster->getName(),
          cluster->getWidth(),
          cluster->getHeight(),
          cluster);
      continue;
    }
    // for other clusters
    soft_macro_id_map[cluster->getName()] = macros.size();
    SoftMacro* soft_macro = new SoftMacro(cluster);
    setInstProperty(cluster);  // we need this step to calculate nets
    macros.push_back(*soft_macro);
    cluster->setSoftMacro(soft_macro);
    // merge fences and guides for hard macros within cluster
    if (cluster->getClusterType() == StdCellCluster) {
      continue;
    }
    Rect fence(-1.0, -1.0, -1.0, -1.0);
    Rect guide(-1.0, -1.0, -1.0, -1.0);
    const std::vector<HardMacro*> hard_macros = cluster->getHardMacros();
    for (auto& hard_macro : hard_macros) {
      if (fences_.find(hard_macro->getName()) != fences_.end()) {
        fence.merge(fences_[hard_macro->getName()]);
      }
      if (guides_.find(hard_macro->getName()) != guides_.end()) {
        guide.merge(guides_[hard_macro->getName()]);
      }
    }

    // Calculate overlap with outline
    fence.relocate(
        outline.xMin(), outline.yMin(), outline.xMax(), outline.yMax());
    guide.relocate(
        outline.xMin(), outline.yMin(), outline.xMax(), outline.yMax());

    if (fence.isValid()) {
      // current macro id is macros.size() - 1
      fences[macros.size() - 1] = fence;
    }
    if (guide.isValid()) {
      // current macro id is macros.size() - 1
      guides[macros.size() - 1] = guide;
    }
  }

  // model other clusters as fixed terminals
  if (parent->getParent() != nullptr) {
    std::queue<Cluster*> parents;
    parents.push(parent);
    while (parents.empty() == false) {
      auto frontwave = parents.front();
      parents.pop();
      for (auto cluster : frontwave->getParent()->getChildren()) {
        if (cluster->getId() != frontwave->getId()) {
          // model this as a fixed softmacro
          soft_macro_id_map[cluster->getName()] = macros.size();
          macros.emplace_back(
              std::pair<float, float>(
                  cluster->getX() + cluster->getWidth() / 2.0 - outline.xMin(),
                  cluster->getY() + cluster->getHeight() / 2.0
                      - outline.yMin()),
              cluster->getName(),
              0.0,
              0.0,
              nullptr);
          debugPrint(
              logger_,
              MPL,
              "hierarchical_macro_placement",
              1,
              "fixed cluster : {}, lx = {}, ly = {}, width = {}, height = {}",
              cluster->getName(),
              cluster->getX(),
              cluster->getY(),
              cluster->getWidth(),
              cluster->getHeight());
        }
      }
      if (frontwave->getParent()->getParent() != nullptr) {
        parents.push(frontwave->getParent());
      }
    }
  }

  // update the connnection
  calculateConnection();
  debugPrint(logger_,
             MPL,
             "hierarchical_macro_placement",
             1,
             "Finished calculating connection");
  updateDataFlow();
  debugPrint(logger_,
             MPL,
             "hierarchical_macro_placement",
             1,
             "Finished updating dataflow");

  // add the virtual connections (the weight related to IOs and macros belong to
  // the same cluster)
  for (const auto& [cluster1, cluster2] : parent->getVirtualConnections()) {
    BundledNet net(soft_macro_id_map[cluster_map_[cluster1]->getName()],
                   soft_macro_id_map[cluster_map_[cluster2]->getName()],
                   virtual_weight_);
    net.src_cluster_id = cluster1;
    net.target_cluster_id = cluster2;
    nets.push_back(net);
  }

  // convert the connections between clusters to SoftMacros
  for (auto& cluster : parent->getChildren()) {
    const int src_id = cluster->getId();
    const std::string src_name = cluster->getName();
    for (auto& [cluster_id, weight] : cluster->getConnection()) {
      debugPrint(logger_,
                 MPL,
                 "hierarchical_macro_placement",
                 2,
                 " Cluster connection: {} {} {} ",
                 cluster->getName(),
                 cluster_map_[cluster_id]->getName(),
                 weight);
      const std::string name = cluster_map_[cluster_id]->getName();
      if (src_id > cluster_id) {
        BundledNet net(
            soft_macro_id_map[src_name], soft_macro_id_map[name], weight);
        net.src_cluster_id = src_id;
        net.target_cluster_id = cluster_id;
        nets.push_back(net);
      }
    }
  }
  debugPrint(logger_,
             MPL,
             "hierarchical_macro_placement",
             1,
             "Finished creating bundled connections");
  // merge nets to reduce runtime
  mergeNets(nets);

  // Write the connections between macros
  std::ofstream file;
  std::string file_name = parent->getName();
  for (auto& c : file_name) {
    if (c == '/') {
      c = '*';
    }
  }
  file_name = report_directory_ + "/" + file_name;
  file.open(file_name + ".net.txt");
  for (auto& net : nets) {
    file << macros[net.terminals.first].getName() << "   "
         << macros[net.terminals.second].getName() << "   " << net.weight
         << std::endl;
  }
  file.close();

  // Call Simulated Annealing Engine to place children
  // set the action probabilities
  // the summation of probabilities should be one.
  const float action_sum = pos_swap_prob_ + neg_swap_prob_ + double_swap_prob_
                           + exchange_swap_prob_ + resize_prob_;
  // In our implementation, target_util and target_dead_space are different
  // target_util is used to determine the utilization for MixedCluster
  // target_dead_space is used to determine the utilization for
  // StandardCellCluster We vary the target utilization to generate different
  // tilings
  std::vector<float> target_utils{target_util_};
  std::vector<float> target_dead_spaces{target_dead_space_};
  // In our implementation, the utilization can be larger than 1.
  for (int i = 1; i < num_target_util_; i++) {
    target_utils.push_back(target_util_ + i * target_util_step_);
  }
  // In our implementation, the target_dead_space should be less than 1.0.
  // The larger the target dead space, the higher the utilization.
  for (int i = 1; i < num_target_dead_space_; i++) {
    if (target_dead_space_ + i * target_dead_space_step_ < 1.0) {
      target_dead_spaces.push_back(target_dead_space_
                                   + i * target_dead_space_step_);
    }
  }
  // Since target_util and target_dead_space are independent variables
  // the combination should be (target_util, target_dead_space_list)
  // target util has higher priority than target_dead_space
  std::vector<float> target_util_list;
  std::vector<float> target_dead_space_list;
  for (auto& target_util : target_utils) {
    for (auto& target_dead_space : target_dead_spaces) {
      target_util_list.push_back(target_util);
      target_dead_space_list.push_back(target_dead_space);
    }
  }
  // The number of perturbations in each step should be larger than the
  // number of macros
  const int num_perturb_per_step = (macros.size() > num_perturb_per_step_)
                                       ? macros.size()
                                       : num_perturb_per_step_;
  int remaining_runs = target_util_list.size();
  int run_id = 0;
  SACoreSoftMacro* best_sa = nullptr;
  std::vector<SACoreSoftMacro*> sa_containers;
  // To give consistency across threads we check the solutions
  // at a fixed interval independent of how many threads we are using.
  const int check_interval = 10;
  int begin_check = 0;
  int end_check = std::min(check_interval, remaining_runs);
  float best_cost = std::numeric_limits<float>::max();
  debugPrint(logger_,
             MPL,
             "hierarchical_macro_placement",
             1,
             "Start Simulated Annealing Core");
  while (remaining_runs > 0) {
    std::vector<SACoreSoftMacro*> sa_vector;
    const int run_thread
        = graphics_ ? 1 : std::min(remaining_runs, num_threads_);
    for (int i = 0; i < run_thread; i++) {
      debugPrint(logger_,
                 MPL,
                 "hierarchical_macro_placement",
                 1,
                 "Start Simulated Annealing (run_id = {})",
                 run_id);

      std::vector<SoftMacro> shaped_macros = macros;  // copy for multithread

      const float target_util = target_util_list[run_id];
      const float target_dead_space = target_dead_space_list[run_id++];

      debugPrint(logger_,
                 MPL,
                 "fine_shaping",
                 1,
                 "Starting adjusting shapes for children of {}. target_util = "
                 "{}, target_dead_space = {}",
                 parent->getName(),
                 target_util,
                 target_dead_space);

      if (!shapeChildrenCluster(parent,
                                shaped_macros,
                                soft_macro_id_map,
                                target_util,
                                target_dead_space)) {
        debugPrint(logger_,
                   MPL,
                   "fine_shaping",
                   1,
                   "Cannot generate feasible shapes for children of {}, sa_id: "
                   "{}, target_util: {}, target_dead_space: {}",
                   parent->getName(),
                   run_id,
                   target_util,
                   target_dead_space);
        continue;
      }
      debugPrint(logger_,
                 MPL,
                 "fine_shaping",
                 1,
                 "Finished generating shapes for children of cluster {}",
                 parent->getName());
      // Note that all the probabilities are normalized to the summation of 1.0.
      // Note that the weight are not necessaries summarized to 1.0, i.e., not
      // normalized.
      SACoreSoftMacro* sa = new SACoreSoftMacro(
          outline.getWidth(),
          outline.getHeight(),
          shaped_macros,
          area_weight_,
          outline_weight_,
          wirelength_weight_,
          guidance_weight_,
          fence_weight_,
          boundary_weight_,
          macro_blockage_weight_,
          notch_weight_,
          notch_h_th_,
          notch_v_th_,
          pos_swap_prob_ / action_sum,
          neg_swap_prob_ / action_sum,
          double_swap_prob_ / action_sum,
          exchange_swap_prob_ / action_sum,
          resize_prob_ / action_sum,
          init_prob_,
          max_num_step_,
          num_perturb_per_step,
          k_,  // we will not use FastSA (k_, c_ will be replaced by
               // min_temperature later) [20221219]
          c_,
          random_seed_,
          graphics_.get(),
          logger_);
      sa->setFences(fences);
      sa->setGuides(guides);
      sa->setNets(nets);
      sa->addBlockages(placement_blockages);
      sa->addBlockages(macro_blockages);
      sa_vector.push_back(sa);
    }
    if (sa_vector.size() == 1) {
      runSA<SACoreSoftMacro>(sa_vector[0]);
    } else {
      // multi threads
      std::vector<std::thread> threads;
      threads.reserve(sa_vector.size());
      for (auto& sa : sa_vector) {
        threads.emplace_back(runSA<SACoreSoftMacro>, sa);
      }
      for (auto& th : threads) {
        th.join();
      }
    }
    remaining_runs -= run_thread;
    // add macro tilings
    for (auto& sa : sa_vector) {
      sa_containers.push_back(sa);
    }
    while (sa_containers.size() >= end_check) {
      while (begin_check < end_check) {
        auto& sa = sa_containers[begin_check];
        if (sa->isValid() && sa->getNormCost() < best_cost) {
          best_cost = sa->getNormCost();
          best_sa = sa;
        }
        ++begin_check;
      }
      // add early stop mechanism
      if (best_sa) {
        break;
      }
      end_check = begin_check + std::min(check_interval, remaining_runs);
    }
    if (best_sa) {
      break;
    }
  }
  debugPrint(logger_,
             MPL,
             "hierarchical_macro_placement",
             1,
             "Finished Simulated Annealing Core");
  if (best_sa == nullptr) {
    debugPrint(logger_,
               MPL,
               "hierarchical_macro_placement",
               1,
               "SA Summary for cluster {}",
               parent->getName());

    for (auto i = 0; i < sa_containers.size(); i++) {
      debugPrint(logger_,
                 MPL,
                 "hierarchical_macro_placement",
                 1,
                 "sa_id: {}, target_util: {}, target_dead_space: {}",
                 i,
                 target_util_list[i],
                 target_dead_space_list[i]);

      sa_containers[i]->printResults();
    }

    enhancedMacroPlacement(parent);
  } else {
    best_sa->alignMacroClusters();
    best_sa->fillDeadSpace();

    std::vector<SoftMacro> shaped_macros;
    best_sa->getMacros(shaped_macros);
    file.open(file_name + ".fp.txt.temp");
    for (auto& macro : shaped_macros) {
      file << macro.getName() << "   " << macro.getX() << "   " << macro.getY()
           << "   " << macro.getWidth() << "   " << macro.getHeight()
           << std::endl;
    }
    file.close();
    debugPrint(logger_,
               MPL,
               "hierarchical_macro_placement",
               1,
               "Finished Simulated Annealing for cluster {}",
               parent->getName());
    best_sa->printResults();
    // write the cost function. This can be used to tune the temperature
    // schedule and cost weight
    best_sa->writeCostFile(file_name + ".cost.txt");
    // write the floorplan information
    file.open(file_name + ".fp.txt");
    for (auto& macro : shaped_macros) {
      file << macro.getName() << "   " << macro.getX() << "   " << macro.getY()
           << "   " << macro.getWidth() << "   " << macro.getHeight()
           << std::endl;
    }
    file.close();

    updateChildrenShapesAndLocations(parent, shaped_macros, soft_macro_id_map);

    updateChildrenRealLocation(parent, outline.xMin(), outline.yMin());
  }

  // Continue cluster placement on children
  for (auto& cluster : parent->getChildren()) {
    if (cluster->getClusterType() == MixedCluster
        || cluster->getClusterType() == HardMacroCluster) {
      multiLevelMacroPlacementWithoutBusPlanning(cluster);
    }
  }

  alignHardMacroGlobal(parent);

  sa_containers.clear();

  // done this branch and update the cluster_id property back
  setInstProperty(parent);
}

// This function is used in cases with very high density, in which it may
// be very hard to generate a valid tiling for the clusters.
// Here, we may want to try setting the area of all standard-cell clusters to 0.
// This should be only be used in mixed clusters.
void HierRTLMP::enhancedMacroPlacement(Cluster* parent)
{
  // base case
  // If the parent cluster has no macros (parent cluster is a StdCellCluster or
  // IOCluster) We do not need to determine the positions and shapes of its
  // children clusters
  if (parent->getNumMacro() == 0) {
    return;
  }
  // If the parent is the not the mixed cluster
  if (parent->getClusterType() != MixedCluster) {
    return;
  }
  // If the parent has children of mixed cluster
  for (auto& cluster : parent->getChildren()) {
    if (cluster->getClusterType() == MixedCluster) {
      return;
    }
  }
  // Place children clusters
  // map children cluster to soft macro
  for (auto& cluster : parent->getChildren()) {
    if (cluster->isIOCluster()) {  // ignore all the io clusters
      continue;
    }
    SoftMacro* macro = new SoftMacro(cluster);
    // no memory leakage, beacuse we set the soft macro, the old one
    // will be deleted
    cluster->setSoftMacro(macro);
  }

  // The simulated annealing outline is determined by the parent's shape
  const Rect outline(parent->getX(),
                     parent->getY(),
                     parent->getX() + parent->getWidth(),
                     parent->getY() + parent->getHeight());

  debugPrint(logger_,
             MPL,
             "hierarchical_macro_placement",
             1,
             "Working on children of cluster: {}, Outline "
             "{}, {}  {}, {}",
             parent->getName(),
             outline.xMin(),
             outline.yMin(),
             outline.getWidth(),
             outline.getHeight());

  // Suppose the region, fence, guide has been mapped to cooresponding macros
  // This step is done when we enter the Hier-RTLMP program
  std::map<std::string, int> soft_macro_id_map;  // cluster_name, macro_id
  std::map<int, Rect> fences;
  std::map<int, Rect> guides;
  std::vector<SoftMacro> macros;
  std::vector<BundledNet> nets;

  std::vector<Rect> placement_blockages;
  std::vector<Rect> macro_blockages;

  findOverlappingBlockages(macro_blockages, placement_blockages, outline);

  // Each cluster is modeled as Soft Macro
  // The fences or guides for each cluster is created by merging
  // the fences and guides for hard macros in each cluster
  for (auto& cluster : parent->getChildren()) {
    // for IO cluster
    if (cluster->isIOCluster()) {
      soft_macro_id_map[cluster->getName()] = macros.size();
      macros.emplace_back(
          std::pair<float, float>(cluster->getX() - outline.xMin(),
                                  cluster->getY() - outline.yMin()),
          cluster->getName(),
          cluster->getWidth(),
          cluster->getHeight(),
          cluster);
      continue;
    }
    // for other clusters
    soft_macro_id_map[cluster->getName()] = macros.size();
    SoftMacro* soft_macro = new SoftMacro(cluster);
    setInstProperty(cluster);  // we need this step to calculate nets
    macros.push_back(*soft_macro);
    cluster->setSoftMacro(soft_macro);
    // merge fences and guides for hard macros within cluster
    if (cluster->getClusterType() == StdCellCluster) {
      continue;
    }
    Rect fence(-1.0, -1.0, -1.0, -1.0);
    Rect guide(-1.0, -1.0, -1.0, -1.0);
    const std::vector<HardMacro*> hard_macros = cluster->getHardMacros();
    for (auto& hard_macro : hard_macros) {
      if (fences_.find(hard_macro->getName()) != fences_.end()) {
        fence.merge(fences_[hard_macro->getName()]);
      }
      if (guides_.find(hard_macro->getName()) != guides_.end()) {
        guide.merge(guides_[hard_macro->getName()]);
      }
    }

    // Calculate overlap with outline
    fence.relocate(
        outline.xMin(), outline.yMin(), outline.xMax(), outline.yMax());
    guide.relocate(
        outline.xMin(), outline.yMin(), outline.xMax(), outline.yMax());
    if (fence.isValid()) {
      // current macro id is macros.size() - 1
      fences[macros.size() - 1] = fence;
    }
    if (guide.isValid()) {
      // current macro id is macros.size() - 1
      guides[macros.size() - 1] = guide;
    }
  }

  // model other clusters as fixed terminals
  if (parent->getParent() != nullptr) {
    std::queue<Cluster*> parents;
    parents.push(parent);
    while (parents.empty() == false) {
      auto frontwave = parents.front();
      parents.pop();
      for (auto cluster : frontwave->getParent()->getChildren()) {
        if (cluster->getId() != frontwave->getId()) {
          // model this as a fixed softmacro
          soft_macro_id_map[cluster->getName()] = macros.size();
          macros.emplace_back(
              std::pair<float, float>(
                  cluster->getX() + cluster->getWidth() / 2.0 - outline.xMin(),
                  cluster->getY() + cluster->getHeight() / 2.0
                      - outline.yMin()),
              cluster->getName(),
              0.0,
              0.0,
              nullptr);
          debugPrint(
              logger_,
              MPL,
              "hierarchical_macro_placement",
              1,
              "fixed cluster : {}, lx = {}, ly = {}, width = {}, height = {}",
              cluster->getName(),
              cluster->getX(),
              cluster->getY(),
              cluster->getWidth(),
              cluster->getHeight());
        }
      }
      if (frontwave->getParent()->getParent() != nullptr) {
        parents.push(frontwave->getParent());
      }
    }
  }

  // update the connnection
  calculateConnection();
  debugPrint(logger_,
             MPL,
             "hierarchical_macro_placement",
             1,
             "Finished calculating connection");
  updateDataFlow();
  debugPrint(logger_,
             MPL,
             "hierarchical_macro_placement",
             1,
             "Finished updating dataflow");

  // add the virtual connections (the weight related to IOs and macros belong to
  // the same cluster)
  for (const auto& [cluster1, cluster2] : parent->getVirtualConnections()) {
    BundledNet net(soft_macro_id_map[cluster_map_[cluster1]->getName()],
                   soft_macro_id_map[cluster_map_[cluster2]->getName()],
                   virtual_weight_);
    net.src_cluster_id = cluster1;
    net.target_cluster_id = cluster2;
    nets.push_back(net);
  }

  // convert the connections between clusters to SoftMacros
  for (auto& cluster : parent->getChildren()) {
    const int src_id = cluster->getId();
    const std::string src_name = cluster->getName();
    for (auto& [cluster_id, weight] : cluster->getConnection()) {
      debugPrint(logger_,
                 MPL,
                 "hierarchical_macro_placement",
                 2,
                 " Cluster connection: {} {} {} ",
                 cluster->getName(),
                 cluster_map_[cluster_id]->getName(),
                 weight);
      const std::string name = cluster_map_[cluster_id]->getName();
      if (src_id > cluster_id) {
        BundledNet net(
            soft_macro_id_map[src_name], soft_macro_id_map[name], weight);
        net.src_cluster_id = src_id;
        net.target_cluster_id = cluster_id;
        nets.push_back(net);
      }
    }
  }
  debugPrint(logger_,
             MPL,
             "hierarchical_macro_placement",
             1,
             "Finished creating bundled connections");
  // merge nets to reduce runtime
  mergeNets(nets);

  // Write the connections between macros
  std::ofstream file;
  std::string file_name = parent->getName();
  for (auto& c : file_name) {
    if (c == '/') {
      c = '*';
    }
  }
  file_name = report_directory_ + "/" + file_name;
  file.open(file_name + ".net.txt");
  for (auto& net : nets) {
    file << macros[net.terminals.first].getName() << "   "
         << macros[net.terminals.second].getName() << "   " << net.weight
         << std::endl;
  }
  file.close();

  // Call Simulated Annealing Engine to place children
  // set the action probabilities
  // the summation of probabilities should be one.
  const float action_sum = pos_swap_prob_ + neg_swap_prob_ + double_swap_prob_
                           + exchange_swap_prob_ + resize_prob_;
  // In our implementation, target_util and target_dead_space are different
  // target_util is used to determine the utilization for MixedCluster
  // target_dead_space is used to determine the utilization for
  // StandardCellCluster We vary the target utilization to generate different
  // tilings
  std::vector<float> target_utils{1e6};
  std::vector<float> target_dead_spaces{0.99999};
  // Since target_util and target_dead_space are independent variables
  // the combination should be (target_util, target_dead_space_list)
  // target util has higher priority than target_dead_space
  std::vector<float> target_util_list;
  std::vector<float> target_dead_space_list;
  for (auto& target_util : target_utils) {
    for (auto& target_dead_space : target_dead_spaces) {
      target_util_list.push_back(target_util);
      target_dead_space_list.push_back(target_dead_space);
    }
  }
  // The number of perturbations in each step should be larger than the
  // number of macros
  const int num_perturb_per_step = (macros.size() > num_perturb_per_step_)
                                       ? macros.size()
                                       : num_perturb_per_step_;
  int remaining_runs = target_util_list.size();
  int run_id = 0;
  SACoreSoftMacro* best_sa = nullptr;
  std::vector<SACoreSoftMacro*>
      sa_containers;  // store all the SA runs to avoid memory leakage
  float best_cost = std::numeric_limits<float>::max();
  // To give consistency across threads we check the solutions
  // at a fixed interval independent of how many threads we are using.
  const int check_interval = 10;
  int begin_check = 0;
  int end_check = std::min(check_interval, remaining_runs);
  debugPrint(logger_,
             MPL,
             "hierarchical_macro_placement",
             1,
             "Start Simulated Annealing Core");
  while (remaining_runs > 0) {
    std::vector<SACoreSoftMacro*> sa_vector;
    const int run_thread
        = graphics_ ? 1 : std::min(remaining_runs, num_threads_);
    for (int i = 0; i < run_thread; i++) {
      std::vector<SoftMacro> shaped_macros = macros;  // copy for multithread
      // determine the shape for each macro
      debugPrint(logger_,
                 MPL,
                 "hierarchical_macro_placement",
                 1,
                 "Start Simulated Annealing (run_id = {})",
                 run_id);
      const float target_util = target_util_list[run_id];
      const float target_dead_space = target_dead_space_list[run_id++];
      debugPrint(logger_,
                 MPL,
                 "fine_shaping",
                 1,
                 "Starting adjusting shapes for children of {}. target_util = "
                 "{}, target_dead_space = {}",
                 parent->getName(),
                 target_util,
                 target_dead_space);
      if (!shapeChildrenCluster(parent,
                                shaped_macros,
                                soft_macro_id_map,
                                target_util,
                                target_dead_space)) {
        debugPrint(logger_,
                   MPL,
                   "fine_shaping",
                   1,
                   "Cannot generate feasible shapes for children of {}, sa_id: "
                   "{}, target_util: {}, target_dead_space: {}",
                   parent->getName(),
                   run_id,
                   target_util,
                   target_dead_space);
        continue;
      }
      debugPrint(logger_,
                 MPL,
                 "fine_shaping",
                 1,
                 "Finished generating shapes for children of cluster {}",
                 parent->getName());
      // Note that all the probabilities are normalized to the summation of 1.0.
      // Note that the weight are not necessaries summarized to 1.0, i.e., not
      // normalized.
      SACoreSoftMacro* sa = new SACoreSoftMacro(
          outline.getWidth(),
          outline.getHeight(),
          shaped_macros,
          area_weight_,
          outline_weight_,
          wirelength_weight_,
          guidance_weight_,
          fence_weight_,
          boundary_weight_,
          macro_blockage_weight_,
          notch_weight_,
          notch_h_th_,
          notch_v_th_,
          pos_swap_prob_ / action_sum,
          neg_swap_prob_ / action_sum,
          double_swap_prob_ / action_sum,
          exchange_swap_prob_ / action_sum,
          resize_prob_ / action_sum,
          init_prob_,
          max_num_step_,
          num_perturb_per_step,
          k_,  // we will not use FastSA (k_, c_ will be replaced by
               // min_temperature later) [20221219]
          c_,
          random_seed_,
          graphics_.get(),
          logger_);
      sa->setFences(fences);
      sa->setGuides(guides);
      sa->setNets(nets);
      sa->addBlockages(placement_blockages);
      sa->addBlockages(macro_blockages);
      sa_vector.push_back(sa);
    }
    if (sa_vector.size() == 1) {
      runSA<SACoreSoftMacro>(sa_vector[0]);
    } else {
      // multi threads
      std::vector<std::thread> threads;
      threads.reserve(sa_vector.size());
      for (auto& sa : sa_vector) {
        threads.emplace_back(runSA<SACoreSoftMacro>, sa);
      }
      for (auto& th : threads) {
        th.join();
      }
    }
    remaining_runs -= run_thread;
    // add macro tilings
    for (auto& sa : sa_vector) {
      sa_containers.push_back(sa);
    }
    while (sa_containers.size() >= end_check) {
      while (begin_check < end_check) {
        auto& sa = sa_containers[begin_check];
        if (sa->isValid() && sa->getNormCost() < best_cost) {
          best_cost = sa->getNormCost();
          best_sa = sa;
        }
        ++begin_check;
      }
      // add early stop mechanism
      if (best_sa) {
        break;
      }
      end_check = begin_check + std::min(check_interval, remaining_runs);
    }
    if (best_sa) {
      break;
    }
  }
  debugPrint(logger_,
             MPL,
             "hierarchical_macro_placement",
             1,
             "Finished Simulated Annealing Core");
  if (best_sa == nullptr) {
    debugPrint(logger_,
               MPL,
               "hierarchical_macro_placement",
               1,
               "SA Summary for cluster {}",
               parent->getName());

    for (auto i = 0; i < sa_containers.size(); i++) {
      debugPrint(logger_,
                 MPL,
                 "hierarchical_macro_placement",
                 1,
                 "sa_id: {}, target_util: {}, target_dead_space: {}",
                 i,
                 target_util_list[i],
                 target_dead_space_list[i]);

      sa_containers[i]->printResults();
    }
    logger_->error(MPL, 40, "Failed on cluster {}", parent->getName());
  }
  best_sa->alignMacroClusters();
  best_sa->fillDeadSpace();
  // update the clusters and do bus planning
  std::vector<SoftMacro> shaped_macros;
  best_sa->getMacros(shaped_macros);
  file.open(file_name + ".fp.txt.temp");
  for (auto& macro : shaped_macros) {
    file << macro.getName() << "   " << macro.getX() << "   " << macro.getY()
         << "   " << macro.getWidth() << "   " << macro.getHeight()
         << std::endl;
  }
  file.close();

  debugPrint(logger_,
             MPL,
             "hierarchical_macro_placement",
             1,
             "Finish Simulated Annealing for cluster {}",
             parent->getName());

  best_sa->printResults();
  // write the cost function. This can be used to tune the temperature schedule
  // and cost weight
  best_sa->writeCostFile(file_name + ".cost.txt");
  // write the floorplan information
  file.open(file_name + ".fp.txt");
  for (auto& macro : shaped_macros) {
    file << macro.getName() << "   " << macro.getX() << "   " << macro.getY()
         << "   " << macro.getWidth() << "   " << macro.getHeight()
         << std::endl;
  }
  file.close();

  updateChildrenShapesAndLocations(parent, shaped_macros, soft_macro_id_map);

  updateChildrenRealLocation(parent, outline.xMin(), outline.yMin());

  sa_containers.clear();
}

// Verify the blockages' areas that have overlapped with current parent
// cluster. All the blockages will be converted to hard macros with fences.
void HierRTLMP::findOverlappingBlockages(std::vector<Rect>& macro_blockages,
                                         std::vector<Rect>& placement_blockages,
                                         const Rect& outline)
{
  for (auto& blockage : placement_blockages_) {
    computeBlockageOverlap(placement_blockages, blockage, outline);
  }

  for (auto& blockage : macro_blockages_) {
    computeBlockageOverlap(macro_blockages, blockage, outline);
  }

  if (graphics_) {
    odb::Rect dbu_outline(dbu_ * outline.xMin(),
                          dbu_ * outline.yMin(),
                          dbu_ * outline.xMax(),
                          dbu_ * outline.yMax());

    graphics_->setOutline(dbu_outline);
    graphics_->setMacroBlockages(macro_blockages);
    graphics_->setPlacementBlockages(placement_blockages);
  }
}

void HierRTLMP::computeBlockageOverlap(std::vector<Rect>& overlapping_blockages,
                                       const Rect& blockage,
                                       const Rect& outline)
{
  const float b_lx = std::max(outline.xMin(), blockage.xMin());
  const float b_ly = std::max(outline.yMin(), blockage.yMin());
  const float b_ux = std::min(outline.xMax(), blockage.xMax());
  const float b_uy = std::min(outline.yMax(), blockage.yMax());

  if ((b_ux - b_lx > 0.0) && (b_uy - b_ly > 0.0)) {
    overlapping_blockages.emplace_back(b_lx - outline.xMin(),
                                       b_ly - outline.yMin(),
                                       b_ux - outline.xMin(),
                                       b_uy - outline.yMin());
  }
}

// Determine the shape of each cluster based on target utilization
// and target dead space.  In constrast to all previous works, we
// use two parameters: target utilization, target_dead_space.
// This is the trick part.  During our experiements, we found that keeping
// the same utilization of standard-cell clusters and mixed cluster will make
// SA very difficult to find a feasible solution.  With different utilization,
// SA can more easily find the solution. In our method, the target_utilization
// is used to determine the bloating ratio for mixed cluster, the
// target_dead_space is used to determine the bloating ratio for standard-cell
// cluster. The target utilization is based on tiling results we calculated
// before. The tiling results (which only consider the contribution of hard
// macros) will give us very close starting point.
bool HierRTLMP::shapeChildrenCluster(
    Cluster* parent,
    std::vector<SoftMacro>& macros,
    std::map<std::string, int>& soft_macro_id_map,
    float target_util,
    float target_dead_space)
{
  const float outline_width = parent->getWidth();
  const float outline_height = parent->getHeight();
  float pin_access_area = 0.0;
  float std_cell_cluster_area = 0.0;
  float std_cell_mixed_cluster_area = 0.0;
  float macro_cluster_area = 0.0;
  float macro_mixed_cluster_area = 0.0;
  // add the macro area for blockages, pin access and so on
  for (auto& macro : macros) {
    if (macro.getCluster() == nullptr) {
      pin_access_area += macro.getArea();  // get the physical-only area
    }
  }

  for (auto& cluster : parent->getChildren()) {
    if (cluster->isIOCluster()) {
      continue;  // IO clusters have no area
    }
    if (cluster->getClusterType() == StdCellCluster) {
      std_cell_cluster_area += cluster->getStdCellArea();
    } else if (cluster->getClusterType() == HardMacroCluster) {
      std::vector<std::pair<float, float>> shapes;
      for (auto& shape : cluster->getMacroTilings()) {
        if (shape.first < outline_width * (1 + conversion_tolerance_)
            && shape.second < outline_height * (1 + conversion_tolerance_)) {
          shapes.push_back(shape);
        }
      }
      if (shapes.empty()) {
        logger_->error(MPL,
                       7,
                       "[Fine Shaping] Not enough space in cluster: {} for "
                       "child hard macro cluster: {}",
                       parent->getName(),
                       cluster->getName());
      }
      macro_cluster_area += shapes[0].first * shapes[0].second;
      cluster->setMacroTilings(shapes);
    } else {  // mixed cluster
      std_cell_mixed_cluster_area += cluster->getStdCellArea();
      std::vector<std::pair<float, float>> shapes;
      for (auto& shape : cluster->getMacroTilings()) {
        if (shape.first < outline_width * (1 + conversion_tolerance_)
            && shape.second < outline_height * (1 + conversion_tolerance_)) {
          shapes.push_back(shape);
        }
      }
      if (shapes.empty()) {
        logger_->error(MPL,
                       8,
                       "[Fine Shaping] Not enough space in cluster: {} for "
                       "child mixed cluster: {}",
                       parent->getName(),
                       cluster->getName());
      }
      macro_mixed_cluster_area += shapes[0].first * shapes[0].second;
      cluster->setMacroTilings(shapes);
    }  // end for cluster type
  }

  // check how much available space to inflate for mixed cluster
  const float min_target_util
      = std_cell_mixed_cluster_area
        / (outline_width * outline_height - pin_access_area - macro_cluster_area
           - macro_mixed_cluster_area);
  if (target_util <= min_target_util) {
    target_util = min_target_util;  // target utilization for standard cells in
                                    // mixed cluster
  }
  // calculate the std_cell_util
  const float avail_space
      = outline_width * outline_height
        - (pin_access_area + macro_cluster_area + macro_mixed_cluster_area
           + std_cell_mixed_cluster_area / target_util);
  const float std_cell_util
      = std_cell_cluster_area / (avail_space * (1 - target_dead_space));
  // shape clusters
  if ((std_cell_cluster_area > 0.0 && avail_space < 0.0)
      || (std_cell_mixed_cluster_area > 0.0 && min_target_util <= 0.0)) {
    debugPrint(logger_,
               MPL,
               "fine_shaping",
               1,
               "No valid solution for children of {}"
               "avail_space = {}, min_target_util = {}",
               parent->getName(),
               avail_space,
               min_target_util);

    return false;
  }

  // set the shape for each macro
  for (auto& cluster : parent->getChildren()) {
    if (cluster->isIOCluster()) {
      continue;  // the area of IO cluster is 0.0
    }
    if (cluster->getClusterType() == StdCellCluster) {
      float area = cluster->getArea();
      float width = std::sqrt(area);
      float height = width;
      const float dust_threshold
          = 1.0 / macros.size();  // check if the cluster is the dust cluster
      const int dust_std_cell = 100;
      if ((width / outline_width <= dust_threshold
           && height / outline_height <= dust_threshold)
          || cluster->getNumStdCell() <= dust_std_cell) {
        width = 1e-3;
        height = 1e-3;
        area = width * height;
      } else {
        area = cluster->getArea() / std_cell_util;
        width = std::sqrt(area / min_ar_);
      }
      std::vector<std::pair<float, float>> width_list;
      width_list.emplace_back(width, area / width);
      macros[soft_macro_id_map[cluster->getName()]].setShapes(width_list, area);
    } else if (cluster->getClusterType() == HardMacroCluster) {
      macros[soft_macro_id_map[cluster->getName()]].setShapes(
          cluster->getMacroTilings());
      debugPrint(logger_,
                 MPL,
                 "fine_shaping",
                 2,
                 "hard_macro_cluster : {}",
                 cluster->getName());
      for (auto& shape : cluster->getMacroTilings()) {
        debugPrint(logger_,
                   MPL,
                   "fine_shaping",
                   2,
                   "    ( {} , {} ) ",
                   shape.first,
                   shape.second);
      }
    } else {  // Mixed cluster
      const std::vector<std::pair<float, float>> tilings
          = cluster->getMacroTilings();
      std::vector<std::pair<float, float>> width_list;
      // use the largest area
      float area = tilings[tilings.size() - 1].first
                   * tilings[tilings.size() - 1].second;
      area += cluster->getStdCellArea() / target_util;
      for (auto& shape : tilings) {
        if (shape.first * shape.second <= area) {
          width_list.emplace_back(shape.first, area / shape.second);
        }
      }

      debugPrint(logger_,
                 MPL,
                 "fine_shaping",
                 2,
                 "name:  {} area: {}",
                 cluster->getName(),
                 area);
      debugPrint(logger_, MPL, "fine_shaping", 2, "width_list :  ");
      for (auto& width : width_list) {
        debugPrint(logger_,
                   MPL,
                   "fine_shaping",
                   2,
                   " [  {} {}  ] ",
                   width.first,
                   width.second);
      }
      macros[soft_macro_id_map[cluster->getName()]].setShapes(width_list, area);
    }
  }

  return true;
}

// Call Path Synthesis to route buses
void HierRTLMP::callBusPlanning(std::vector<SoftMacro>& shaped_macros,
                                std::vector<BundledNet>& nets_old)
{
  std::vector<BundledNet> nets;
  for (auto& net : nets_old) {
    debugPrint(logger_, MPL, "bus_planning", 1, "net weight: {}", net.weight);
    if (net.weight > bus_net_threshold_) {
      nets.push_back(net);
    }
  }

  std::vector<int> soft_macro_vertex_id;
  std::vector<Edge> edge_list;
  std::vector<Vertex> vertex_list;
  if (!calNetPaths(shaped_macros,
                   soft_macro_vertex_id,
                   edge_list,
                   vertex_list,
                   nets,
                   congestion_weight_,
                   logger_)) {
    logger_->error(MPL, 9, "Bus planning has failed!");
  }
}

// place macros within the HardMacroCluster
void HierRTLMP::hardMacroClusterMacroPlacement(Cluster* cluster)
{
  debugPrint(logger_,
             MPL,
             "hierarchical_macro_placement",
             1,
             "Place macros in cluster: {}",
             cluster->getName());
  // get outline constraint
  const float lx = cluster->getX();
  const float ly = cluster->getY();
  const float outline_width = cluster->getWidth();
  const float outline_height = cluster->getHeight();
  const float ux = lx + outline_width;
  const float uy = ly + outline_height;
  // the macros for Simulated Annealing Core
  std::vector<HardMacro> macros;
  // the clusters for each hard macro.
  // We need this to calculate the connections with other clusters
  std::vector<Cluster*> macro_clusters;
  std::map<int, int> cluster_id_macro_id_map;
  std::vector<HardMacro*> hard_macros = cluster->getHardMacros();
  // we define to verify that all the macros has been placed
  num_hard_macros_cluster_ += hard_macros.size();
  // calculate the fences and guides
  std::map<int, Rect> fences;
  std::map<int, Rect> guides;
  std::set<odb::dbMaster*> masters;
  // create a cluster for each macro
  // and calculate the fences and guides
  for (auto& hard_macro : hard_macros) {
    int macro_id = macros.size();
    std::string cluster_name = hard_macro->getName();
    Cluster* macro_cluster = new Cluster(cluster_id_, cluster_name, logger_);
    macro_cluster->addLeafMacro(hard_macro->getInst());
    setInstProperty(macro_cluster);
    cluster_id_macro_id_map[cluster_id_] = macro_id;
    if (fences_.find(hard_macro->getName()) != fences_.end()) {
      fences[macro_id] = fences_[hard_macro->getName()];
      fences[macro_id].relocate(lx, ly, ux, uy);
    }
    if (guides_.find(hard_macro->getName()) != guides_.end()) {
      guides[macro_id] = guides_[hard_macro->getName()];
      guides[macro_id].relocate(lx, ly, ux, uy);
    }
    macros.push_back(*hard_macro);
    cluster_map_[cluster_id_++] = macro_cluster;
    macro_clusters.push_back(macro_cluster);
    masters.insert(hard_macro->getInst()->getMaster());
  }
  // calculate the connections with other clusters
  calculateConnection();
  std::set<int> cluster_id_set;
  for (auto macro_cluster : macro_clusters) {
    for (auto [cluster_id, weight] : macro_cluster->getConnection()) {
      cluster_id_set.insert(cluster_id);
    }
  }
  // create macros for other clusters
  for (auto cluster_id : cluster_id_set) {
    if (cluster_id_macro_id_map.find(cluster_id)
        != cluster_id_macro_id_map.end()) {
      continue;
    }
    auto& temp_cluster = cluster_map_[cluster_id];
    // model other cluster as a fixed macro with zero size
    cluster_id_macro_id_map[cluster_id] = macros.size();
    macros.emplace_back(
        std::pair<float, float>(
            temp_cluster->getX() + temp_cluster->getWidth() / 2.0 - lx,
            temp_cluster->getY() + temp_cluster->getHeight() / 2.0 - ly),
        temp_cluster->getName());
  }
  // create bundled net
  std::vector<BundledNet> nets;
  for (auto macro_cluster : macro_clusters) {
    const int src_id = macro_cluster->getId();
    for (auto [cluster_id, weight] : macro_cluster->getConnection()) {
      BundledNet net(cluster_id_macro_id_map[src_id],
                     cluster_id_macro_id_map[cluster_id],
                     weight);
      net.src_cluster_id = src_id;
      net.target_cluster_id = cluster_id;
      nets.push_back(net);
    }  // end connection
  }    // end macro cluster
  // set global configuration

  // Use exchange more often when there are more instances of a common
  // master.
  const float exchange_swap_prob
      = exchange_swap_prob_ * 5
        * (1 - (masters.size() / (float) hard_macros.size()));

  // set the action probabilities (summation to 1.0)
  const float action_sum = pos_swap_prob_ * 10 + neg_swap_prob_ * 10
                           + double_swap_prob_ + exchange_swap_prob
                           + flip_prob_;
  // We vary the outline of cluster to generate differnt tilings
  std::vector<float> vary_factor_list{1.0};
  float vary_step
      = 0.0 / num_runs_;  // change the outline by at most 10 percent
  for (int i = 1; i <= num_runs_ / 2 + 1; i++) {
    vary_factor_list.push_back(1.0 + i * vary_step);
    vary_factor_list.push_back(1.0 - i * vary_step);
  }
  const int num_perturb_per_step = (macros.size() > num_perturb_per_step_ / 10)
                                       ? macros.size()
                                       : num_perturb_per_step_ / 10;
  int remaining_runs = num_runs_;
  int run_id = 0;
  SACoreHardMacro* best_sa = nullptr;
  std::vector<SACoreHardMacro*> sa_containers;  // store all the SA runs
  float best_cost = std::numeric_limits<float>::max();
  while (remaining_runs > 0) {
    std::vector<SACoreHardMacro*> sa_vector;
    const int run_thread
        = graphics_ ? 1 : std::min(remaining_runs, num_threads_);
    for (int i = 0; i < run_thread; i++) {
      // change the aspect ratio
      const float width = outline_width * vary_factor_list[run_id++];
      const float height = outline_width * outline_height / width;

      if (graphics_) {
        odb::Rect outline(
            dbu_ * lx, dbu_ * ly, dbu_ * (lx + width), dbu_ * (ly + height));
        graphics_->setOutline(outline);
      }

      SACoreHardMacro* sa
          = new SACoreHardMacro(width,
                                height,
                                macros,
                                area_weight_,
                                outline_weight_ * (i + 1) * 10,
                                wirelength_weight_ / (i + 1),
                                guidance_weight_,
                                fence_weight_,
                                pos_swap_prob_ * 10 / action_sum,
                                neg_swap_prob_ * 10 / action_sum,
                                double_swap_prob_ / action_sum,
                                exchange_swap_prob / action_sum,
                                flip_prob_ / action_sum,
                                init_prob_,
                                max_num_step_,
                                num_perturb_per_step,
                                k_,  // later will be updated to min_temperature
                                c_,
                                random_seed_ + run_id,
                                graphics_.get(),
                                logger_);
      sa->setNets(nets);
      sa->setFences(fences);
      sa->setGuides(guides);
      sa_vector.push_back(sa);
    }
    if (sa_vector.size() == 1) {
      runSA<SACoreHardMacro>(sa_vector[0]);
    } else {
      // multi threads
      std::vector<std::thread> threads;
      threads.reserve(sa_vector.size());
      for (auto& sa : sa_vector) {
        threads.emplace_back(runSA<SACoreHardMacro>, sa);
      }
      for (auto& th : threads) {
        th.join();
      }
    }
    // add macro tilings
    for (auto& sa : sa_vector) {
      sa_containers.push_back(sa);  // add SA to containers
      if (sa->isValid(outline_width, outline_height)
          && sa->getNormCost() < best_cost) {
        best_cost = sa->getNormCost();
        best_sa = sa;
      }
    }
    sa_vector.clear();
    remaining_runs -= run_thread;
  }
  debugPrint(logger_,
             MPL,
             "hierarchical_macro_placement",
             1,
             "Summary of macro placement for cluster {}",
             cluster->getName());
  // update the hard macro
  if (best_sa == nullptr) {
    for (auto& sa : sa_containers) {
      sa->printResults();
      // need
    }
    sa_containers.clear();
    logger_->error(MPL,
                   10,
                   "Macro placement failed for macro cluster: {}",
                   cluster->getName());
  } else {
    std::vector<HardMacro> best_macros;
    best_sa->getMacros(best_macros);
    best_sa->printResults();
    for (int i = 0; i < hard_macros.size(); i++) {
      *(hard_macros[i]) = best_macros[i];
    }
  }
  // update OpenDB
  for (auto& hard_macro : hard_macros) {
    num_updated_macros_++;
    hard_macro->setX(hard_macro->getX() + lx);
    hard_macro->setY(hard_macro->getY() + ly);
    // hard_macro->updateDb(pitch_x_, pitch_y_);
  }
  // clean SA to avoid memory leakage
  sa_containers.clear();
  setInstProperty(cluster);
}

// Align all the macros globally to reduce the waste of standard cell space
void HierRTLMP::alignHardMacroGlobal(Cluster* parent)
{
  debugPrint(logger_,
             MPL,
             "hierarchical_macro_placement",
             1,
             "Aligning macros within the cluster {}",
             parent->getName());

  // get the floorplan information
  const odb::Rect core_box = block_->getCoreArea();
  int core_lx = core_box.xMin();
  int core_ly = core_box.yMin();
  int core_ux = core_box.xMax();
  int core_uy = core_box.yMax();
  // if the current parent cluster is not the root cluster
  if (parent->getParent() != nullptr) {
    core_lx = micronToDbu(parent->getX(), dbu_);
    core_ly = micronToDbu(parent->getY(), dbu_);
    core_ux = micronToDbu(parent->getX() + parent->getWidth(), dbu_);
    core_uy = micronToDbu(parent->getY() + parent->getHeight(), dbu_);
  }

  std::vector<HardMacro*> hard_macros = parent->getHardMacros();
  int boundary_v_th = std::numeric_limits<int>::max();
  int boundary_h_th = std::numeric_limits<int>::max();
  for (auto& macro_inst : hard_macros) {
    boundary_h_th = std::min(
        boundary_h_th, static_cast<int>(macro_inst->getRealWidthDBU() * 1.0));
    boundary_v_th = std::min(
        boundary_v_th, static_cast<int>(macro_inst->getHeightDBU() * 1.0));
  }
  // const int notch_v_th = std::min(micronToDbu(notch_v_th_, dbu_),
  // boundary_v_th); const int notch_h_th = std::min(micronToDbu(notch_h_th_,
  // dbu_), boundary_h_th);
  const int notch_v_th = boundary_v_th * 1.25;
  const int notch_h_th = boundary_h_th * 1.25;
  // const int notch_v_th = micronToDbu(notch_v_th_, dbu_) + boundary_v_th;
  // const int notch_h_th = micronToDbu(notch_h_th_, dbu_) + boundary_h_th;
  debugPrint(logger_,
             MPL,
             "hierarchical_macro_placement",
             1,
             "boundary_h_th : {}, boundary_v_th : {}",
             dbuToMicron(boundary_h_th, dbu_),
             dbuToMicron(boundary_v_th, dbu_));
  debugPrint(logger_,
             MPL,
             "hierarchical_macro_placement",
             1,
             "notch_h_th : {}, notch_v_th : {}",
             dbuToMicron(notch_h_th, dbu_),
             dbuToMicron(notch_v_th, dbu_));
  // define lamda function for check if the move is allowed
  auto isValidMove = [&](size_t macro_id) {
    // check if the macro can fit into the core area
    const int macro_lx = hard_macros[macro_id]->getXDBU();
    const int macro_ly = hard_macros[macro_id]->getYDBU();
    const int macro_ux = hard_macros[macro_id]->getUXDBU();
    const int macro_uy = hard_macros[macro_id]->getUYDBU();
    if (macro_lx < core_lx || macro_ly < core_ly || macro_ux > core_ux
        || macro_uy > core_uy) {
      return false;
    }
    // check if there is some overlap with other macros
    for (auto i = 0; i < hard_macros.size(); i++) {
      if (i == macro_id) {
        continue;
      }
      const int lx = hard_macros[i]->getXDBU();
      const int ly = hard_macros[i]->getYDBU();
      const int ux = hard_macros[i]->getUXDBU();
      const int uy = hard_macros[i]->getUYDBU();
      if (macro_lx >= ux || macro_ly >= uy || macro_ux <= lx
          || macro_uy <= ly) {
        continue;
      }
      return false;  // there is some overlap with others
    }
    return true;  // this move is valid
  };
  // define lamda function for move a hard macro horizontally and vertically
  auto moveHor = [&](size_t macro_id, int x) {
    const int x_old = hard_macros[macro_id]->getXDBU();
    hard_macros[macro_id]->setXDBU(x);
    if (isValidMove(macro_id) == false) {
      hard_macros[macro_id]->setXDBU(x_old);
      return false;
    }
    return true;
  };

  auto moveVer = [&](size_t macro_id, int y) {
    const int y_old = hard_macros[macro_id]->getYDBU();
    hard_macros[macro_id]->setYDBU(y);
    if (isValidMove(macro_id) == false) {
      hard_macros[macro_id]->setYDBU(y_old);
      return false;
    }
    return true;
  };

  // Align macros with the corresponding boundaries
  // follow the order of left, top, right, bottom
  // left boundary
  for (auto j = 0; j < hard_macros.size(); j++) {
    if (std::abs(hard_macros[j]->getXDBU() - core_lx) < boundary_h_th) {
      moveHor(j, core_lx);
    }
  }
  // top boundary
  for (auto j = 0; j < hard_macros.size(); j++) {
    if (std::abs(hard_macros[j]->getUYDBU() - core_uy) < boundary_v_th) {
      moveVer(j, core_uy - hard_macros[j]->getHeightDBU());
    }
  }
  // right boundary
  for (auto j = 0; j < hard_macros.size(); j++) {
    if (std::abs(hard_macros[j]->getUXDBU() - core_ux) < boundary_h_th) {
      moveHor(j, core_ux - hard_macros[j]->getWidthDBU());
    }
  }
  // bottom boundary
  for (auto j = 0; j < hard_macros.size(); j++) {
    if (std::abs(hard_macros[j]->getUYDBU() - core_ly) < boundary_v_th) {
      moveVer(j, core_ly);
    }
  }

  // Comparator function to sort pairs according to second value
  auto LessOrEqualX = [&](std::pair<size_t, std::pair<int, int>>& a,
                          std::pair<size_t, std::pair<int, int>>& b) {
    if (a.second.first < b.second.first) {
      return true;
    }
    if (a.second.first == b.second.first) {
      return a.second.second < b.second.second;
    }
    return false;
  };

  auto LargeOrEqualX = [&](std::pair<size_t, std::pair<int, int>>& a,
                           std::pair<size_t, std::pair<int, int>>& b) {
    if (a.second.first > b.second.first) {
      return true;
    }
    if (a.second.first == b.second.first) {
      return a.second.second > b.second.second;
    }
    return false;
  };

  auto LessOrEqualY = [&](std::pair<size_t, std::pair<int, int>>& a,
                          std::pair<size_t, std::pair<int, int>>& b) {
    if (a.second.second < b.second.second) {
      return true;
    }
    if (a.second.second == b.second.second) {
      return a.second.first > b.second.first;
    }
    return false;
  };

  auto LargeOrEqualY = [&](std::pair<size_t, std::pair<int, int>>& a,
                           std::pair<size_t, std::pair<int, int>>& b) {
    if (a.second.second > b.second.second) {
      return true;
    }
    if (a.second.second == b.second.second) {
      return a.second.first < b.second.first;
    }
    return false;
  };

  std::queue<size_t> macro_queue;
  std::vector<size_t> macro_list;
  std::vector<bool> flags(hard_macros.size(), false);
  // align to the left
  std::vector<std::pair<size_t, std::pair<int, int>>> macro_lx_map;
  for (size_t j = 0; j < hard_macros.size(); j++) {
    macro_lx_map.emplace_back(j,
                              std::pair<int, int>(hard_macros[j]->getXDBU(),
                                                  hard_macros[j]->getYDBU()));
  }
  std::sort(macro_lx_map.begin(), macro_lx_map.end(), LessOrEqualX);
  for (auto& pair : macro_lx_map) {
    if (pair.second.first <= core_lx + boundary_h_th) {
      flags[pair.first] = true;      // fix this
      macro_queue.push(pair.first);  // use this as an anchor
    } else if (hard_macros[pair.first]->getUXDBU() >= core_ux - boundary_h_th) {
      flags[pair.first] = true;  // fix this
    } else if (hard_macros[pair.first]->getUXDBU() <= core_ux / 2) {
      macro_list.push_back(pair.first);
    }
  }
  while (!macro_queue.empty()) {
    const size_t macro_id = macro_queue.front();
    macro_queue.pop();
    const int lx = hard_macros[macro_id]->getXDBU();
    const int ly = hard_macros[macro_id]->getYDBU();
    const int ux = hard_macros[macro_id]->getUXDBU();
    const int uy = hard_macros[macro_id]->getUYDBU();
    for (auto j : macro_list) {
      if (flags[j] == true) {
        continue;
      }
      const int lx_b = hard_macros[j]->getXDBU();
      const int ly_b = hard_macros[j]->getYDBU();
      const int ux_b = hard_macros[j]->getUXDBU();
      const int uy_b = hard_macros[j]->getUYDBU();
      // check if adjacent
      const bool y_flag = std::abs(ly - ly_b) < notch_v_th
                          || std::abs(ly - uy_b) < notch_v_th
                          || std::abs(uy - ly_b) < notch_v_th
                          || std::abs(uy - uy_b) < notch_v_th;
      if (y_flag == false) {
        continue;
      }
      // try to move horizontally
      if (lx_b >= lx && lx_b <= lx + notch_h_th && lx_b < ux) {
        flags[j] = moveHor(j, lx);
      } else if (ux_b >= lx && ux_b <= ux && ux_b >= ux - notch_h_th) {
        flags[j] = moveHor(j, ux - hard_macros[j]->getWidthDBU());
      } else if (lx_b >= ux && lx_b <= ux + notch_h_th) {
        flags[j] = moveHor(j, ux);
      }
      // check if moved correctly
      if (flags[j] == true) {
        macro_queue.push(j);
      }
    }
  }

  // align to the top
  macro_list.clear();
  std::fill(flags.begin(), flags.end(), false);
  std::vector<std::pair<size_t, std::pair<int, int>>> macro_uy_map;
  for (size_t j = 0; j < hard_macros.size(); j++) {
    macro_uy_map.emplace_back(j,
                              std::pair<int, int>(hard_macros[j]->getUXDBU(),
                                                  hard_macros[j]->getUYDBU()));
  }
  std::sort(macro_uy_map.begin(), macro_uy_map.end(), LargeOrEqualY);
  for (auto& pair : macro_uy_map) {
    if (hard_macros[pair.first]->getYDBU() <= core_ly + boundary_v_th) {
      flags[pair.first] = true;  // fix this
    } else if (hard_macros[pair.first]->getUYDBU() >= core_uy - boundary_v_th) {
      flags[pair.first] = true;      // fix this
      macro_queue.push(pair.first);  // use this as an anchor
    } else if (hard_macros[pair.first]->getYDBU() >= core_uy / 2) {
      macro_list.push_back(pair.first);
    }
  }
  while (!macro_queue.empty()) {
    const size_t macro_id = macro_queue.front();
    macro_queue.pop();
    const int lx = hard_macros[macro_id]->getXDBU();
    const int ly = hard_macros[macro_id]->getYDBU();
    const int ux = hard_macros[macro_id]->getUXDBU();
    const int uy = hard_macros[macro_id]->getUYDBU();
    for (auto j : macro_list) {
      if (flags[j] == true) {
        continue;
      }
      const int lx_b = hard_macros[j]->getXDBU();
      const int ly_b = hard_macros[j]->getYDBU();
      const int ux_b = hard_macros[j]->getUXDBU();
      const int uy_b = hard_macros[j]->getUYDBU();
      // check if adjacent
      const bool x_flag = std::abs(lx - lx_b) < notch_h_th
                          || std::abs(lx - ux_b) < notch_h_th
                          || std::abs(ux - lx_b) < notch_h_th
                          || std::abs(ux - ux_b) < notch_h_th;
      if (x_flag == false) {
        continue;
      }
      // try to move vertically
      if (uy_b < uy && uy_b >= uy - notch_v_th && uy_b > ly) {
        flags[j] = moveVer(j, uy - hard_macros[j]->getHeightDBU());
      } else if (ly_b >= ly && ly_b <= uy && ly_b <= ly + notch_v_th) {
        flags[j] = moveVer(j, ly);
      } else if (uy_b <= ly && uy_b >= ly - notch_v_th) {
        flags[j] = moveVer(j, ly - hard_macros[j]->getHeightDBU());
      }
      // check if moved correctly
      if (flags[j] == true) {
        macro_queue.push(j);
      }
    }
  }

  // align to the right
  macro_list.clear();
  std::fill(flags.begin(), flags.end(), false);
  std::vector<std::pair<size_t, std::pair<int, int>>> macro_ux_map;
  for (size_t j = 0; j < hard_macros.size(); j++) {
    macro_ux_map.emplace_back(j,
                              std::pair<int, int>(hard_macros[j]->getUXDBU(),
                                                  hard_macros[j]->getUYDBU()));
  }
  std::sort(macro_ux_map.begin(), macro_ux_map.end(), LargeOrEqualX);
  for (auto& pair : macro_ux_map) {
    if (hard_macros[pair.first]->getXDBU() <= core_lx + boundary_h_th) {
      flags[pair.first] = true;  // fix this
    } else if (hard_macros[pair.first]->getUXDBU() >= core_ux - boundary_h_th) {
      flags[pair.first] = true;      // fix this
      macro_queue.push(pair.first);  // use this as an anchor
    } else if (hard_macros[pair.first]->getUXDBU() >= core_ux / 2) {
      macro_list.push_back(pair.first);
    }
  }
  while (!macro_queue.empty()) {
    const size_t macro_id = macro_queue.front();
    macro_queue.pop();
    const int lx = hard_macros[macro_id]->getXDBU();
    const int ly = hard_macros[macro_id]->getYDBU();
    const int ux = hard_macros[macro_id]->getUXDBU();
    const int uy = hard_macros[macro_id]->getUYDBU();
    for (auto j : macro_list) {
      if (flags[j] == true) {
        continue;
      }
      const int lx_b = hard_macros[j]->getXDBU();
      const int ly_b = hard_macros[j]->getYDBU();
      const int ux_b = hard_macros[j]->getUXDBU();
      const int uy_b = hard_macros[j]->getUYDBU();
      // check if adjacent
      const bool y_flag = std::abs(ly - ly_b) < notch_v_th
                          || std::abs(ly - uy_b) < notch_v_th
                          || std::abs(uy - ly_b) < notch_v_th
                          || std::abs(uy - uy_b) < notch_v_th;
      if (y_flag == false) {
        continue;
      }
      // try to move horizontally
      if (ux_b < ux && ux_b >= ux - notch_h_th && ux_b > lx) {
        flags[j] = moveHor(j, ux - hard_macros[j]->getWidthDBU());
      } else if (lx_b >= lx && lx_b <= ux && lx_b <= lx + notch_h_th) {
        flags[j] = moveHor(j, lx);
      } else if (ux_b <= lx && ux_b >= lx - notch_h_th) {
        flags[j] = moveHor(j, lx - hard_macros[j]->getWidthDBU());
      }
      // check if moved correctly
      if (flags[j] == true) {
        macro_queue.push(j);
      }
    }
  }
  // align to the bottom
  macro_list.clear();
  std::fill(flags.begin(), flags.end(), false);
  std::vector<std::pair<size_t, std::pair<int, int>>> macro_ly_map;
  for (size_t j = 0; j < hard_macros.size(); j++) {
    macro_ly_map.emplace_back(j,
                              std::pair<int, int>(hard_macros[j]->getXDBU(),
                                                  hard_macros[j]->getYDBU()));
  }
  std::sort(macro_ly_map.begin(), macro_ly_map.end(), LessOrEqualY);
  for (auto& pair : macro_ly_map) {
    if (hard_macros[pair.first]->getYDBU() <= core_ly + boundary_v_th) {
      flags[pair.first] = true;      // fix this
      macro_queue.push(pair.first);  // use this as an anchor
    } else if (hard_macros[pair.first]->getUYDBU() >= core_uy - boundary_v_th) {
      flags[pair.first] = true;  // fix this
    } else if (hard_macros[pair.first]->getUYDBU() <= core_uy / 2) {
      macro_list.push_back(pair.first);
    }
  }
  while (!macro_queue.empty()) {
    const size_t macro_id = macro_queue.front();
    macro_queue.pop();
    const int lx = hard_macros[macro_id]->getXDBU();
    const int ly = hard_macros[macro_id]->getYDBU();
    const int ux = hard_macros[macro_id]->getUXDBU();
    const int uy = hard_macros[macro_id]->getUYDBU();
    for (auto j : macro_list) {
      if (flags[j] == true) {
        continue;
      }
      const int lx_b = hard_macros[j]->getXDBU();
      const int ly_b = hard_macros[j]->getYDBU();
      const int ux_b = hard_macros[j]->getUXDBU();
      const int uy_b = hard_macros[j]->getUYDBU();
      // check if adjacent
      const bool x_flag = std::abs(lx - lx_b) < notch_h_th
                          || std::abs(lx - ux_b) < notch_h_th
                          || std::abs(ux - lx_b) < notch_h_th
                          || std::abs(uy - ux_b) < notch_h_th;
      if (x_flag == false) {
        continue;
      }
      // try to move vertically
      if (ly_b >= ly && ly_b < ly + notch_v_th && ly_b < uy) {
        flags[j] = moveVer(j, ly);
      } else if (uy_b >= ly && uy_b <= uy && uy_b >= uy - notch_v_th) {
        flags[j] = moveVer(j, uy - hard_macros[j]->getHeightDBU());
      } else if (ly_b >= uy && ly_b <= uy + notch_v_th) {
        flags[j] = moveVer(j, uy);
      }
      // check if moved correctly
      if (flags[j] == true) {
        macro_queue.push(j);
      }
    }
  }
}

// Update the location based on the parent's perspective.
void HierRTLMP::updateChildrenShapesAndLocations(
    Cluster* parent,
    const std::vector<SoftMacro>& shaped_macros,
    const std::map<std::string, int>& soft_macro_id_map)
{
  for (auto& child : parent->getChildren()) {
    // IO clusters are fixed and have no area,
    // so their shapes and locations should not be updated
    if (!child->isIOCluster()) {
      *(child->getSoftMacro())
          = shaped_macros[soft_macro_id_map.at(child->getName())];
    }
  }
}

// Move children to their real location in the die area. The offset is the
// parent's origin.
void HierRTLMP::updateChildrenRealLocation(Cluster* parent,
                                           float offset_x,
                                           float offset_y)
{
  for (auto& child : parent->getChildren()) {
    child->setX(child->getX() + offset_x);
    child->setY(child->getY() + offset_y);
  }
}

// force-directed placement to generate guides for macros
// Attractive force and Repulsive force should be normalied separately
// Because their values can vary a lot.
void HierRTLMP::FDPlacement(std::vector<Rect>& blocks,
                            const std::vector<BundledNet>& nets,
                            float outline_width,
                            float outline_height,
                            const std::string& file_name)
{
  // following the ideas of Circuit Training
  logger_->report(
      "*****************************************************************");
  logger_->report("Start force-directed placement");
  const float ar = outline_height / outline_width;
  const std::vector<int> num_steps{1000, 1000, 1000, 1000};
  const std::vector<float> attract_factors{1.0, 100.0, 1.0, 1.0};
  const std::vector<float> repel_factors{1.0, 1.0, 100.0, 10.0};
  const float io_factor = 1000.0;
  const float max_size = std::max(outline_width, outline_height);
  std::mt19937 rand_gen(random_seed_);
  std::uniform_real_distribution<float> distribution(0.0, 1.0);

  auto calcAttractiveForce = [&](float attract_factor) {
    for (auto& net : nets) {
      const int& src = net.terminals.first;
      const int& sink = net.terminals.second;
      // float k = net.weight * attract_factor;
      float k = net.weight;
      if (blocks[src].fixed_flag == true || blocks[sink].fixed_flag == true
          || blocks[src].getWidth() < 1.0 || blocks[src].getHeight() < 1.0
          || blocks[sink].getWidth() < 1.0 || blocks[sink].getHeight() < 1.0) {
        k = k * io_factor;
      }
      const float x_dist
          = (blocks[src].getX() - blocks[sink].getX()) / max_size;
      const float y_dist
          = (blocks[src].getY() - blocks[sink].getY()) / max_size;
      const float dist = std::sqrt(x_dist * x_dist + y_dist * y_dist);
      const float f_x = k * x_dist * dist;
      const float f_y = k * y_dist * dist;
      blocks[src].addAttractiveForce(-1.0 * f_x, -1.0 * f_y);
      blocks[sink].addAttractiveForce(f_x, f_y);
    }
  };

  auto calcRepulsiveForce = [&](float repulsive_factor) {
    std::vector<int> macros(blocks.size());
    std::iota(macros.begin(), macros.end(), 0);
    std::sort(macros.begin(), macros.end(), [&](int src, int target) {
      return blocks[src].lx < blocks[target].lx;
    });
    // traverse all the macros
    auto iter = macros.begin();
    while (iter != macros.end()) {
      int src = *iter;
      for (auto iter_loop = ++iter; iter_loop != macros.end(); iter_loop++) {
        int target = *iter_loop;
        if (blocks[src].ux <= blocks[target].lx) {
          break;
        }
        if (blocks[src].ly >= blocks[target].uy
            || blocks[src].uy <= blocks[target].ly) {
          continue;
        }
        // ignore the overlap between clusters and IO ports
        if (blocks[src].getWidth() < 1.0 || blocks[src].getHeight() < 1.0
            || blocks[target].getWidth() < 1.0
            || blocks[target].getHeight() < 1.0) {
          continue;
        }
        if (blocks[src].fixed_flag == true
            || blocks[target].fixed_flag == true) {
          continue;
        }
        // apply the force from src to target
        if (src > target) {
          std::swap(src, target);
        }
        // check the overlap
        const float x_min_dist
            = (blocks[src].getWidth() + blocks[target].getWidth()) / 2.0;
        const float y_min_dist
            = (blocks[src].getHeight() + blocks[target].getHeight()) / 2.0;
        const float x_overlap
            = std::abs(blocks[src].getX() - blocks[target].getX()) - x_min_dist;
        const float y_overlap
            = std::abs(blocks[src].getY() - blocks[target].getY()) - y_min_dist;
        if (x_overlap <= 0.0 && y_overlap <= 0.0) {
          float x_dist
              = (blocks[src].getX() - blocks[target].getX()) / x_min_dist;
          float y_dist
              = (blocks[src].getY() - blocks[target].getY()) / y_min_dist;
          float dist = std::sqrt(x_dist * x_dist + y_dist * y_dist);
          const float min_dist = 0.01;
          if (dist <= min_dist) {
            x_dist = std::sqrt(min_dist);
            y_dist = std::sqrt(min_dist);
            dist = min_dist;
          }
          // const float f_x = repulsive_factor * x_dist / (dist * dist);
          // const float f_y = repulsive_factor * y_dist / (dist * dist);
          const float f_x = x_dist / (dist * dist);
          const float f_y = y_dist / (dist * dist);
          blocks[src].addRepulsiveForce(f_x, f_y);
          blocks[target].addRepulsiveForce(-1.0 * f_x, -1.0 * f_y);
        }
      }
    }
  };

  auto MoveBlock =
      [&](float attract_factor, float repulsive_factor, float max_move_dist) {
        for (auto& block : blocks) {
          block.resetForce();
        }
        if (attract_factor > 0) {
          calcAttractiveForce(attract_factor);
        }
        if (repulsive_factor > 0) {
          calcRepulsiveForce(repulsive_factor);
        }
        // normalization
        float max_f_a = 0.0;
        float max_f_r = 0.0;
        float max_f = 0.0;
        for (auto& block : blocks) {
          max_f_a = std::max(
              max_f_a,
              std::sqrt(block.f_x_a * block.f_x_a + block.f_y_a * block.f_y_a));
          max_f_r = std::max(
              max_f_r,
              std::sqrt(block.f_x_r * block.f_x_r + block.f_y_r * block.f_y_r));
        }
        max_f_a = std::max(max_f_a, 1.0f);
        max_f_r = std::max(max_f_r, 1.0f);
        // Move node
        // The move will be cancelled if the block will be pushed out of the
        // boundary
        for (auto& block : blocks) {
          const float f_x = attract_factor * block.f_x_a / max_f_a
                            + repulsive_factor * block.f_x_r / max_f_r;
          const float f_y = attract_factor * block.f_y_a / max_f_a
                            + repulsive_factor * block.f_y_r / max_f_r;
          block.setForce(f_x, f_y);
          max_f = std::max(
              max_f, std::sqrt(block.f_x * block.f_x + block.f_y * block.f_y));
        }
        max_f = std::max(max_f, 1.0f);
        for (auto& block : blocks) {
          const float x_dist
              = block.f_x / max_f * max_move_dist
                + (distribution(rand_gen) - 0.5) * 0.1 * max_move_dist;
          const float y_dist
              = block.f_y / max_f * max_move_dist
                + (distribution(rand_gen) - 0.5) * 0.1 * max_move_dist;
          block.move(x_dist, y_dist, 0.0f, 0.0f, outline_width, outline_height);
        }
      };

  // initialize all the macros
  for (auto& block : blocks) {
    block.makeSquare(ar);
    block.setLoc(outline_width * distribution(rand_gen),
                 outline_height * distribution(rand_gen),
                 0.0f,
                 0.0f,
                 outline_width,
                 outline_height);
  }

  // Iteratively place the blocks
  for (auto i = 0; i < num_steps.size(); i++) {
    // const float max_move_dist = max_size / num_steps[i];
    const float attract_factor = attract_factors[i];
    const float repulsive_factor = repel_factors[i];
    for (auto j = 0; j < num_steps[i]; j++) {
      MoveBlock(attract_factor,
                repulsive_factor,
                max_size / (1 + std::floor(j / 100)));
    }
  }
}

void HierRTLMP::setTemporaryStdCellLocation(Cluster* cluster,
                                            odb::dbInst* std_cell)
{
  const SoftMacro* soft_macro = cluster->getSoftMacro();

  if (!soft_macro) {
    return;
  }

  const int soft_macro_center_x_dbu = micronToDbu(soft_macro->getPinX(), dbu_);
  const int soft_macro_center_y_dbu = micronToDbu(soft_macro->getPinY(), dbu_);

  // Std cells are placed in the center of the cluster they belong to
  std_cell->setLocation(
      (soft_macro_center_x_dbu - std_cell->getBBox()->getDX() / 2),
      (soft_macro_center_y_dbu - std_cell->getBBox()->getDY() / 2));

  std_cell->setPlacementStatus(odb::dbPlacementStatus::PLACED);
}

void HierRTLMP::setModuleStdCellsLocation(Cluster* cluster,
                                          odb::dbModule* module)
{
  for (odb::dbInst* inst : module->getInsts()) {
    if (!inst->isCore()) {
      continue;
    }
    setTemporaryStdCellLocation(cluster, inst);
  }

  for (odb::dbModInst* mod_insts : module->getChildren()) {
    setModuleStdCellsLocation(cluster, mod_insts->getMaster());
  }
}

// Update the locations of std cells in odb using the locations that
// HierRTLMP estimates for the leaf standard clusters
void HierRTLMP::generateTemporaryStdCellsPlacement(Cluster* cluster)
{
  if (cluster->isLeaf() && cluster->getNumStdCell() != 0) {
    for (odb::dbModule* module : cluster->getDbModules()) {
      setModuleStdCellsLocation(cluster, module);
    }

    for (odb::dbInst* leaf_std_cell : cluster->getLeafStdCells()) {
      setTemporaryStdCellLocation(cluster, leaf_std_cell);
    }
  } else {
    for (const auto& child : cluster->getChildren()) {
      generateTemporaryStdCellsPlacement(child);
    }
  }
}

float HierRTLMP::calculateRealMacroWirelength(odb::dbInst* macro)
{
  float wirelength = 0.0;

  for (odb::dbITerm* iterm : macro->getITerms()) {
    if (iterm->getSigType() != odb::dbSigType::SIGNAL) {
      continue;
    }

    odb::dbNet* net = iterm->getNet();
    if (net != nullptr) {
      const float x1 = dbuToMicron(iterm->getBBox().xCenter(), dbu_);
      const float y1 = dbuToMicron(iterm->getBBox().yCenter(), dbu_);

      for (odb::dbITerm* net_iterm : net->getITerms()) {
        if (net_iterm == iterm) {
          continue;
        }

        if (net_iterm->getInst()->getPlacementStatus().isPlaced()) {
          const float x2 = dbuToMicron(net_iterm->getBBox().xCenter(), dbu_);
          const float y2 = dbuToMicron(net_iterm->getBBox().yCenter(), dbu_);

          wirelength += (std::abs(x2 - x1) + std::abs(y2 - y1));
        }
      }

      for (odb::dbBTerm* net_bterm : net->getBTerms()) {
        const float x2 = dbuToMicron(net_bterm->getBBox().xCenter(), dbu_);
        const float y2 = dbuToMicron(net_bterm->getBBox().yCenter(), dbu_);

        wirelength += (std::abs(x2 - x1) + std::abs(y2 - y1));
      }
    }
  }

  return wirelength;
}

void HierRTLMP::flipRealMacro(odb::dbInst* macro, const bool& is_vertical_flip)
{
  if (is_vertical_flip) {
    macro->setOrient(macro->getOrient().flipY());
  } else {
    macro->setOrient(macro->getOrient().flipX());
  }
}

void HierRTLMP::adjustRealMacroOrientation(const bool& is_vertical_flip)
{
  for (odb::dbInst* inst : block_->getInsts()) {
    if (!inst->isBlock()) {
      continue;
    }

    const float original_wirelength = calculateRealMacroWirelength(inst);
    odb::Point macro_location = inst->getLocation();

    // Flipping is done by mirroring the macro about the "Y" or "X" axis,
    // so, after flipping, we must manually set the location (lower-left corner)
    // again to move the macro back to the the position choosen by mpl2.
    flipRealMacro(inst, is_vertical_flip);
    inst->setLocation(macro_location.getX(), macro_location.getY());
    const float new_wirelength = calculateRealMacroWirelength(inst);

    if (new_wirelength > original_wirelength) {
      flipRealMacro(inst, is_vertical_flip);
      inst->setLocation(macro_location.getX(), macro_location.getY());
    }
  }
}

void HierRTLMP::correctAllMacrosOrientation()
{
  // Apply vertical flip if necessary
  adjustRealMacroOrientation(true);

  // Apply horizontal flip if necessary
  adjustRealMacroOrientation(false);

  for (auto& [inst, hard_macro] : hard_macro_map_) {
    const Rect inst_box(dbuToMicron(inst->getBBox()->xMin(), dbu_),
                        dbuToMicron(inst->getBBox()->yMin(), dbu_),
                        dbuToMicron(inst->getBBox()->xMax(), dbu_),
                        dbuToMicron(inst->getBBox()->yMax(), dbu_));

    const odb::dbOrientType inst_orientation = inst->getOrient();

    const odb::Point snap_origin = hard_macro->computeSnapOrigin(
        inst_box, inst_orientation, pitch_x_, pitch_y_, block_);

    inst->setOrigin(snap_origin.x(), snap_origin.y());
    inst->setPlacementStatus(odb::dbPlacementStatus::LOCKED);
  }
}

void HierRTLMP::setMacroPlacementFile(const std::string& file_name)
{
  macro_placement_file_ = file_name;
}

void HierRTLMP::writeMacroPlacement(const std::string& file_name)
{
  if (file_name.empty()) {
    return;
  }

  std::ofstream out(file_name);

  if (!out) {
    logger_->error(MPL, 11, "Cannot open file {}.", file_name);
  }

  // Use only insts that were placed by mpl2
  for (auto& [inst, hard_macro] : hard_macro_map_) {
    const float x = dbuToMicron(inst->getLocation().x(), dbu_);
    const float y = dbuToMicron(inst->getLocation().y(), dbu_);

    out << "place_macro -macro_name " << inst->getName() << " -location {" << x
        << " " << y << "} -orientation " << inst->getOrient().getString()
        << '\n';
  }
}

void HierRTLMP::setBusPlanningOn(bool bus_planning_on)
{
  bus_planning_on_ = bus_planning_on;
}

void HierRTLMP::setDebug(std::unique_ptr<Mpl2Observer>& graphics)
{
  graphics_ = std::move(graphics);
}

}  // namespace mpl2<|MERGE_RESOLUTION|>--- conflicted
+++ resolved
@@ -625,12 +625,7 @@
 
   calClusterMacroTilings(root_cluster_);
 
-<<<<<<< HEAD
   createPinBlockage();
-=======
-    createPinBlockage();
-    setPlacementBlockages();
->>>>>>> e4ca4c0b
 
   logger_->info(
       MPL, 28, "[Hierarchical Macro Placement] Placing clusters and macros.");
