--- conflicted
+++ resolved
@@ -5,11 +5,7 @@
 
 #include "db_sta/dbSta.hh"
 #include "resynthesis_strategy.h"
-<<<<<<< HEAD
-=======
-#include "rmp/unique_name.h"
 #include "rsz/Resizer.hh"
->>>>>>> 88adbed9
 #include "sta/Corner.hh"
 #include "utl/Logger.h"
 #include "utl/unique_name.h"
@@ -21,12 +17,8 @@
  public:
   explicit ZeroSlackStrategy(sta::Corner* corner = nullptr) : corner_(corner) {}
   void OptimizeDesign(sta::dbSta* sta,
-<<<<<<< HEAD
                       utl::UniqueName& name_generator,
-=======
-                      UniqueName& name_generator,
                       rsz::Resizer* resizer,
->>>>>>> 88adbed9
                       utl::Logger* logger) override;
 
  private:
