--- conflicted
+++ resolved
@@ -190,12 +190,8 @@
   tcl_interp_ = tcl_interp;
 
   // Make components.
-<<<<<<< HEAD
-  logger_ = new Logger(log_filename);
+  logger_ = new utl::Logger(log_filename);
   db_->setLogger(logger_);
-=======
-  logger_ = new utl::Logger(log_filename);
->>>>>>> 55a30972
   sta_ = makeDbSta();
   verilog_network_ = makeDbVerilogNetwork();
   ioPlacer_ = makeIoplacer();
