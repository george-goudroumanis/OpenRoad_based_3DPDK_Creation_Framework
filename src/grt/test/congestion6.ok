[INFO ODB-0222] Reading LEF file: Nangate45/Nangate45.lef
[INFO ODB-0223]     Created 22 technology layers
[INFO ODB-0224]     Created 27 technology vias
[INFO ODB-0225]     Created 134 library cells
[INFO ODB-0226] Finished LEF file:  Nangate45/Nangate45.lef
[INFO ODB-0127] Reading DEF file: gcd.def
[INFO ODB-0128] Design: gcd
[INFO ODB-0130]     Created 54 pins.
[INFO ODB-0131]     Created 676 components and 2850 component-terminals.
[INFO ODB-0133]     Created 579 nets and 1498 connections.
[INFO ODB-0134] Finished DEF file: gcd.def
[INFO GRT-0020] Min routing layer: metal2
[INFO GRT-0021] Max routing layer: metal10
[INFO GRT-0022] Global adjustment: 0%
[INFO GRT-0023] Grid origin: (0, 0)
[WARNING GRT-0043] No OR_DEFAULT vias defined.
[INFO GRT-0224] Chose via via1_4 as default.
[INFO GRT-0224] Chose via via2_8 as default.
[INFO GRT-0224] Chose via via3_2 as default.
[INFO GRT-0224] Chose via via4_0 as default.
[INFO GRT-0224] Chose via via5_0 as default.
[INFO GRT-0224] Chose via via6_0 as default.
[INFO GRT-0224] Chose via via7_0 as default.
[INFO GRT-0224] Chose via via8_0 as default.
[INFO GRT-0224] Chose via via9_0 as default.
[INFO GRT-0088] Layer metal1  Track-Pitch = 0.1400  line-2-Via Pitch: 0.1350
[INFO GRT-0088] Layer metal2  Track-Pitch = 0.1900  line-2-Via Pitch: 0.1400
[INFO GRT-0088] Layer metal3  Track-Pitch = 0.1400  line-2-Via Pitch: 0.1400
[INFO GRT-0088] Layer metal4  Track-Pitch = 0.2800  line-2-Via Pitch: 0.2800
[INFO GRT-0088] Layer metal5  Track-Pitch = 0.2800  line-2-Via Pitch: 0.2800
[INFO GRT-0088] Layer metal6  Track-Pitch = 0.2800  line-2-Via Pitch: 0.2800
[INFO GRT-0088] Layer metal7  Track-Pitch = 0.8000  line-2-Via Pitch: 0.8000
[INFO GRT-0088] Layer metal8  Track-Pitch = 0.8000  line-2-Via Pitch: 0.8000
[INFO GRT-0088] Layer metal9  Track-Pitch = 1.6000  line-2-Via Pitch: 1.6000
[INFO GRT-0088] Layer metal10 Track-Pitch = 1.6000  line-2-Via Pitch: 1.6000
[INFO GRT-0003] Macros: 0
[INFO GRT-0004] Blockages: 2874
[INFO GRT-0019] Found 0 clock nets.
[INFO GRT-0001] Minimum degree: 2
[INFO GRT-0002] Maximum degree: 36
[INFO GRT-0017] Processing 8469 blockages on layer metal1.

[INFO GRT-0053] Routing resources analysis:
          Routing      Original      Derated      Resource
Layer     Direction    Resources     Resources    Reduction (%)
---------------------------------------------------------------
metal1     Horizontal          0             0          0.00%
metal2     Vertical        24816          3008          87.88%
metal3     Horizontal      33840          2806          91.71%
metal4     Vertical        15792          2726          82.74%
metal5     Horizontal      15792          2438          84.56%
metal6     Vertical        15792          2726          82.74%
metal7     Horizontal       4512            46          98.98%
metal8     Vertical         4512           188          95.83%
metal9     Horizontal       2256             0          100.00%
metal10    Vertical         2256            47          97.92%
---------------------------------------------------------------

[INFO GRT-0101] Running extra iterations to remove overflow.
<<<<<<< HEAD
[INFO GRT-0104] Minimal overflow 9 occurring at round 48.
[WARNING GRT-0230] Congestion iterations cannot increase overflow, reached the maximum number of times the total overflow can bee increased.
[INFO GRT-0111] Final number of vias: 4830
[INFO GRT-0112] Final usage 3D: 19613
=======
[INFO GRT-0104] Minimal overflow 5 occurring at round 30.
[INFO GRT-0111] Final number of vias: 4773
[INFO GRT-0112] Final usage 3D: 19445
>>>>>>> 3a06dd5e
[ERROR GRT-0118] Routing congestion too high.
GRT-0118<|MERGE_RESOLUTION|>--- conflicted
+++ resolved
@@ -57,15 +57,8 @@
 ---------------------------------------------------------------
 
 [INFO GRT-0101] Running extra iterations to remove overflow.
-<<<<<<< HEAD
-[INFO GRT-0104] Minimal overflow 9 occurring at round 48.
-[WARNING GRT-0230] Congestion iterations cannot increase overflow, reached the maximum number of times the total overflow can bee increased.
-[INFO GRT-0111] Final number of vias: 4830
-[INFO GRT-0112] Final usage 3D: 19613
-=======
-[INFO GRT-0104] Minimal overflow 5 occurring at round 30.
-[INFO GRT-0111] Final number of vias: 4773
-[INFO GRT-0112] Final usage 3D: 19445
->>>>>>> 3a06dd5e
+[INFO GRT-0104] Minimal overflow 11 occurring at round 44.
+[INFO GRT-0111] Final number of vias: 4692
+[INFO GRT-0112] Final usage 3D: 19039
 [ERROR GRT-0118] Routing congestion too high.
 GRT-0118