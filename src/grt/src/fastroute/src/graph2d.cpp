--- conflicted
+++ resolved
@@ -458,36 +458,6 @@
   inner(v_edges_);
 }
 
-<<<<<<< HEAD
-// Initializes the NDR nets for each grid cell.
-void Graph2D::initNDRnets()
-{
-  v_ndr_nets_.resize(boost::extents[x_grid_][y_grid_]);
-  h_ndr_nets_.resize(boost::extents[x_grid_][y_grid_]);
-
-  // congested_ndrs_.resize(boost::extents[x_grid_][y_grid_]);
-}
-
-void Graph2D::addCongestedNDRnet(const int net_id, const uint16_t num_edges)
-{
-  NDRCongestion ndr_net = {net_id, num_edges};
-  congested_ndrs_.push_back(ndr_net);
-}
-
-void Graph2D::sortCongestedNDRnets()
-{
-  std::sort(congested_ndrs_.begin(),
-            congested_ndrs_.end(),
-            NDRCongestionComparator());
-}
-
-int Graph2D::getOneCongestedNDRnet()
-{
-  if (!congested_ndrs_.empty() && congested_ndrs_[0].num_edges > 0) {
-    return congested_ndrs_[0].net_id;
-  }
-  return -1;
-=======
 void Graph2D::saveResources(const int x, const int y, bool is_horizontal)
 {
   if (is_horizontal) {
@@ -515,7 +485,36 @@
     return true;
   }
   return false;
->>>>>>> 8d69146c
+}
+
+// Initializes the NDR nets for each grid cell.
+void Graph2D::initNDRnets()
+{
+  v_ndr_nets_.resize(boost::extents[x_grid_][y_grid_]);
+  h_ndr_nets_.resize(boost::extents[x_grid_][y_grid_]);
+
+  // congested_ndrs_.resize(boost::extents[x_grid_][y_grid_]);
+}
+
+void Graph2D::addCongestedNDRnet(const int net_id, const uint16_t num_edges)
+{
+  NDRCongestion ndr_net = {net_id, num_edges};
+  congested_ndrs_.push_back(ndr_net);
+}
+
+void Graph2D::sortCongestedNDRnets()
+{
+  std::sort(congested_ndrs_.begin(),
+            congested_ndrs_.end(),
+            NDRCongestionComparator());
+}
+
+int Graph2D::getOneCongestedNDRnet()
+{
+  if (!congested_ndrs_.empty() && congested_ndrs_[0].num_edges > 0) {
+    return congested_ndrs_[0].net_id;
+  }
+  return -1;
 }
 
 // Initializes the 3D capacity of the graph.
