/////////////////////////////////////////////////////////////////////////////
//
// BSD 3-Clause License
//
// Copyright (c) 2019, The Regents of the University of California
// All rights reserved.
//
// Redistribution and use in source and binary forms, with or without
// modification, are permitted provided that the following conditions are met:
//
// * Redistributions of source code must retain the above copyright notice, this
//   list of conditions and the following disclaimer.
//
// * Redistributions in binary form must reproduce the above copyright notice,
//   this list of conditions and the following disclaimer in the documentation
//   and/or other materials provided with the distribution.
//
// * Neither the name of the copyright holder nor the names of its
//   contributors may be used to endorse or promote products derived from
//   this software without specific prior written permission.
//
// THIS SOFTWARE IS PROVIDED BY THE COPYRIGHT HOLDERS AND CONTRIBUTORS "AS IS"
// AND ANY EXPRESS OR IMPLIED WARRANTIES, INCLUDING, BUT NOT LIMITED TO, THE
// IMPLIED WARRANTIES OF MERCHANTABILITY AND FITNESS FOR A PARTICULAR PURPOSE
// ARE DISCLAIMED. IN NO EVENT SHALL THE COPYRIGHT HOLDER OR CONTRIBUTORS BE
// LIABLE FOR ANY DIRECT, INDIRECT, INCIDENTAL, SPECIAL, EXEMPLARY, OR
// CONSEQUENTIAL DAMAGES (INCLUDING, BUT NOT LIMITED TO, PROCUREMENT OF
// SUBSTITUTE GOODS OR SERVICES; LOSS OF USE, DATA, OR PROFITS; OR BUSINESS
// INTERRUPTION) HOWEVER CAUSED AND ON ANY THEORY OF LIABILITY, WHETHER IN
// CONTRACT, STRICT LIABILITY, OR TORT (INCLUDING NEGLIGENCE OR OTHERWISE)
// ARISING IN ANY WAY OUT OF THE USE OF THIS SOFTWARE, EVEN IF ADVISED OF THE
// POSSIBILITY OF SUCH DAMAGE.
//
///////////////////////////////////////////////////////////////////////////////

#include "Net.h"

namespace grt {

<<<<<<< HEAD
Net::Net(odb::dbNet* net)
    : net_(net),
      slack_(0)
=======
Net::Net(odb::dbNet* net, bool has_wires) : net_(net), has_wires_(has_wires)
>>>>>>> 530c3728
{
}

const std::string Net::getName() const
{
  return net_->getName();
}

const char* Net::getConstName() const
{
  return net_->getConstName();
}

odb::dbSigType Net::getSignalType() const
{
  return net_->getSigType().getString();
}

void Net::addPin(Pin& pin)
{
  pins_.push_back(pin);
}

bool Net::isLocal()
{
  odb::Point position = pins_[0].getOnGridPosition();
  for (Pin& pin : pins_) {
    odb::Point pinPos = pin.getOnGridPosition();
    if (pinPos != position) {
      return false;
    }
  }

  return true;
}

void Net::destroyPins()
{
  pins_.clear();
}

}  // namespace grt<|MERGE_RESOLUTION|>--- conflicted
+++ resolved
@@ -37,13 +37,7 @@
 
 namespace grt {
 
-<<<<<<< HEAD
-Net::Net(odb::dbNet* net)
-    : net_(net),
-      slack_(0)
-=======
-Net::Net(odb::dbNet* net, bool has_wires) : net_(net), has_wires_(has_wires)
->>>>>>> 530c3728
+Net::Net(odb::dbNet* net, bool has_wires) : net_(net), slack_(0), has_wires_(has_wires)
 {
 }
 
