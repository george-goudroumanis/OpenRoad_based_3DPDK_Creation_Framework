--- conflicted
+++ resolved
@@ -2378,17 +2378,13 @@
           }
 
           odb::dbTechLayer* layer = routing_layers_[segment.init_layer];
-<<<<<<< HEAD
           // Set guide flag when it is jumper
           bool is_jumper = segment.isJumper();
           auto guide
-              = odb::dbGuide::create(db_net, layer, layer, box, is_congested);
+              = odb::dbGuide::create(db_net, layer, layer, box, guide_is_congested);
           if (is_jumper) {
             guide->setIsJumper(true);
           }
-=======
-          odb::dbGuide::create(db_net, layer, layer, box, guide_is_congested);
->>>>>>> 45d014ff
         }
       }
     }
