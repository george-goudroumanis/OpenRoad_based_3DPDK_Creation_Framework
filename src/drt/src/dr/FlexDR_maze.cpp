--- conflicted
+++ resolved
@@ -439,49 +439,6 @@
                 tmpBx.bottom());
     modMinSpacingCostVia_eol_helper(box, testBox, type, isUpperVia, i, j, z);
   }
-<<<<<<< HEAD
-  for (auto eolCon :
-       getTech()->getLayer(lNum)->getLef58SpacingEndOfLineConstraints()) {
-    auto eolSpace = eolCon->getEolSpace();
-    auto eolWidth = eolCon->getEolWidth();
-    frCoord eolWithin = 0;
-    if (eolCon->hasWithinConstraint()) {
-      eolWithin = eolCon->getWithinConstraint()->getEolWithin();
-      if (eolCon->getWithinConstraint()->hasEndToEndConstraint())
-        eolSpace = std::max(eolSpace,
-                            eolCon->getWithinConstraint()
-                                ->getEndToEndConstraint()
-                                ->getEndToEndSpace());
-    }
-    // eol to up and down
-    if (tmpBx.right() - tmpBx.left() < eolWidth) {
-      testBox.set(tmpBx.left() - eolWithin,
-                  tmpBx.top(),
-                  tmpBx.right() + eolWithin,
-                  tmpBx.top() + eolSpace);
-      modMinSpacingCostVia_eol_helper(box, testBox, type, isUpperVia, i, j, z);
-
-      testBox.set(tmpBx.left() - eolWithin,
-                  tmpBx.bottom() - eolSpace,
-                  tmpBx.right() + eolWithin,
-                  tmpBx.bottom());
-      modMinSpacingCostVia_eol_helper(box, testBox, type, isUpperVia, i, j, z);
-    }
-    // eol to left and right
-    if (tmpBx.top() - tmpBx.bottom() < eolWidth) {
-      testBox.set(tmpBx.right(),
-                  tmpBx.bottom() - eolWithin,
-                  tmpBx.right() + eolSpace,
-                  tmpBx.top() + eolWithin);
-      modMinSpacingCostVia_eol_helper(box, testBox, type, isUpperVia, i, j, z);
-
-      testBox.set(tmpBx.left() - eolSpace,
-                  tmpBx.bottom() - eolWithin,
-                  tmpBx.left(),
-                  tmpBx.top() + eolWithin);
-      modMinSpacingCostVia_eol_helper(box, testBox, type, isUpperVia, i, j, z);
-    }
-=======
   // eol to left and right
   if (tmpBx.top() - tmpBx.bottom() <= eolWidth) {
     testBox.set(tmpBx.right(),
@@ -495,7 +452,6 @@
                 tmpBx.left(),
                 tmpBx.top() + eolWithin);
     modMinSpacingCostVia_eol_helper(box, testBox, type, isUpperVia, i, j, z);
->>>>>>> db48c385
   }
 }
 
@@ -733,31 +689,9 @@
   if (viaBox.right() - viaBox.left() <= defaultWidth) {
     bloatDistEolY = max(bloatDistEolY, drCon.eolSpace);
   }
-<<<<<<< HEAD
-  for (auto con :
-       getTech()->getLayer(lNum)->getLef58SpacingEndOfLineConstraints()) {
-    auto eolSpace = con->getEolSpace();
-    auto eolWidth = con->getEolWidth();
-    if (con->hasWithinConstraint()) {
-      if (con->getWithinConstraint()->hasEndToEndConstraint())
-        eolSpace = std::max(eolSpace,
-                            con->getWithinConstraint()
-                                ->getEndToEndConstraint()
-                                ->getEndToEndSpace());
-    }
-    // eol up and down
-    if (viaBox.right() - viaBox.left() < eolWidth) {
-      bloatDistEolY = max(bloatDistEolY, eolSpace);
-    }
-    // eol left and right
-    if (viaBox.top() - viaBox.bottom() < eolWidth) {
-      bloatDistEolX = max(bloatDistEolX, eolSpace);
-    }
-=======
   // eol left and right
   if (viaBox.top() - viaBox.bottom() <= defaultWidth) {
     bloatDistEolX = max(bloatDistEolX, drCon.eolSpace);
->>>>>>> db48c385
   }
 
   FlexMazeIdx mIdx1;
@@ -1011,36 +945,10 @@
 {
   auto layer = getTech()->getLayer(gridGraph_.getLayerNum(z));
   frCoord eolSpace, eolWidth, eolWithin;
-<<<<<<< HEAD
-  if (con->typeId()
-      == frConstraintTypeEnum::frcLef58SpacingEndOfLineConstraint) {
-    frLef58SpacingEndOfLineConstraint* constraint
-        = (frLef58SpacingEndOfLineConstraint*) con;
-    eolSpace = constraint->getEolSpace();
-    eolWidth = constraint->getEolWidth();
-    if (constraint->hasWithinConstraint()) {
-      eolWithin = constraint->getWithinConstraint()->getEolWithin();
-      if (constraint->getWithinConstraint()->hasEndToEndConstraint())
-        eolSpace = std::max(eolSpace,
-                            constraint->getWithinConstraint()
-                                ->getEndToEndConstraint()
-                                ->getEndToEndSpace());
-    } else
-      eolWithin = 0;
-  } else if (con->typeId()
-             == frConstraintTypeEnum::frcSpacingEndOfLineConstraint) {
-    frSpacingEndOfLineConstraint* constraint
-        = (frSpacingEndOfLineConstraint*) con;
-    eolSpace = constraint->getMinSpacing();
-    eolWidth = constraint->getEolWidth();
-    eolWithin = constraint->getEolWithin();
-  } else
-=======
   eolSpace = layer->getDrEolSpacingConstraint().eolSpace;
   eolWithin = layer->getDrEolSpacingConstraint().eolWithin;
   eolWidth = layer->getWidth();
   if (eolSpace == 0)
->>>>>>> db48c385
     return;
   frBox testBox;
   if (box.right() - box.left() <= eolWidth) {
