/* Authors: Lutong Wang and Bangqi Xu */
/*
 * Copyright (c) 2019, The Regents of the University of California
 * All rights reserved.
 *
 * Redistribution and use in source and binary forms, with or without
 * modification, are permitted provided that the following conditions are met:
 *     * Redistributions of source code must retain the above copyright
 *       notice, this list of conditions and the following disclaimer.
 *     * Redistributions in binary form must reproduce the above copyright
 *       notice, this list of conditions and the following disclaimer in the
 *       documentation and/or other materials provided with the distribution.
 *     * Neither the name of the University nor the
 *       names of its contributors may be used to endorse or promote products
 *       derived from this software without specific prior written permission.
 *
 * THIS SOFTWARE IS PROVIDED BY THE COPYRIGHT HOLDERS AND CONTRIBUTORS "AS IS"
 * AND ANY EXPRESS OR IMPLIED WARRANTIES, INCLUDING, BUT NOT LIMITED TO, THE
 * IMPLIED WARRANTIES OF MERCHANTABILITY AND FITNESS FOR A PARTICULAR PURPOSE
 * ARE DISCLAIMED. IN NO EVENT SHALL THE REGENTS BE LIABLE FOR ANY DIRECT,
 * INDIRECT, INCIDENTAL, SPECIAL, EXEMPLARY, OR CONSEQUENTIAL DAMAGES
 * (INCLUDING, BUT NOT LIMITED TO, PROCUREMENT OF SUBSTITUTE GOODS OR SERVICES;
 * LOSS OF USE, DATA, OR PROFITS; OR BUSINESS INTERRUPTION) HOWEVER CAUSED AND
 * ON ANY THEORY OF LIABILITY, WHETHER IN CONTRACT, STRICT LIABILITY, OR TORT
 * (INCLUDING NEGLIGENCE OR OTHERWISE) ARISING IN ANY WAY OUT OF THE USE OF THIS
 * SOFTWARE, EVEN IF ADVISED OF THE POSSIBILITY OF SUCH DAMAGE.
 */

#include "dr/FlexDR.h"

#include <dst/JobMessage.h>
#include <omp.h>
#include <stdio.h>

#include <boost/archive/text_iarchive.hpp>
#include <boost/archive/text_oarchive.hpp>
#include <boost/io/ios_state.hpp>
#include <chrono>
#include <fstream>
#include <iomanip>
#include <numeric>
#include <sstream>

#include "db/infra/frTime.h"
#include "distributed/RoutingJobDescription.h"
#include "distributed/frArchive.h"
#include "dr/FlexDR_conn.h"
#include "dr/FlexDR_graphics.h"
#include "dst/Distributed.h"
#include "frProfileTask.h"
#include "gc/FlexGC.h"
#include "serialization.h"

using namespace std;
using namespace fr;

BOOST_CLASS_EXPORT(RoutingJobDescription)

enum class SerializationType
{
  READ,
  WRITE
};

static bool serialize_worker(SerializationType type,
                             FlexDRWorker* worker,
                             frDesign* design,
                             const std::string& name)
{
  if (type == SerializationType::READ) {
    std::ifstream file(name);
    if (!file.good())
      return false;
    frIArchive ar(file);
    ar.setDeepSerialize(false);
    ar.setDesign(design);
    register_types(ar);
    ar >> *worker;
    file.close();
  } else {
    std::ofstream file(name);
    if (!file.good())
      return false;
    frOArchive ar(file);
    ar.setDeepSerialize(false);
    register_types(ar);
    ar << *worker;
    file.close();
  }
  return true;
}

static bool serialize_design(SerializationType type,
                             frDesign* design,
                             const std::string& name)
{
  if (type == SerializationType::READ) {
    std::ifstream file(name);
    if (!file.good())
      return false;
    frIArchive ar(file);
    ar.setDeepSerialize(true);
    register_types(ar);
    ar >> *design;
    file.close();
  } else {
    std::ofstream file(name);
    if (!file.good())
      return false;
    frOArchive ar(file);
    ar.setDeepSerialize(true);
    register_types(ar);
    ar << *design;
    file.close();
  }
  return true;
}

static bool writeGlobals(const std::string& name)
{
  std::ofstream file(name);
  if (!file.good())
    return false;
  frOArchive ar(file);
  register_types(ar);
  serialize_globals(ar);
  file.close();
  return true;
}

FlexDR::FlexDR(frDesign* designIn, Logger* loggerIn, odb::dbDatabase* dbIn)
    : design_(designIn), logger_(loggerIn), db_(dbIn), dist_on_(false)
{
}

FlexDR::~FlexDR()
{
}

void FlexDR::setDebug(frDebugSettings* settings)
{
  bool on = settings->debugDR;
  graphics_
      = on && FlexDRGraphics::guiActive()
            ? std::make_unique<FlexDRGraphics>(settings, design_, db_, logger_)
            : nullptr;
}

// Used when reloaded a serialized worker.  init() will already have
// been run. We don't support end() in this case as it is intended for
// debugging route_queue().  The gc worker will have beeen reloaded
// from the serialization.
std::string FlexDRWorker::reloadedMain()
{
  init1(design_);
  route_queue();
  setGCWorker(nullptr);
  cleanup();
  std::string name = fmt::format("{}iter{}_x{}_y{}.worker.out",
                                 dist_dir_,
                                 getDRIter(),
                                 getGCellBox().xMin(),
                                 getGCellBox().yMin());
  serialize_worker(SerializationType::WRITE, this, nullptr, name);
  return name;
  // reply with file path
}

int FlexDRWorker::main(frDesign* design)
{
  ProfileTask profile("DRW:main");
  using namespace std::chrono;
  high_resolution_clock::time_point t0 = high_resolution_clock::now();
  if (VERBOSE > 1) {
    logger_->report("start DR worker (BOX) ( {} {} ) ( {} {} )",
                    routeBox_.xMin() * 1.0 / getTech()->getDBUPerUU(),
                    routeBox_.yMin() * 1.0 / getTech()->getDBUPerUU(),
                    routeBox_.xMax() * 1.0 / getTech()->getDBUPerUU(),
                    routeBox_.yMax() * 1.0 / getTech()->getDBUPerUU());
  }
  init0(design);
  getWorkerRegionQuery().dummyUpdate();
  if (!skipRouting_) {
    init1(design);
  }
  high_resolution_clock::time_point t1 = high_resolution_clock::now();
  if (!skipRouting_) {
    route_queue();
  }
  high_resolution_clock::time_point t2 = high_resolution_clock::now();
  cleanup();
  high_resolution_clock::time_point t3 = high_resolution_clock::now();

  duration<double> time_span0 = duration_cast<duration<double>>(t1 - t0);
  duration<double> time_span1 = duration_cast<duration<double>>(t2 - t1);
  duration<double> time_span2 = duration_cast<duration<double>>(t3 - t2);

  if (VERBOSE > 1) {
    stringstream ss;
    ss << "time (INIT/ROUTE/POST) " << time_span0.count() << " "
       << time_span1.count() << " " << time_span2.count() << " " << endl;
    cout << ss.str() << flush;
  }

  return 0;
}

void FlexDRWorker::distributedMain(frDesign* design)
{
  ProfileTask profile("DR:main");
  if (VERBOSE > 1) {
    logger_->report("start DR worker (BOX) ( {} {} ) ( {} {} )",
                    routeBox_.xMin() * 1.0 / getTech()->getDBUPerUU(),
                    routeBox_.yMin() * 1.0 / getTech()->getDBUPerUU(),
                    routeBox_.xMax() * 1.0 / getTech()->getDBUPerUU(),
                    routeBox_.yMax() * 1.0 / getTech()->getDBUPerUU());
  }
  init0(design);
  if (skipRouting_)
    return;
  // Save the worker in its fully initialized state
  std::string name = fmt::format("{}iter{}_x{}_y{}.worker.in",
                                 dist_dir_,
                                 getDRIter(),
                                 getGCellBox().xMin(),
                                 getGCellBox().yMin());
  serialize_worker(SerializationType::WRITE, this, nullptr, name);
  dst::JobMessage msg(dst::JobMessage::ROUTING), result(dst::JobMessage::NONE);
  std::unique_ptr<dst::JobDescription> desc
      = std::make_unique<RoutingJobDescription>();
  RoutingJobDescription* rjd = static_cast<RoutingJobDescription*>(desc.get());
  rjd->setWorkerPath(name);
  msg.setJobDescription(std::move(desc));
  bool ok = dist_->sendJob(msg, dist_ip_.c_str(), dist_port_, result);
  if (ok) {
    auto desc = static_cast<RoutingJobDescription*>(result.getJobDescription());
    ok = serialize_worker(
        SerializationType::READ, this, design, desc->getWorkerPath());
    if (!ok)
      logger_->error(DRT, 511, "Deserialization failed");
    std::remove(name.c_str());
    std::remove(desc->getWorkerPath().c_str());
  } else {
    logger_->error(utl::DRT, 500, "Sending worker {} failed", name);
  }
}

void FlexDR::initFromTA()
{
  // initialize lists
  for (auto& net : getDesign()->getTopBlock()->getNets()) {
    for (auto& guide : net->getGuides()) {
      for (auto& connFig : guide->getRoutes()) {
        if (connFig->typeId() == frcPathSeg) {
          unique_ptr<frShape> ps = make_unique<frPathSeg>(
              *(static_cast<frPathSeg*>(connFig.get())));
          Point bp, ep;
          static_cast<frPathSeg*>(ps.get())->getPoints(bp, ep);
          if (ep.x() - bp.x() + ep.y() - bp.y() == 1) {
            ;  // skip TA dummy segment
          } else {
            net->addShape(std::move(ps));
          }
        } else {
          cout << "Error: initFromTA unsupported shape" << endl;
        }
      }
    }
  }
}

void FlexDR::initGCell2BoundaryPin()
{
  // initiailize size
  Rect dieBox;
  getDesign()->getTopBlock()->getDieBox(dieBox);
  auto gCellPatterns = getDesign()->getTopBlock()->getGCellPatterns();
  auto& xgp = gCellPatterns.at(0);
  auto& ygp = gCellPatterns.at(1);
  auto tmpVec
      = vector<map<frNet*, set<pair<Point, frLayerNum>>, frBlockObjectComp>>(
          (int) ygp.getCount());
  gcell2BoundaryPin_ = vector<
      vector<map<frNet*, set<pair<Point, frLayerNum>>, frBlockObjectComp>>>(
      (int) xgp.getCount(), tmpVec);
  for (auto& net : getDesign()->getTopBlock()->getNets()) {
    auto netPtr = net.get();
    for (auto& guide : net->getGuides()) {
      for (auto& connFig : guide->getRoutes()) {
        if (connFig->typeId() == frcPathSeg) {
          auto ps = static_cast<frPathSeg*>(connFig.get());
          frLayerNum layerNum;
          Point bp, ep;
          ps->getPoints(bp, ep);
          layerNum = ps->getLayerNum();
          // skip TA dummy segment
          if (ep.x() - bp.x() + ep.y() - bp.y() == 1
              || ep.x() - bp.x() + ep.y() - bp.y() == 0) {
            continue;
          }
          Point idx1, idx2;
          getDesign()->getTopBlock()->getGCellIdx(bp, idx1);
          getDesign()->getTopBlock()->getGCellIdx(ep, idx2);
          // update gcell2BoundaryPin
          // horizontal
          if (bp.y() == ep.y()) {
            int x1 = idx1.x();
            int x2 = idx2.x();
            int y = idx1.y();
            for (auto x = x1; x <= x2; ++x) {
              Rect gcellBox;
              getDesign()->getTopBlock()->getGCellBox(Point(x, y), gcellBox);
              frCoord leftBound = gcellBox.xMin();
              frCoord rightBound = gcellBox.xMax();
              bool hasLeftBound = true;
              bool hasRightBound = true;
              if (bp.x() < leftBound) {
                hasLeftBound = true;
              } else {
                hasLeftBound = false;
              }
              if (ep.x() >= rightBound) {
                hasRightBound = true;
              } else {
                hasRightBound = false;
              }
              if (hasLeftBound) {
                Point boundaryPt(leftBound, bp.y());
                gcell2BoundaryPin_[x][y][netPtr].insert(
                    make_pair(boundaryPt, layerNum));
              }
              if (hasRightBound) {
                Point boundaryPt(rightBound, ep.y());
                gcell2BoundaryPin_[x][y][netPtr].insert(
                    make_pair(boundaryPt, layerNum));
              }
            }
          } else if (bp.x() == ep.x()) {
            int x = idx1.x();
            int y1 = idx1.y();
            int y2 = idx2.y();
            for (auto y = y1; y <= y2; ++y) {
              Rect gcellBox;
              getDesign()->getTopBlock()->getGCellBox(Point(x, y), gcellBox);
              frCoord bottomBound = gcellBox.yMin();
              frCoord topBound = gcellBox.yMax();
              bool hasBottomBound = true;
              bool hasTopBound = true;
              if (bp.y() < bottomBound) {
                hasBottomBound = true;
              } else {
                hasBottomBound = false;
              }
              if (ep.y() >= topBound) {
                hasTopBound = true;
              } else {
                hasTopBound = false;
              }
              if (hasBottomBound) {
                Point boundaryPt(bp.x(), bottomBound);
                gcell2BoundaryPin_[x][y][netPtr].insert(
                    make_pair(boundaryPt, layerNum));
              }
              if (hasTopBound) {
                Point boundaryPt(ep.x(), topBound);
                gcell2BoundaryPin_[x][y][netPtr].insert(
                    make_pair(boundaryPt, layerNum));
              }
            }
          } else {
            cout << "Error: non-orthogonal pathseg in initGCell2BoundryPin\n";
          }
        }
      }
    }
  }
}

frCoord FlexDR::init_via2viaMinLen_minimumcut1(frLayerNum lNum,
                                               frViaDef* viaDef1,
                                               frViaDef* viaDef2)
{
  if (!(viaDef1 && viaDef2)) {
    return 0;
  }

  frCoord sol = 0;

  // check min len in lNum assuming pre dir routing
  bool isH
      = (getTech()->getLayer(lNum)->getDir() == dbTechLayerDir::HORIZONTAL);

  bool isVia1Above = false;
  frVia via1(viaDef1);
  Rect viaBox1, cutBox1;
  if (viaDef1->getLayer1Num() == lNum) {
    via1.getLayer1BBox(viaBox1);
    isVia1Above = true;
  } else {
    via1.getLayer2BBox(viaBox1);
    isVia1Above = false;
  }
  via1.getCutBBox(cutBox1);
  int width1 = viaBox1.minDXDY();
  int length1 = viaBox1.maxDXDY();

  bool isVia2Above = false;
  frVia via2(viaDef2);
  Rect viaBox2, cutBox2;
  if (viaDef2->getLayer1Num() == lNum) {
    via2.getLayer1BBox(viaBox2);
    isVia2Above = true;
  } else {
    via2.getLayer2BBox(viaBox2);
    isVia2Above = false;
  }
  via2.getCutBBox(cutBox2);
  int width2 = viaBox2.minDXDY();
  int length2 = viaBox2.maxDXDY();

  for (auto& con : getTech()->getLayer(lNum)->getMinimumcutConstraints()) {
    if ((!con->hasLength() || (con->hasLength() && length1 > con->getLength()))
        && width1 > con->getWidth()) {
      bool checkVia2 = false;
      if (!con->hasConnection()) {
        checkVia2 = true;
      } else {
        if (con->getConnection() == frMinimumcutConnectionEnum::FROMABOVE
            && isVia2Above) {
          checkVia2 = true;
        } else if (con->getConnection() == frMinimumcutConnectionEnum::FROMBELOW
                   && !isVia2Above) {
          checkVia2 = true;
        }
      }
      if (!checkVia2) {
        continue;
      }
      if (isH) {
        sol = max(sol,
                  (con->hasLength() ? con->getDistance() : 0)
                      + max(cutBox2.xMax() - 0 + 0 - viaBox1.xMin(),
                            viaBox1.xMax() - 0 + 0 - cutBox2.xMin()));
      } else {
        sol = max(sol,
                  (con->hasLength() ? con->getDistance() : 0)
                      + max(cutBox2.yMax() - 0 + 0 - viaBox1.yMin(),
                            viaBox1.yMax() - 0 + 0 - cutBox2.yMin()));
      }
    }
    // check via1cut to via2metal
    if ((!con->hasLength() || (con->hasLength() && length2 > con->getLength()))
        && width2 > con->getWidth()) {
      bool checkVia1 = false;
      if (!con->hasConnection()) {
        checkVia1 = true;
      } else {
        if (con->getConnection() == frMinimumcutConnectionEnum::FROMABOVE
            && isVia1Above) {
          checkVia1 = true;
        } else if (con->getConnection() == frMinimumcutConnectionEnum::FROMBELOW
                   && !isVia1Above) {
          checkVia1 = true;
        }
      }
      if (!checkVia1) {
        continue;
      }
      if (isH) {
        sol = max(sol,
                  (con->hasLength() ? con->getDistance() : 0)
                      + max(cutBox1.xMax() - 0 + 0 - viaBox2.xMin(),
                            viaBox2.xMax() - 0 + 0 - cutBox1.xMin()));
      } else {
        sol = max(sol,
                  (con->hasLength() ? con->getDistance() : 0)
                      + max(cutBox1.yMax() - 0 + 0 - viaBox2.yMin(),
                            viaBox2.yMax() - 0 + 0 - cutBox1.yMin()));
      }
    }
  }

  return sol;
}

bool FlexDR::init_via2viaMinLen_minimumcut2(frLayerNum lNum,
                                            frViaDef* viaDef1,
                                            frViaDef* viaDef2)
{
  if (!(viaDef1 && viaDef2)) {
    return true;
  }
  // skip if same-layer via
  if (viaDef1 == viaDef2) {
    return true;
  }

  bool sol = true;

  bool isVia1Above = false;
  frVia via1(viaDef1);
  Rect viaBox1, cutBox1;
  if (viaDef1->getLayer1Num() == lNum) {
    via1.getLayer1BBox(viaBox1);
    isVia1Above = true;
  } else {
    via1.getLayer2BBox(viaBox1);
    isVia1Above = false;
  }
  via1.getCutBBox(cutBox1);
  int width1 = viaBox1.minDXDY();

  bool isVia2Above = false;
  frVia via2(viaDef2);
  Rect viaBox2, cutBox2;
  if (viaDef2->getLayer1Num() == lNum) {
    via2.getLayer1BBox(viaBox2);
    isVia2Above = true;
  } else {
    via2.getLayer2BBox(viaBox2);
    isVia2Above = false;
  }
  via2.getCutBBox(cutBox2);
  int width2 = viaBox2.minDXDY();

  for (auto& con : getTech()->getLayer(lNum)->getMinimumcutConstraints()) {
    if (con->hasLength()) {
      continue;
    }
    // check via2cut to via1metal
    if (width1 > con->getWidth()) {
      bool checkVia2 = false;
      if (!con->hasConnection()) {
        checkVia2 = true;
      } else {
        // has length rule
        if (con->getConnection() == frMinimumcutConnectionEnum::FROMABOVE
            && isVia2Above) {
          checkVia2 = true;
        } else if (con->getConnection() == frMinimumcutConnectionEnum::FROMBELOW
                   && !isVia2Above) {
          checkVia2 = true;
        }
      }
      if (!checkVia2) {
        continue;
      }
      sol = false;
      break;
    }
    // check via1cut to via2metal
    if (width2 > con->getWidth()) {
      bool checkVia1 = false;
      if (!con->hasConnection()) {
        checkVia1 = true;
      } else {
        if (con->getConnection() == frMinimumcutConnectionEnum::FROMABOVE
            && isVia1Above) {
          checkVia1 = true;
        } else if (con->getConnection() == frMinimumcutConnectionEnum::FROMBELOW
                   && !isVia1Above) {
          checkVia1 = true;
        }
      }
      if (!checkVia1) {
        continue;
      }
      sol = false;
      break;
    }
  }
  return sol;
}

frCoord FlexDR::init_via2viaMinLen_minSpc(frLayerNum lNum,
                                          frViaDef* viaDef1,
                                          frViaDef* viaDef2)
{
  if (!(viaDef1 && viaDef2)) {
    // cout <<"hehehehehe" <<endl;
    return 0;
  }

  frCoord sol = 0;

  // check min len in lNum assuming pre dir routing
  bool isH
      = (getTech()->getLayer(lNum)->getDir() == dbTechLayerDir::HORIZONTAL);
  frCoord defaultWidth = getTech()->getLayer(lNum)->getWidth();

  frVia via1(viaDef1);
  Rect viaBox1;
  if (viaDef1->getLayer1Num() == lNum) {
    via1.getLayer1BBox(viaBox1);
  } else {
    via1.getLayer2BBox(viaBox1);
  }
  auto width1 = viaBox1.minDXDY();
  bool isVia1Fat = isH ? (viaBox1.yMax() - viaBox1.yMin() > defaultWidth)
                       : (viaBox1.xMax() - viaBox1.xMin() > defaultWidth);
  auto prl1 = isH ? (viaBox1.yMax() - viaBox1.yMin())
                  : (viaBox1.xMax() - viaBox1.xMin());

  frVia via2(viaDef2);
  Rect viaBox2;
  if (viaDef2->getLayer1Num() == lNum) {
    via2.getLayer1BBox(viaBox2);
  } else {
    via2.getLayer2BBox(viaBox2);
  }
  auto width2 = viaBox2.minDXDY();
  bool isVia2Fat = isH ? (viaBox2.yMax() - viaBox2.yMin() > defaultWidth)
                       : (viaBox2.xMax() - viaBox2.xMin() > defaultWidth);
  auto prl2 = isH ? (viaBox2.yMax() - viaBox2.yMin())
                  : (viaBox2.xMax() - viaBox2.xMin());

  frCoord reqDist = 0;
  if (isVia1Fat && isVia2Fat) {
    auto con = getTech()->getLayer(lNum)->getMinSpacing();
    if (con) {
      if (con->typeId() == frConstraintTypeEnum::frcSpacingConstraint) {
        reqDist = static_cast<frSpacingConstraint*>(con)->getMinSpacing();
      } else if (con->typeId()
                 == frConstraintTypeEnum::frcSpacingTablePrlConstraint) {
        reqDist = static_cast<frSpacingTablePrlConstraint*>(con)->find(
            max(width1, width2), min(prl1, prl2));
      } else if (con->typeId()
                 == frConstraintTypeEnum::frcSpacingTableTwConstraint) {
        reqDist = static_cast<frSpacingTableTwConstraint*>(con)->find(
            width1, width2, min(prl1, prl2));
      }
    }
    if (isH) {
      reqDist += max((viaBox1.xMax() - 0), (0 - viaBox1.xMin()));
      reqDist += max((viaBox2.xMax() - 0), (0 - viaBox2.xMin()));
    } else {
      reqDist += max((viaBox1.yMax() - 0), (0 - viaBox1.yMin()));
      reqDist += max((viaBox2.yMax() - 0), (0 - viaBox2.yMin()));
    }
    sol = max(sol, reqDist);
  }

  // check min len in layer2 if two vias are in same layer
  if (viaDef1 != viaDef2) {
    return sol;
  }

  if (viaDef1->getLayer1Num() == lNum) {
    via1.getLayer2BBox(viaBox1);
    lNum = lNum + 2;
  } else {
    via1.getLayer1BBox(viaBox1);
    lNum = lNum - 2;
  }
  width1 = viaBox1.minDXDY();
  prl1 = isH ? (viaBox1.yMax() - viaBox1.yMin())
             : (viaBox1.xMax() - viaBox1.xMin());
  reqDist = 0;
  auto con = getTech()->getLayer(lNum)->getMinSpacing();
  if (con) {
    if (con->typeId() == frConstraintTypeEnum::frcSpacingConstraint) {
      reqDist = static_cast<frSpacingConstraint*>(con)->getMinSpacing();
    } else if (con->typeId()
               == frConstraintTypeEnum::frcSpacingTablePrlConstraint) {
      reqDist = static_cast<frSpacingTablePrlConstraint*>(con)->find(
          max(width1, width2), prl1);
    } else if (con->typeId()
               == frConstraintTypeEnum::frcSpacingTableTwConstraint) {
      reqDist = static_cast<frSpacingTableTwConstraint*>(con)->find(
          width1, width2, prl1);
    }
  }
  if (isH) {
    reqDist += (viaBox1.xMax() - 0) + (0 - viaBox1.xMin());
  } else {
    reqDist += (viaBox1.yMax() - 0) + (0 - viaBox1.yMin());
  }
  sol = max(sol, reqDist);

  return sol;
}

void FlexDR::init_via2viaMinLen()
{
  auto bottomLayerNum = getTech()->getBottomLayerNum();
  auto topLayerNum = getTech()->getTopLayerNum();
  auto& via2viaMinLen = via_data_.via2viaMinLen;
  for (auto lNum = bottomLayerNum; lNum <= topLayerNum; lNum++) {
    if (getTech()->getLayer(lNum)->getType() != dbTechLayerType::ROUTING) {
      continue;
    }
    vector<frCoord> via2viaMinLenTmp(4, 0);
    vector<bool> via2viaZeroLen(4, true);
    via2viaMinLen.push_back(make_pair(via2viaMinLenTmp, via2viaZeroLen));
  }
  // check prl
  int i = 0;
  for (auto lNum = bottomLayerNum; lNum <= topLayerNum; lNum++) {
    if (getTech()->getLayer(lNum)->getType() != dbTechLayerType::ROUTING) {
      continue;
    }
    frViaDef* downVia = nullptr;
    frViaDef* upVia = nullptr;
    if (getTech()->getBottomLayerNum() <= lNum - 1) {
      downVia = getTech()->getLayer(lNum - 1)->getDefaultViaDef();
    }
    if (getTech()->getTopLayerNum() >= lNum + 1) {
      upVia = getTech()->getLayer(lNum + 1)->getDefaultViaDef();
    }
    (via2viaMinLen[i].first)[0]
        = max((via2viaMinLen[i].first)[0],
              init_via2viaMinLen_minSpc(lNum, downVia, downVia));
    (via2viaMinLen[i].first)[1]
        = max((via2viaMinLen[i].first)[1],
              init_via2viaMinLen_minSpc(lNum, downVia, upVia));
    (via2viaMinLen[i].first)[2]
        = max((via2viaMinLen[i].first)[2],
              init_via2viaMinLen_minSpc(lNum, upVia, downVia));
    (via2viaMinLen[i].first)[3]
        = max((via2viaMinLen[i].first)[3],
              init_via2viaMinLen_minSpc(lNum, upVia, upVia));
    i++;
  }

  // check minimumcut
  i = 0;
  for (auto lNum = bottomLayerNum; lNum <= topLayerNum; lNum++) {
    if (getTech()->getLayer(lNum)->getType() != dbTechLayerType::ROUTING) {
      continue;
    }
    frViaDef* downVia = nullptr;
    frViaDef* upVia = nullptr;
    if (getTech()->getBottomLayerNum() <= lNum - 1) {
      downVia = getTech()->getLayer(lNum - 1)->getDefaultViaDef();
    }
    if (getTech()->getTopLayerNum() >= lNum + 1) {
      upVia = getTech()->getLayer(lNum + 1)->getDefaultViaDef();
    }
    vector<frCoord> via2viaMinLenTmp(4, 0);
    (via2viaMinLen[i].first)[0]
        = max((via2viaMinLen[i].first)[0],
              init_via2viaMinLen_minimumcut1(lNum, downVia, downVia));
    (via2viaMinLen[i].first)[1]
        = max((via2viaMinLen[i].first)[1],
              init_via2viaMinLen_minimumcut1(lNum, downVia, upVia));
    (via2viaMinLen[i].first)[2]
        = max((via2viaMinLen[i].first)[2],
              init_via2viaMinLen_minimumcut1(lNum, upVia, downVia));
    (via2viaMinLen[i].first)[3]
        = max((via2viaMinLen[i].first)[3],
              init_via2viaMinLen_minimumcut1(lNum, upVia, upVia));
    (via2viaMinLen[i].second)[0]
        = (via2viaMinLen[i].second)[0]
          && init_via2viaMinLen_minimumcut2(lNum, downVia, downVia);
    (via2viaMinLen[i].second)[1]
        = (via2viaMinLen[i].second)[1]
          && init_via2viaMinLen_minimumcut2(lNum, downVia, upVia);
    (via2viaMinLen[i].second)[2]
        = (via2viaMinLen[i].second)[2]
          && init_via2viaMinLen_minimumcut2(lNum, upVia, downVia);
    (via2viaMinLen[i].second)[3]
        = (via2viaMinLen[i].second)[3]
          && init_via2viaMinLen_minimumcut2(lNum, upVia, upVia);
    i++;
  }
}

frCoord FlexDR::init_via2viaMinLenNew_minimumcut1(frLayerNum lNum,
                                                  frViaDef* viaDef1,
                                                  frViaDef* viaDef2,
                                                  bool isCurrDirY)
{
  if (!(viaDef1 && viaDef2)) {
    return 0;
  }

  frCoord sol = 0;

  // check min len in lNum assuming pre dir routing
  bool isCurrDirX = !isCurrDirY;

  bool isVia1Above = false;
  frVia via1(viaDef1);
  Rect viaBox1, cutBox1;
  if (viaDef1->getLayer1Num() == lNum) {
    via1.getLayer1BBox(viaBox1);
    isVia1Above = true;
  } else {
    via1.getLayer2BBox(viaBox1);
    isVia1Above = false;
  }
  via1.getCutBBox(cutBox1);
  int width1 = viaBox1.minDXDY();
  int length1 = viaBox1.maxDXDY();

  bool isVia2Above = false;
  frVia via2(viaDef2);
  Rect viaBox2, cutBox2;
  if (viaDef2->getLayer1Num() == lNum) {
    via2.getLayer1BBox(viaBox2);
    isVia2Above = true;
  } else {
    via2.getLayer2BBox(viaBox2);
    isVia2Above = false;
  }
  via2.getCutBBox(cutBox2);
  int width2 = viaBox2.minDXDY();
  int length2 = viaBox2.maxDXDY();

  for (auto& con : getTech()->getLayer(lNum)->getMinimumcutConstraints()) {
    // check via2cut to via1metal
    // no length OR metal1 shape satisfies --> check via2
    if ((!con->hasLength() || (con->hasLength() && length1 > con->getLength()))
        && width1 > con->getWidth()) {
      bool checkVia2 = false;
      if (!con->hasConnection()) {
        checkVia2 = true;
      } else {
        if (con->getConnection() == frMinimumcutConnectionEnum::FROMABOVE
            && isVia2Above) {
          checkVia2 = true;
        } else if (con->getConnection() == frMinimumcutConnectionEnum::FROMBELOW
                   && !isVia2Above) {
          checkVia2 = true;
        }
      }
      if (!checkVia2) {
        continue;
      }
      if (isCurrDirX) {
        sol = max(sol,
                  (con->hasLength() ? con->getDistance() : 0)
                      + max(cutBox2.xMax() - 0 + 0 - viaBox1.xMin(),
                            viaBox1.xMax() - 0 + 0 - cutBox2.xMin()));
      } else {
        sol = max(sol,
                  (con->hasLength() ? con->getDistance() : 0)
                      + max(cutBox2.yMax() - 0 + 0 - viaBox1.yMin(),
                            viaBox1.yMax() - 0 + 0 - cutBox2.yMin()));
      }
    }
    // check via1cut to via2metal
    if ((!con->hasLength() || (con->hasLength() && length2 > con->getLength()))
        && width2 > con->getWidth()) {
      bool checkVia1 = false;
      if (!con->hasConnection()) {
        checkVia1 = true;
      } else {
        if (con->getConnection() == frMinimumcutConnectionEnum::FROMABOVE
            && isVia1Above) {
          checkVia1 = true;
        } else if (con->getConnection() == frMinimumcutConnectionEnum::FROMBELOW
                   && !isVia1Above) {
          checkVia1 = true;
        }
      }
      if (!checkVia1) {
        continue;
      }
      if (isCurrDirX) {
        sol = max(sol,
                  (con->hasLength() ? con->getDistance() : 0)
                      + max(cutBox1.xMax() - 0 + 0 - viaBox2.xMin(),
                            viaBox2.xMax() - 0 + 0 - cutBox1.xMin()));
      } else {
        sol = max(sol,
                  (con->hasLength() ? con->getDistance() : 0)
                      + max(cutBox1.yMax() - 0 + 0 - viaBox2.yMin(),
                            viaBox2.yMax() - 0 + 0 - cutBox1.yMin()));
      }
    }
  }

  return sol;
}

frCoord FlexDR::init_via2viaMinLenNew_minSpc(frLayerNum lNum,
                                             frViaDef* viaDef1,
                                             frViaDef* viaDef2,
                                             bool isCurrDirY)
{
  if (!(viaDef1 && viaDef2)) {
    return 0;
  }

  frCoord sol = 0;

  // check min len in lNum assuming pre dir routing
  bool isCurrDirX = !isCurrDirY;
  frCoord defaultWidth = getTech()->getLayer(lNum)->getWidth();

  frVia via1(viaDef1);
  Rect viaBox1;
  if (viaDef1->getLayer1Num() == lNum) {
    via1.getLayer1BBox(viaBox1);
  } else {
    via1.getLayer2BBox(viaBox1);
  }
  auto width1 = viaBox1.minDXDY();
  bool isVia1Fat = isCurrDirX
                       ? (viaBox1.yMax() - viaBox1.yMin() > defaultWidth)
                       : (viaBox1.xMax() - viaBox1.xMin() > defaultWidth);
  auto prl1 = isCurrDirX ? (viaBox1.yMax() - viaBox1.yMin())
                         : (viaBox1.xMax() - viaBox1.xMin());

  frVia via2(viaDef2);
  Rect viaBox2;
  if (viaDef2->getLayer1Num() == lNum) {
    via2.getLayer1BBox(viaBox2);
  } else {
    via2.getLayer2BBox(viaBox2);
  }
  auto width2 = viaBox2.minDXDY();
  bool isVia2Fat = isCurrDirX
                       ? (viaBox2.yMax() - viaBox2.yMin() > defaultWidth)
                       : (viaBox2.xMax() - viaBox2.xMin() > defaultWidth);
  auto prl2 = isCurrDirX ? (viaBox2.yMax() - viaBox2.yMin())
                         : (viaBox2.xMax() - viaBox2.xMin());

  frCoord reqDist = 0;
  if (isVia1Fat && isVia2Fat) {
    auto con = getTech()->getLayer(lNum)->getMinSpacing();
    if (con) {
      if (con->typeId() == frConstraintTypeEnum::frcSpacingConstraint) {
        reqDist = static_cast<frSpacingConstraint*>(con)->getMinSpacing();
      } else if (con->typeId()
                 == frConstraintTypeEnum::frcSpacingTablePrlConstraint) {
        reqDist = static_cast<frSpacingTablePrlConstraint*>(con)->find(
            max(width1, width2), min(prl1, prl2));
      } else if (con->typeId()
                 == frConstraintTypeEnum::frcSpacingTableTwConstraint) {
        reqDist = static_cast<frSpacingTableTwConstraint*>(con)->find(
            width1, width2, min(prl1, prl2));
      }
    }
    if (isCurrDirX) {
      reqDist += max((viaBox1.xMax() - 0), (0 - viaBox1.xMin()));
      reqDist += max((viaBox2.xMax() - 0), (0 - viaBox2.xMin()));
    } else {
      reqDist += max((viaBox1.yMax() - 0), (0 - viaBox1.yMin()));
      reqDist += max((viaBox2.yMax() - 0), (0 - viaBox2.yMin()));
    }
    sol = max(sol, reqDist);
  }

  // check min len in layer2 if two vias are in same layer
  if (viaDef1 != viaDef2) {
    return sol;
  }

  if (viaDef1->getLayer1Num() == lNum) {
    via1.getLayer2BBox(viaBox1);
    lNum = lNum + 2;
  } else {
    via1.getLayer1BBox(viaBox1);
    lNum = lNum - 2;
  }
  width1 = viaBox1.minDXDY();
  prl1 = isCurrDirX ? (viaBox1.yMax() - viaBox1.yMin())
                    : (viaBox1.xMax() - viaBox1.xMin());
  reqDist = 0;
  auto con = getTech()->getLayer(lNum)->getMinSpacing();
  if (con) {
    if (con->typeId() == frConstraintTypeEnum::frcSpacingConstraint) {
      reqDist = static_cast<frSpacingConstraint*>(con)->getMinSpacing();
    } else if (con->typeId()
               == frConstraintTypeEnum::frcSpacingTablePrlConstraint) {
      reqDist = static_cast<frSpacingTablePrlConstraint*>(con)->find(
          max(width1, width2), prl1);
    } else if (con->typeId()
               == frConstraintTypeEnum::frcSpacingTableTwConstraint) {
      reqDist = static_cast<frSpacingTableTwConstraint*>(con)->find(
          width1, width2, prl1);
    }
  }
  if (isCurrDirX) {
    reqDist += (viaBox1.xMax() - 0) + (0 - viaBox1.xMin());
  } else {
    reqDist += (viaBox1.yMax() - 0) + (0 - viaBox1.yMin());
  }
  sol = max(sol, reqDist);

  return sol;
}

frCoord FlexDR::init_via2viaMinLenNew_cutSpc(frLayerNum lNum,
                                             frViaDef* viaDef1,
                                             frViaDef* viaDef2,
                                             bool isCurrDirY)
{
  if (!(viaDef1 && viaDef2)) {
    return 0;
  }

  frCoord sol = 0;

  // check min len in lNum assuming pre dir routing
  frVia via1(viaDef1);
  Rect viaBox1, cutBox1;
  if (viaDef1->getLayer1Num() == lNum) {
    via1.getLayer1BBox(viaBox1);
  } else {
    via1.getLayer2BBox(viaBox1);
  }
  via1.getCutBBox(cutBox1);

  frVia via2(viaDef2);
  Rect viaBox2, cutBox2;
  if (viaDef2->getLayer1Num() == lNum) {
    via2.getLayer1BBox(viaBox2);
  } else {
    via2.getLayer2BBox(viaBox2);
  }
  via2.getCutBBox(cutBox2);
  auto boxLength = isCurrDirY ? (cutBox1.yMax() - cutBox1.yMin())
                              : (cutBox1.xMax() - cutBox1.xMin());
  // same layer (use samenet rule if exist, otherwise use diffnet rule)
  if (viaDef1->getCutLayerNum() == viaDef2->getCutLayerNum()) {
    auto layer = getTech()->getLayer(viaDef1->getCutLayerNum());
    auto samenetCons = layer->getCutSpacing(true);
    auto diffnetCons = layer->getCutSpacing(false);
    if (!samenetCons.empty()) {
      // check samenet spacing rule if exists
      for (auto con : samenetCons) {
        if (con == nullptr) {
          continue;
        }
        // filter rule, assuming default via will never trigger cutArea
        if (con->hasSecondLayer() || con->isAdjacentCuts()
            || con->isParallelOverlap() || con->isArea()
            || !con->hasSameNet()) {
          continue;
        }
        auto reqSpcVal = con->getCutSpacing();
        if (!con->hasCenterToCenter()) {
          reqSpcVal += boxLength;
        }
        sol = max(sol, reqSpcVal);
      }
    } else {
      // check diffnet spacing rule
      // filter rule, assuming default via will never trigger cutArea
      for (auto con : diffnetCons) {
        if (con == nullptr) {
          continue;
        }
        if (con->hasSecondLayer() || con->isAdjacentCuts()
            || con->isParallelOverlap() || con->isArea() || con->hasSameNet()) {
          continue;
        }
        auto reqSpcVal = con->getCutSpacing();
        if (!con->hasCenterToCenter()) {
          reqSpcVal += boxLength;
        }
        sol = max(sol, reqSpcVal);
      }
    }
    // TODO: diff layer
  } else {
    auto layerNum1 = viaDef1->getCutLayerNum();
    auto layerNum2 = viaDef2->getCutLayerNum();
    frCutSpacingConstraint* samenetCon = nullptr;
    if (getTech()->getLayer(layerNum1)->hasInterLayerCutSpacing(layerNum2,
                                                                true)) {
      samenetCon = getTech()->getLayer(layerNum1)->getInterLayerCutSpacing(
          layerNum2, true);
    }
    if (getTech()->getLayer(layerNum2)->hasInterLayerCutSpacing(layerNum1,
                                                                true)) {
      if (samenetCon) {
        cout << "Warning: duplicate diff layer samenet cut spacing, skipping "
                "cut spacing from "
             << layerNum2 << " to " << layerNum1 << endl;
      } else {
        samenetCon = getTech()->getLayer(layerNum2)->getInterLayerCutSpacing(
            layerNum1, true);
      }
    }
    if (samenetCon == nullptr) {
      if (getTech()->getLayer(layerNum1)->hasInterLayerCutSpacing(layerNum2,
                                                                  false)) {
        samenetCon = getTech()->getLayer(layerNum1)->getInterLayerCutSpacing(
            layerNum2, false);
      }
      if (getTech()->getLayer(layerNum2)->hasInterLayerCutSpacing(layerNum1,
                                                                  false)) {
        if (samenetCon) {
          cout << "Warning: duplicate diff layer diffnet cut spacing, skipping "
                  "cut spacing from "
               << layerNum2 << " to " << layerNum1 << endl;
        } else {
          samenetCon = getTech()->getLayer(layerNum2)->getInterLayerCutSpacing(
              layerNum1, false);
        }
      }
    }
    if (samenetCon) {
      // filter rule, assuming default via will never trigger cutArea
      auto reqSpcVal = samenetCon->getCutSpacing();
      if (reqSpcVal == 0) {
        ;
      } else {
        if (!samenetCon->hasCenterToCenter()) {
          reqSpcVal += boxLength;
        }
      }
      sol = max(sol, reqSpcVal);
    }
  }
  // LEF58_SPACINGTABLE
  if (viaDef2->getCutLayerNum() > viaDef1->getCutLayerNum()) {
    // swap via defs
    frViaDef* tempViaDef = viaDef2;
    viaDef2 = viaDef1;
    viaDef1 = tempViaDef;
    // swap boxes
    Rect tempCutBox(cutBox2);
    cutBox2 = cutBox1;
    cutBox1 = tempCutBox;
  }
  auto layer1 = getTech()->getLayer(viaDef1->getCutLayerNum());
  auto layer2 = getTech()->getLayer(viaDef2->getCutLayerNum());
  auto cutClassIdx1
      = layer1->getCutClassIdx(cutBox1.minDXDY(), cutBox1.maxDXDY());
  auto cutClassIdx2
      = layer2->getCutClassIdx(cutBox2.minDXDY(), cutBox2.maxDXDY());
  frString cutClass1, cutClass2;
  if (cutClassIdx1 != -1)
    cutClass1 = layer1->getCutClass(cutClassIdx1)->getName();
  if (cutClassIdx2 != -1)
    cutClass2 = layer2->getCutClass(cutClassIdx2)->getName();
  bool isSide1;
  bool isSide2;
  if (isCurrDirY) {
    isSide1
        = (cutBox1.xMax() - cutBox1.xMin()) > (cutBox1.yMax() - cutBox1.yMin());
    isSide2
        = (cutBox2.xMax() - cutBox2.xMin()) > (cutBox2.yMax() - cutBox2.yMin());
  } else {
    isSide1
        = (cutBox1.xMax() - cutBox1.xMin()) < (cutBox1.yMax() - cutBox1.yMin());
    isSide2
        = (cutBox2.xMax() - cutBox2.xMin()) < (cutBox2.yMax() - cutBox2.yMin());
  }
  if (layer1->getLayerNum() == layer2->getLayerNum()) {
    frLef58CutSpacingTableConstraint* lef58con = nullptr;
    if (layer1->hasLef58SameMetalCutSpcTblConstraint())
      lef58con = layer1->getLef58SameMetalCutSpcTblConstraint();
    else if (layer1->hasLef58SameNetCutSpcTblConstraint())
      lef58con = layer1->getLef58SameNetCutSpcTblConstraint();
    else if (layer1->hasLef58DiffNetCutSpcTblConstraint())
      lef58con = layer1->getLef58DiffNetCutSpcTblConstraint();
    if (lef58con != nullptr) {
      auto dbRule = lef58con->getODBRule();
      auto reqSpcVal
          = dbRule->getSpacing(cutClass1, isSide1, cutClass2, isSide2);
      if (!dbRule->isCenterToCenter(cutClass1, cutClass2)
          && !dbRule->isCenterAndEdge(cutClass1, cutClass2)) {
        reqSpcVal += boxLength;
      }
      sol = max(sol, reqSpcVal);
    }
  } else {
    frLef58CutSpacingTableConstraint* con = nullptr;
    if (layer1->hasLef58SameMetalInterCutSpcTblConstraint())
      con = layer1->getLef58SameMetalInterCutSpcTblConstraint();
    else if (layer1->hasLef58SameNetInterCutSpcTblConstraint())
      con = layer1->getLef58SameNetInterCutSpcTblConstraint();
    if (con != nullptr) {
      auto dbRule = con->getODBRule();
      auto reqSpcVal
          = dbRule->getSpacing(cutClass1, isSide1, cutClass2, isSide2);
      if (reqSpcVal != 0 && !dbRule->isCenterToCenter(cutClass1, cutClass2)
          && !dbRule->isCenterAndEdge(cutClass1, cutClass2)) {
        reqSpcVal += boxLength;
      }
      sol = max(sol, reqSpcVal);
    }
  }
  return sol;
}

void FlexDR::init_via2viaMinLenNew()
{
  auto bottomLayerNum = getTech()->getBottomLayerNum();
  auto topLayerNum = getTech()->getTopLayerNum();
  auto& via2viaMinLenNew = via_data_.via2viaMinLenNew;
  for (auto lNum = bottomLayerNum; lNum <= topLayerNum; lNum++) {
    if (getTech()->getLayer(lNum)->getType() != dbTechLayerType::ROUTING) {
      continue;
    }
    vector<frCoord> via2viaMinLenTmp(8, 0);
    via2viaMinLenNew.push_back(via2viaMinLenTmp);
  }
  // check prl
  int i = 0;
  for (auto lNum = bottomLayerNum; lNum <= topLayerNum; lNum++) {
    if (getTech()->getLayer(lNum)->getType() != dbTechLayerType::ROUTING) {
      continue;
    }
    frViaDef* downVia = nullptr;
    frViaDef* upVia = nullptr;
    if (getTech()->getBottomLayerNum() <= lNum - 1) {
      downVia = getTech()->getLayer(lNum - 1)->getDefaultViaDef();
    }
    if (getTech()->getTopLayerNum() >= lNum + 1) {
      upVia = getTech()->getLayer(lNum + 1)->getDefaultViaDef();
    }
    via2viaMinLenNew[i][0]
        = max(via2viaMinLenNew[i][0],
              init_via2viaMinLenNew_minSpc(lNum, downVia, downVia, false));
    via2viaMinLenNew[i][1]
        = max(via2viaMinLenNew[i][1],
              init_via2viaMinLenNew_minSpc(lNum, downVia, downVia, true));
    via2viaMinLenNew[i][2]
        = max(via2viaMinLenNew[i][2],
              init_via2viaMinLenNew_minSpc(lNum, downVia, upVia, false));
    via2viaMinLenNew[i][3]
        = max(via2viaMinLenNew[i][3],
              init_via2viaMinLenNew_minSpc(lNum, downVia, upVia, true));
    via2viaMinLenNew[i][4]
        = max(via2viaMinLenNew[i][4],
              init_via2viaMinLenNew_minSpc(lNum, upVia, downVia, false));
    via2viaMinLenNew[i][5]
        = max(via2viaMinLenNew[i][5],
              init_via2viaMinLenNew_minSpc(lNum, upVia, downVia, true));
    via2viaMinLenNew[i][6]
        = max(via2viaMinLenNew[i][6],
              init_via2viaMinLenNew_minSpc(lNum, upVia, upVia, false));
    via2viaMinLenNew[i][7]
        = max(via2viaMinLenNew[i][7],
              init_via2viaMinLenNew_minSpc(lNum, upVia, upVia, true));
    i++;
  }

  // check minimumcut
  i = 0;
  for (auto lNum = bottomLayerNum; lNum <= topLayerNum; lNum++) {
    if (getTech()->getLayer(lNum)->getType() != dbTechLayerType::ROUTING) {
      continue;
    }
    frViaDef* downVia = nullptr;
    frViaDef* upVia = nullptr;
    if (getTech()->getBottomLayerNum() <= lNum - 1) {
      downVia = getTech()->getLayer(lNum - 1)->getDefaultViaDef();
    }
    if (getTech()->getTopLayerNum() >= lNum + 1) {
      upVia = getTech()->getLayer(lNum + 1)->getDefaultViaDef();
    }
    via2viaMinLenNew[i][0]
        = max(via2viaMinLenNew[i][0],
              init_via2viaMinLenNew_minimumcut1(lNum, downVia, downVia, false));
    via2viaMinLenNew[i][1]
        = max(via2viaMinLenNew[i][1],
              init_via2viaMinLenNew_minimumcut1(lNum, downVia, downVia, true));
    via2viaMinLenNew[i][2]
        = max(via2viaMinLenNew[i][2],
              init_via2viaMinLenNew_minimumcut1(lNum, downVia, upVia, false));
    via2viaMinLenNew[i][3]
        = max(via2viaMinLenNew[i][3],
              init_via2viaMinLenNew_minimumcut1(lNum, downVia, upVia, true));
    via2viaMinLenNew[i][4]
        = max(via2viaMinLenNew[i][4],
              init_via2viaMinLenNew_minimumcut1(lNum, upVia, downVia, false));
    via2viaMinLenNew[i][5]
        = max(via2viaMinLenNew[i][5],
              init_via2viaMinLenNew_minimumcut1(lNum, upVia, downVia, true));
    via2viaMinLenNew[i][6]
        = max(via2viaMinLenNew[i][6],
              init_via2viaMinLenNew_minimumcut1(lNum, upVia, upVia, false));
    via2viaMinLenNew[i][7]
        = max(via2viaMinLenNew[i][7],
              init_via2viaMinLenNew_minimumcut1(lNum, upVia, upVia, true));
    i++;
  }

  // check cut spacing
  i = 0;
  for (auto lNum = bottomLayerNum; lNum <= topLayerNum; lNum++) {
    if (getTech()->getLayer(lNum)->getType() != dbTechLayerType::ROUTING) {
      continue;
    }
    frViaDef* downVia = nullptr;
    frViaDef* upVia = nullptr;
    if (getTech()->getBottomLayerNum() <= lNum - 1) {
      downVia = getTech()->getLayer(lNum - 1)->getDefaultViaDef();
    }
    if (getTech()->getTopLayerNum() >= lNum + 1) {
      upVia = getTech()->getLayer(lNum + 1)->getDefaultViaDef();
    }
    via2viaMinLenNew[i][0]
        = max(via2viaMinLenNew[i][0],
              init_via2viaMinLenNew_cutSpc(lNum, downVia, downVia, false));
    via2viaMinLenNew[i][1]
        = max(via2viaMinLenNew[i][1],
              init_via2viaMinLenNew_cutSpc(lNum, downVia, downVia, true));
    via2viaMinLenNew[i][2]
        = max(via2viaMinLenNew[i][2],
              init_via2viaMinLenNew_cutSpc(lNum, downVia, upVia, false));
    via2viaMinLenNew[i][3]
        = max(via2viaMinLenNew[i][3],
              init_via2viaMinLenNew_cutSpc(lNum, downVia, upVia, true));
    via2viaMinLenNew[i][4]
        = max(via2viaMinLenNew[i][4],
              init_via2viaMinLenNew_cutSpc(lNum, upVia, downVia, false));
    via2viaMinLenNew[i][5]
        = max(via2viaMinLenNew[i][5],
              init_via2viaMinLenNew_cutSpc(lNum, upVia, downVia, true));
    via2viaMinLenNew[i][6]
        = max(via2viaMinLenNew[i][6],
              init_via2viaMinLenNew_cutSpc(lNum, upVia, upVia, false));
    via2viaMinLenNew[i][7]
        = max(via2viaMinLenNew[i][7],
              init_via2viaMinLenNew_cutSpc(lNum, upVia, upVia, true));
    i++;
  }
}

void FlexDR::init_halfViaEncArea()
{
  auto bottomLayerNum = getTech()->getBottomLayerNum();
  auto topLayerNum = getTech()->getTopLayerNum();
  auto& halfViaEncArea = via_data_.halfViaEncArea;
  for (int i = bottomLayerNum; i <= topLayerNum; i++) {
    if (getTech()->getLayer(i)->getType() != dbTechLayerType::ROUTING) {
      continue;
    }
    if (i + 1 <= topLayerNum
        && getTech()->getLayer(i + 1)->getType() == dbTechLayerType::CUT) {
      auto viaDef = getTech()->getLayer(i + 1)->getDefaultViaDef();
      frVia via(viaDef);
      Rect layer1Box;
      Rect layer2Box;
      via.getLayer1BBox(layer1Box);
      via.getLayer2BBox(layer2Box);
      auto layer1HalfArea = layer1Box.minDXDY() * layer1Box.maxDXDY() / 2;
      auto layer2HalfArea = layer2Box.minDXDY() * layer2Box.maxDXDY() / 2;
      halfViaEncArea.push_back(make_pair(layer1HalfArea, layer2HalfArea));
    } else {
      halfViaEncArea.push_back(make_pair(0, 0));
    }
  }
}

frCoord FlexDR::init_via2turnMinLen_minSpc(frLayerNum lNum,
                                           frViaDef* viaDef,
                                           bool isCurrDirY)
{
  if (!viaDef) {
    return 0;
  }

  frCoord sol = 0;

  // check min len in lNum assuming pre dir routing
  bool isCurrDirX = !isCurrDirY;
  frCoord defaultWidth = getTech()->getLayer(lNum)->getWidth();

  frVia via1(viaDef);
  Rect viaBox1;
  if (viaDef->getLayer1Num() == lNum) {
    via1.getLayer1BBox(viaBox1);
  } else {
    via1.getLayer2BBox(viaBox1);
  }
  int width1 = viaBox1.minDXDY();
  bool isVia1Fat = isCurrDirX
                       ? (viaBox1.yMax() - viaBox1.yMin() > defaultWidth)
                       : (viaBox1.xMax() - viaBox1.xMin() > defaultWidth);
  auto prl1 = isCurrDirX ? (viaBox1.yMax() - viaBox1.yMin())
                         : (viaBox1.xMax() - viaBox1.xMin());

  frCoord reqDist = 0;
  if (isVia1Fat) {
    auto con = getTech()->getLayer(lNum)->getMinSpacing();
    if (con) {
      if (con->typeId() == frConstraintTypeEnum::frcSpacingConstraint) {
        reqDist = static_cast<frSpacingConstraint*>(con)->getMinSpacing();
      } else if (con->typeId()
                 == frConstraintTypeEnum::frcSpacingTablePrlConstraint) {
        reqDist = static_cast<frSpacingTablePrlConstraint*>(con)->find(
            max(width1, defaultWidth), prl1);
      } else if (con->typeId()
                 == frConstraintTypeEnum::frcSpacingTableTwConstraint) {
        reqDist = static_cast<frSpacingTableTwConstraint*>(con)->find(
            width1, defaultWidth, prl1);
      }
    }
    if (isCurrDirX) {
      reqDist += max((viaBox1.xMax() - 0), (0 - viaBox1.xMin()));
      reqDist += defaultWidth;
    } else {
      reqDist += max((viaBox1.yMax() - 0), (0 - viaBox1.yMin()));
      reqDist += defaultWidth;
    }
    sol = max(sol, reqDist);
  }

  return sol;
}

frCoord FlexDR::init_via2turnMinLen_minStp(frLayerNum lNum,
                                           frViaDef* viaDef,
                                           bool isCurrDirY)
{
  if (!viaDef) {
    return 0;
  }

  frCoord sol = 0;

  // check min len in lNum assuming pre dir routing
  bool isCurrDirX = !isCurrDirY;
  frCoord defaultWidth = getTech()->getLayer(lNum)->getWidth();

  frVia via1(viaDef);
  Rect viaBox1;
  if (viaDef->getLayer1Num() == lNum) {
    via1.getLayer1BBox(viaBox1);
  } else {
    via1.getLayer2BBox(viaBox1);
  }
  bool isVia1Fat = isCurrDirX
                       ? (viaBox1.yMax() - viaBox1.yMin() > defaultWidth)
                       : (viaBox1.xMax() - viaBox1.xMin() > defaultWidth);

  frCoord reqDist = 0;
  if (isVia1Fat) {
    auto con = getTech()->getLayer(lNum)->getMinStepConstraint();
    if (con
        && con->hasMaxEdges()) {  // currently only consider maxedge violation
      reqDist = con->getMinStepLength();
      if (isCurrDirX) {
        reqDist += max((viaBox1.xMax() - 0), (0 - viaBox1.xMin()));
        reqDist += defaultWidth;
      } else {
        reqDist += max((viaBox1.yMax() - 0), (0 - viaBox1.yMin()));
        reqDist += defaultWidth;
      }
      sol = max(sol, reqDist);
    }
  }
  return sol;
}

void FlexDR::init_via2turnMinLen()
{
  auto bottomLayerNum = getTech()->getBottomLayerNum();
  auto topLayerNum = getTech()->getTopLayerNum();
  auto& via2turnMinLen = via_data_.via2turnMinLen;
  for (auto lNum = bottomLayerNum; lNum <= topLayerNum; lNum++) {
    if (getTech()->getLayer(lNum)->getType() != dbTechLayerType::ROUTING) {
      continue;
    }
    vector<frCoord> via2turnMinLenTmp(4, 0);
    via2turnMinLen.push_back(via2turnMinLenTmp);
  }
  // check prl
  int i = 0;
  for (auto lNum = bottomLayerNum; lNum <= topLayerNum; lNum++) {
    if (getTech()->getLayer(lNum)->getType() != dbTechLayerType::ROUTING) {
      continue;
    }
    frViaDef* downVia = nullptr;
    frViaDef* upVia = nullptr;
    if (getTech()->getBottomLayerNum() <= lNum - 1) {
      downVia = getTech()->getLayer(lNum - 1)->getDefaultViaDef();
    }
    if (getTech()->getTopLayerNum() >= lNum + 1) {
      upVia = getTech()->getLayer(lNum + 1)->getDefaultViaDef();
    }
    via2turnMinLen[i][0] = max(
        via2turnMinLen[i][0], init_via2turnMinLen_minSpc(lNum, downVia, false));
    via2turnMinLen[i][1] = max(via2turnMinLen[i][1],
                               init_via2turnMinLen_minSpc(lNum, downVia, true));
    via2turnMinLen[i][2] = max(via2turnMinLen[i][2],
                               init_via2turnMinLen_minSpc(lNum, upVia, false));
    via2turnMinLen[i][3] = max(via2turnMinLen[i][3],
                               init_via2turnMinLen_minSpc(lNum, upVia, true));
    i++;
  }

  // check minstep
  i = 0;
  for (auto lNum = bottomLayerNum; lNum <= topLayerNum; lNum++) {
    if (getTech()->getLayer(lNum)->getType() != dbTechLayerType::ROUTING) {
      continue;
    }
    frViaDef* downVia = nullptr;
    frViaDef* upVia = nullptr;
    if (getTech()->getBottomLayerNum() <= lNum - 1) {
      downVia = getTech()->getLayer(lNum - 1)->getDefaultViaDef();
    }
    if (getTech()->getTopLayerNum() >= lNum + 1) {
      upVia = getTech()->getLayer(lNum + 1)->getDefaultViaDef();
    }
    vector<frCoord> via2turnMinLenTmp(4, 0);
    via2turnMinLen[i][0] = max(
        via2turnMinLen[i][0], init_via2turnMinLen_minStp(lNum, downVia, false));
    via2turnMinLen[i][1] = max(via2turnMinLen[i][1],
                               init_via2turnMinLen_minStp(lNum, downVia, true));
    via2turnMinLen[i][2] = max(via2turnMinLen[i][2],
                               init_via2turnMinLen_minStp(lNum, upVia, false));
    via2turnMinLen[i][3] = max(via2turnMinLen[i][3],
                               init_via2turnMinLen_minStp(lNum, upVia, true));
    i++;
  }
}

void FlexDR::init()
{
  ProfileTask profile("DR:init");
  frTime t;
  if (VERBOSE > 0) {
    logger_->info(DRT, 187, "Start routing data preparation.");
  }
  initGCell2BoundaryPin();
  getRegionQuery()->initDRObj();  // first init in postProcess

  init_halfViaEncArea();
  init_via2viaMinLen();
  init_via2viaMinLenNew();
  init_via2turnMinLen();

  if (VERBOSE > 0) {
    t.print(logger_);
  }
}

void FlexDR::removeGCell2BoundaryPin()
{
  gcell2BoundaryPin_.clear();
  gcell2BoundaryPin_.shrink_to_fit();
}

map<frNet*, set<pair<Point, frLayerNum>>, frBlockObjectComp>
FlexDR::initDR_mergeBoundaryPin(int startX,
                                int startY,
                                int size,
                                const Rect& routeBox)
{
  map<frNet*, set<pair<Point, frLayerNum>>, frBlockObjectComp> bp;
  auto gCellPatterns = getDesign()->getTopBlock()->getGCellPatterns();
  auto& xgp = gCellPatterns.at(0);
  auto& ygp = gCellPatterns.at(1);
  for (int i = startX; i < (int) xgp.getCount() && i < startX + size; i++) {
    for (int j = startY; j < (int) ygp.getCount() && j < startY + size; j++) {
      auto& currBp = gcell2BoundaryPin_[i][j];
      for (auto& [net, s] : currBp) {
        for (auto& [pt, lNum] : s) {
          if (pt.x() == routeBox.xMin() || pt.x() == routeBox.xMax()
              || pt.y() == routeBox.yMin() || pt.y() == routeBox.yMax()) {
            bp[net].insert(make_pair(pt, lNum));
          }
        }
      }
    }
  }
  return bp;
}

void FlexDR::getBatchInfo(int& batchStepX, int& batchStepY)
{
  batchStepX = 2;
  batchStepY = 2;
}

void FlexDR::searchRepair(int iter,
                          int size,
                          int offset,
                          int mazeEndIter,
                          frUInt4 workerDRCCost,
                          frUInt4 workerMarkerCost,
                          int ripupMode,
                          bool followGuide)
{
  std::string profile_name("DR:searchRepair");
  profile_name += std::to_string(iter);
  ProfileTask profile(profile_name.c_str());
  if (iter > END_ITERATION) {
    return;
  }
  if (ripupMode != 1 && getDesign()->getTopBlock()->getMarkers().size() == 0) {
    return;
  }
  if (iter < 3)
    FIXEDSHAPECOST = ROUTESHAPECOST;
  else if (iter < 10)
    FIXEDSHAPECOST = 2 * ROUTESHAPECOST;
  else if (iter < 15)
    FIXEDSHAPECOST = 3 * ROUTESHAPECOST;
  else if (iter < 20)
    FIXEDSHAPECOST = 4 * ROUTESHAPECOST;
  else if (iter < 30)
    FIXEDSHAPECOST = 10 * ROUTESHAPECOST;
  else if (iter < 40)
    FIXEDSHAPECOST = 50 * ROUTESHAPECOST;
  else
    FIXEDSHAPECOST = 100 * ROUTESHAPECOST;

  if (iter == 40)
    MARKERDECAY = 0.99;
  if (iter == 50)
    MARKERDECAY = 0.999;
  if (dist_on_) {
    if ((iter % 10 == 0 && iter != 60) || iter == 3 || iter == 15) {
      if (iter != 0)
        std::remove(globals_path_.c_str());
      globals_path_ = fmt::format("{}globals.{}.ar", dist_dir_, iter);
      writeGlobals(globals_path_);
    }
  }
  frTime t;
  if (VERBOSE > 0) {
    string suffix;
    if (iter == 1 || (iter > 20 && iter % 10 == 1)) {
      suffix = "st";
    } else if (iter == 2 || (iter > 20 && iter % 10 == 2)) {
      suffix = "nd";
    } else if (iter == 3 || (iter > 20 && iter % 10 == 3)) {
      suffix = "rd";
    } else {
      suffix = "th";
    }
    logger_->info(DRT, 195, "Start {}{} optimization iteration.", iter, suffix);
  }
  if (graphics_) {
    graphics_->startIter(iter);
  }
  Rect dieBox;
  getDesign()->getTopBlock()->getDieBox(dieBox);
  auto gCellPatterns = getDesign()->getTopBlock()->getGCellPatterns();
  auto& xgp = gCellPatterns.at(0);
  auto& ygp = gCellPatterns.at(1);
  int clipSize = size;
  int cnt = 0;
  int tot = (((int) xgp.getCount() - 1 - offset) / clipSize + 1)
            * (((int) ygp.getCount() - 1 - offset) / clipSize + 1);
  int prev_perc = 0;
  bool isExceed = false;

  vector<unique_ptr<FlexDRWorker>> uworkers;
  int batchStepX, batchStepY;

  getBatchInfo(batchStepX, batchStepY);

  vector<vector<vector<unique_ptr<FlexDRWorker>>>> workers(batchStepX
                                                           * batchStepY);

  int xIdx = 0, yIdx = 0;
  for (int i = offset; i < (int) xgp.getCount(); i += clipSize) {
    for (int j = offset; j < (int) ygp.getCount(); j += clipSize) {
      auto worker = make_unique<FlexDRWorker>(&via_data_, design_, logger_);
      Rect routeBox1;
      getDesign()->getTopBlock()->getGCellBox(Point(i, j), routeBox1);
      Rect routeBox2;
      const int max_i = min((int) xgp.getCount() - 1, i + clipSize - 1);
      const int max_j = min((int) ygp.getCount(), j + clipSize - 1);
      getDesign()->getTopBlock()->getGCellBox(Point(max_i, max_j), routeBox2);
      Rect routeBox(routeBox1.xMin(),
                    routeBox1.yMin(),
                    routeBox2.xMax(),
                    routeBox2.yMax());
      Rect extBox;
      Rect drcBox;
      routeBox.bloat(MTSAFEDIST, extBox);
      routeBox.bloat(DRCSAFEDIST, drcBox);
      worker->setRouteBox(routeBox);
      worker->setExtBox(extBox);
      worker->setDrcBox(drcBox);
      worker->setGCellBox(Rect(i, j, max_i, max_j));
      worker->setMazeEndIter(mazeEndIter);
      worker->setDRIter(iter);
      if (dist_on_)
        worker->setDistributed(dist_, dist_ip_, dist_port_, dist_dir_);
      if (!iter) {
        // if (routeBox.xMin() == 441000 && routeBox.yMin() == 816100) {
        //   cout << "@@@ debug: " << i << " " << j << endl;
        // }
        // set boundary pin
        auto bp = initDR_mergeBoundaryPin(i, j, size, routeBox);
        worker->setDRIter(0, bp);
      }
      worker->setRipupMode(ripupMode);
      worker->setFollowGuide(followGuide);
      // TODO: only pass to relevant workers
      worker->setGraphics(graphics_.get());
      worker->setCost(workerDRCCost, workerMarkerCost);

      int batchIdx = (xIdx % batchStepX) * batchStepY + yIdx % batchStepY;
      if (workers[batchIdx].empty()
          || (int) workers[batchIdx].back().size() >= BATCHSIZE) {
        workers[batchIdx].push_back(vector<unique_ptr<FlexDRWorker>>());
      }
      workers[batchIdx].back().push_back(std::move(worker));

      yIdx++;
    }
    yIdx = 0;
    xIdx++;
  }

  omp_set_num_threads(MAX_THREADS);
  int design_version = 0;
  bool design_updated = true;
  // parallel execution
  for (auto& workerBatch : workers) {
    ProfileTask profile("DR:checkerboard");
    for (auto& workersInBatch : workerBatch) {
      {
        const std::string batch_name = std::string("DR:batch<")
                                       + std::to_string(workersInBatch.size())
                                       + ">";
        ProfileTask profile(batch_name.c_str());
        if (dist_on_ && design_updated) {
          if (iter != 0 || design_version != 0)
            std::remove(design_path_.c_str());
          design_path_ = fmt::format(
              "{}iter{}_{}.design", dist_dir_, iter, design_version++);
          serialize_design(SerializationType::WRITE, design_, design_path_);
          dst::JobMessage msg(dst::JobMessage::UPDATE_DESIGN,
                              dst::JobMessage::BROADCAST),
              result(dst::JobMessage::NONE);
          std::unique_ptr<dst::JobDescription> desc
              = std::make_unique<RoutingJobDescription>();
          RoutingJobDescription* rjd
              = static_cast<RoutingJobDescription*>(desc.get());
          rjd->setDesignPath(design_path_);
          rjd->setGlobalsPath(globals_path_);
          rjd->setSharedDir(dist_dir_);
          msg.setJobDescription(std::move(desc));
          bool ok = dist_->sendJob(msg, dist_ip_.c_str(), dist_port_, result);
          if (!ok)
            logger_->error(DRT, 304, "Updating design remotely failed");
        }
        if (design_updated) {
          design_->getRegionQuery()->dummyUpdate();
          design_updated = false;
        }
// multi thread
        ThreadException exception;
#pragma omp parallel for schedule(dynamic)
        for (int i = 0; i < (int) workersInBatch.size(); i++) {
<<<<<<< HEAD
          if (dist_on_)
            workersInBatch[i]->distributedMain(getDesign());
          else
            workersInBatch[i]->main(getDesign());
=======
          try {
            if (dist_on_)
              workersInBatch[i]->distributedMain(getDesign(),
                                                 globals_path_.c_str());
            else
              workersInBatch[i]->main(getDesign());
>>>>>>> e562e65f
#pragma omp critical
            {
              cnt++;
              if (VERBOSE > 0) {
                if (cnt * 1.0 / tot >= prev_perc / 100.0 + 0.1
                    && prev_perc < 90) {
                  if (prev_perc == 0 && t.isExceed(0)) {
                    isExceed = true;
                  }
                  prev_perc += 10;
                  if (isExceed) {
                    logger_->report("    Completing {}% with {} violations.",
                                    prev_perc,
                                    getDesign()->getTopBlock()->getNumMarkers());
                    logger_->report("    {}.", t);
                  }
                }
              }
            }
          } catch (...) {
            exception.capture();
          }
        }
        exception.rethrow();
      }
      {
        ProfileTask profile("DR:end_batch");
        // single thread
        for (int i = 0; i < (int) workersInBatch.size(); i++) {
          design_updated |= workersInBatch[i]->end(getDesign());
        }
        workersInBatch.clear();
      }
    }
  }

  if (!iter) {
    removeGCell2BoundaryPin();
  }
  if (VERBOSE > 0) {
    if (cnt * 1.0 / tot >= prev_perc / 100.0 + 0.1 && prev_perc >= 90) {
      if (prev_perc == 0 && t.isExceed(0)) {
        isExceed = true;
      }
      prev_perc += 10;
      if (isExceed) {
        logger_->report("    Completing {}% with {} violations.",
                        prev_perc,
                        getDesign()->getTopBlock()->getNumMarkers());
        logger_->report("    {}.", t);
      }
    }
  }
  FlexDRConnectivityChecker checker(getDesign(), logger_, db_, graphics_.get());
  checker.check(iter);
  numViols_.push_back(getDesign()->getTopBlock()->getNumMarkers());
  if (VERBOSE > 0) {
    logger_->info(DRT,
                  199,
                  "  Number of violations = {}.",
                  getDesign()->getTopBlock()->getNumMarkers());
    t.print(logger_);
    cout << flush;
  }
  end();
  if (logger_->debugCheck(DRT, "drc", 1)) {
    reportDRC(DRC_RPT_FILE + '-' + std::to_string(iter) + ".rpt");
  }
}

void FlexDR::end(bool writeMetrics)
{
  using ULL = unsigned long long;
  vector<ULL> wlen(getTech()->getLayers().size(), 0);
  vector<ULL> sCut(getTech()->getLayers().size(), 0);
  vector<ULL> mCut(getTech()->getLayers().size(), 0);
  Point bp, ep;
  for (auto& net : getDesign()->getTopBlock()->getNets()) {
    for (auto& shape : net->getShapes()) {
      if (shape->typeId() == frcPathSeg) {
        auto obj = static_cast<frPathSeg*>(shape.get());
        obj->getPoints(bp, ep);
        auto lNum = obj->getLayerNum();
        frCoord psLen = ep.x() - bp.x() + ep.y() - bp.y();
        wlen[lNum] += psLen;
      }
    }
    for (auto& via : net->getVias()) {
      auto lNum = via->getViaDef()->getCutLayerNum();
      if (via->getViaDef()->isMultiCut()) {
        ++mCut[lNum];
      } else {
        ++sCut[lNum];
      }
    }
  }

  const ULL totWlen = std::accumulate(wlen.begin(), wlen.end(), ULL(0));
  const ULL totSCut = std::accumulate(sCut.begin(), sCut.end(), ULL(0));
  const ULL totMCut = std::accumulate(mCut.begin(), mCut.end(), ULL(0));

  if (writeMetrics) {
    logger_->metric("drt::wire length::total",
                    totWlen / getDesign()->getTopBlock()->getDBUPerUU());
    logger_->metric("drt::vias::total", totSCut + totMCut);
  }

  if (VERBOSE > 0) {
    logger_->report("Total wire length = {} um.",
                    totWlen / getDesign()->getTopBlock()->getDBUPerUU());
    for (int i = getTech()->getBottomLayerNum();
         i <= getTech()->getTopLayerNum();
         i++) {
      if (getTech()->getLayer(i)->getType() == dbTechLayerType::ROUTING) {
        logger_->report("Total wire length on LAYER {} = {} um.",
                        getTech()->getLayer(i)->getName(),
                        wlen[i] / getDesign()->getTopBlock()->getDBUPerUU());
      }
    }
    logger_->report("Total number of vias = {}.", totSCut + totMCut);
    if (totMCut > 0) {
      logger_->report("Total number of multi-cut vias = {} ({:5.1f}%).",
                      totMCut,
                      totMCut * 100.0 / (totSCut + totMCut));
      logger_->report("Total number of single-cut vias = {} ({:5.1f}%).",
                      totSCut,
                      totSCut * 100.0 / (totSCut + totMCut));
    }
    logger_->report("Up-via summary (total {}):.", totSCut + totMCut);
    int nameLen = 0;
    for (int i = getTech()->getBottomLayerNum();
         i <= getTech()->getTopLayerNum();
         i++) {
      if (getTech()->getLayer(i)->getType() == dbTechLayerType::CUT) {
        nameLen
            = max(nameLen, (int) getTech()->getLayer(i - 1)->getName().size());
      }
    }
    int maxL = 1 + nameLen + 4 + (int) to_string(totSCut).length();
    if (totMCut) {
      maxL += 9 + 4 + (int) to_string(totMCut).length() + 9 + 4
              + (int) to_string(totSCut + totMCut).length();
    }
    std::ostringstream msg;
    if (totMCut) {
      msg << " " << setw(nameLen + 4 + (int) to_string(totSCut).length() + 9)
          << "single-cut";
      msg << setw(4 + (int) to_string(totMCut).length() + 9) << "multi-cut"
          << setw(4 + (int) to_string(totSCut + totMCut).length()) << "total";
    }
    msg << endl;
    for (int i = 0; i < maxL; i++) {
      msg << "-";
    }
    msg << endl;
    for (int i = getTech()->getBottomLayerNum();
         i <= getTech()->getTopLayerNum();
         i++) {
      if (getTech()->getLayer(i)->getType() == dbTechLayerType::CUT) {
        msg << " " << setw(nameLen) << getTech()->getLayer(i - 1)->getName()
            << "    " << setw((int) to_string(totSCut).length()) << sCut[i];
        if (totMCut) {
          msg << " (" << setw(5)
              << (double) ((sCut[i] + mCut[i])
                               ? sCut[i] * 100.0 / (sCut[i] + mCut[i])
                               : 0.0)
              << "%)";
          msg << "    " << setw((int) to_string(totMCut).length()) << mCut[i]
              << " (" << setw(5)
              << (double) ((sCut[i] + mCut[i])
                               ? mCut[i] * 100.0 / (sCut[i] + mCut[i])
                               : 0.0)
              << "%)"
              << "    " << setw((int) to_string(totSCut + totMCut).length())
              << sCut[i] + mCut[i];
        }
        msg << endl;
      }
    }
    for (int i = 0; i < maxL; i++) {
      msg << "-";
    }
    msg << endl;
    msg << " " << setw(nameLen) << ""
        << "    " << setw((int) to_string(totSCut).length()) << totSCut;
    if (totMCut) {
      msg << " (" << setw(5)
          << (double) ((totSCut + totMCut)
                           ? totSCut * 100.0 / (totSCut + totMCut)
                           : 0.0)
          << "%)";
      msg << "    " << setw((int) to_string(totMCut).length()) << totMCut
          << " (" << setw(5)
          << (double) ((totSCut + totMCut)
                           ? totMCut * 100.0 / (totSCut + totMCut)
                           : 0.0)
          << "%)"
          << "    " << setw((int) to_string(totSCut + totMCut).length())
          << totSCut + totMCut;
    }
    msg << endl << endl;
    logger_->report("{}", msg.str());
  }
}

void FlexDR::reportDRC(const string& file_name)
{
  double dbu = getTech()->getDBUPerUU();

  if (file_name == string("")) {
    if (VERBOSE > 0) {
      logger_->warn(
          DRT,
          290,
          "Waring: no DRC report specified, skipped writing DRC report");
    }
    return;
  }

  ofstream drcRpt(file_name.c_str());
  if (drcRpt.is_open()) {
    for (auto& marker : getDesign()->getTopBlock()->getMarkers()) {
      auto con = marker->getConstraint();
      drcRpt << "  violation type: ";
      if (con) {
        switch (con->typeId()) {
          case frConstraintTypeEnum::frcShortConstraint: {
            if (getTech()->getLayer(marker->getLayerNum())->getType()
                == dbTechLayerType::ROUTING) {
              drcRpt << "Short";
            } else if (getTech()->getLayer(marker->getLayerNum())->getType()
                       == dbTechLayerType::CUT) {
              drcRpt << "CShort";
            }
            break;
          }
          case frConstraintTypeEnum::frcMinWidthConstraint:
            drcRpt << "MinWid";
            break;
          case frConstraintTypeEnum::frcSpacingConstraint:
            drcRpt << "MetSpc";
            break;
          case frConstraintTypeEnum::frcSpacingEndOfLineConstraint:
            drcRpt << "EOLSpc";
            break;
          case frConstraintTypeEnum::frcSpacingTablePrlConstraint:
            drcRpt << "MetSpc";
            break;
          case frConstraintTypeEnum::frcCutSpacingConstraint:
            drcRpt << "CutSpc";
            break;
          case frConstraintTypeEnum::frcMinStepConstraint:
            drcRpt << "MinStp";
            break;
          case frConstraintTypeEnum::frcNonSufficientMetalConstraint:
            drcRpt << "NSMet";
            break;
          case frConstraintTypeEnum::frcSpacingSamenetConstraint:
            drcRpt << "MetSpc";
            break;
          case frConstraintTypeEnum::frcOffGridConstraint:
            drcRpt << "OffGrid";
            break;
          case frConstraintTypeEnum::frcMinEnclosedAreaConstraint:
            drcRpt << "MinHole";
            break;
          case frConstraintTypeEnum::frcAreaConstraint:
            drcRpt << "MinArea";
            break;
          case frConstraintTypeEnum::frcLef58CornerSpacingConstraint:
            drcRpt << "CornerSpc";
            break;
          case frConstraintTypeEnum::frcLef58CutSpacingConstraint:
            drcRpt << "CutSpc";
            break;
          case frConstraintTypeEnum::frcLef58RectOnlyConstraint:
            drcRpt << "RectOnly";
            break;
          case frConstraintTypeEnum::frcLef58RightWayOnGridOnlyConstraint:
            drcRpt << "RightWayOnGridOnly";
            break;
          case frConstraintTypeEnum::frcLef58MinStepConstraint:
            drcRpt << "MinStp";
            break;
          case frConstraintTypeEnum::frcSpacingTableInfluenceConstraint:
            drcRpt << "MetSpcInf";
            break;
          case frConstraintTypeEnum::frcSpacingEndOfLineParallelEdgeConstraint:
            drcRpt << "SpacingEndOfLineParallelEdge";
            break;
          case frConstraintTypeEnum::frcSpacingTableConstraint:
            drcRpt << "SpacingTable";
            break;
          case frConstraintTypeEnum::frcSpacingTableTwConstraint:
            drcRpt << "SpacingTableTw";
            break;
          case frConstraintTypeEnum::frcLef58SpacingTableConstraint:
            drcRpt << "Lef58SpacingTable";
            break;
          case frConstraintTypeEnum::frcLef58CutSpacingTableConstraint:
            drcRpt << "Lef58CutSpacingTable";
            break;
          case frConstraintTypeEnum::frcLef58CutSpacingTablePrlConstraint:
            drcRpt << "Lef58CutSpacingTablePrl";
            break;
          case frConstraintTypeEnum::frcLef58CutSpacingTableLayerConstraint:
            drcRpt << "Lef58CutSpacingTableLayer";
            break;
          case frConstraintTypeEnum::frcLef58CutSpacingParallelWithinConstraint:
            drcRpt << "Lef58CutSpacingParallelWithin";
            break;
          case frConstraintTypeEnum::frcLef58CutSpacingAdjacentCutsConstraint:
            drcRpt << "Lef58CutSpacingAdjacentCuts";
            break;
          case frConstraintTypeEnum::frcLef58CutSpacingLayerConstraint:
            drcRpt << "Lef58CutSpacingLayer";
            break;
          case frConstraintTypeEnum::frcMinimumcutConstraint:
            drcRpt << "Minimumcut";
            break;
          case frConstraintTypeEnum::
              frcLef58CornerSpacingConcaveCornerConstraint:
            drcRpt << "Lef58CornerSpacingConcaveCorner";
            break;
          case frConstraintTypeEnum::
              frcLef58CornerSpacingConvexCornerConstraint:
            drcRpt << "Lef58CornerSpacingConvexCorner";
            break;
          case frConstraintTypeEnum::frcLef58CornerSpacingSpacingConstraint:
            drcRpt << "Lef58CornerSpacingSpacing";
            break;
          case frConstraintTypeEnum::frcLef58CornerSpacingSpacing1DConstraint:
            drcRpt << "Lef58CornerSpacingSpacing1D";
            break;
          case frConstraintTypeEnum::frcLef58CornerSpacingSpacing2DConstraint:
            drcRpt << "Lef58CornerSpacingSpacing2D";
            break;
          case frConstraintTypeEnum::frcLef58SpacingEndOfLineConstraint:
            drcRpt << "Lef58SpacingEndOfLine";
            break;
          case frConstraintTypeEnum::frcLef58SpacingEndOfLineWithinConstraint:
            drcRpt << "Lef58SpacingEndOfLineWithin";
            break;
          case frConstraintTypeEnum::
              frcLef58SpacingEndOfLineWithinEndToEndConstraint:
            drcRpt << "Lef58SpacingEndOfLineWithinEndToEnd";
            break;
          case frConstraintTypeEnum::
              frcLef58SpacingEndOfLineWithinEncloseCutConstraint:
            drcRpt << "Lef58SpacingEndOfLineWithinEncloseCut";
            break;
          case frConstraintTypeEnum::
              frcLef58SpacingEndOfLineWithinParallelEdgeConstraint:
            drcRpt << "Lef58SpacingEndOfLineWithinParallelEdge";
            break;
          case frConstraintTypeEnum::
              frcLef58SpacingEndOfLineWithinMaxMinLengthConstraint:
            drcRpt << "Lef58SpacingEndOfLineWithinMaxMinLength";
            break;
          case frConstraintTypeEnum::frcLef58CutClassConstraint:
            drcRpt << "Lef58CutClass";
            break;
          case frConstraintTypeEnum::frcRecheckConstraint:
            drcRpt << "Recheck";
            break;
          case frConstraintTypeEnum::frcLef58EolExtensionConstraint:
            drcRpt << "Lef58EolExtension";
            break;
          case frConstraintTypeEnum::frcLef58EolKeepOutConstraint:
            drcRpt << "Lef58EolKeepOut";
            break;
        }
      } else {
        drcRpt << "nullptr";
      }
      drcRpt << endl;
      // get source(s) of violation
      // format: type:name/identifier
      drcRpt << "    srcs: ";
      for (auto src : marker->getSrcs()) {
        if (src) {
          switch (src->typeId()) {
            case frcNet:
              drcRpt << "net:" << (static_cast<frNet*>(src))->getName() << " ";
              break;
            case frcInstTerm: {
              frInstTerm* instTerm = (static_cast<frInstTerm*>(src));
              drcRpt << "iterm:" << instTerm->getInst()->getName() << "/"
                     << instTerm->getTerm()->getName() << " ";
              break;
            }
            case frcBTerm: {
              frBTerm* bterm = (static_cast<frBTerm*>(src));
              drcRpt << "bterm:" << bterm->getName() << " ";
              break;
            }
            case frcInstBlockage: {
              frInstBlockage* instBlockage
                  = (static_cast<frInstBlockage*>(src));
              drcRpt << "inst:" << instBlockage->getInst()->getName() << " ";
              break;
            }
            case frcBlockage: {
              drcRpt << "obstruction: ";
              break;
            }
            default:
              logger_->error(DRT,
                             291,
                             "Unexpected source type in marker: {}",
                             src->typeId());
          }
        }
      }
      drcRpt << "\n";
      // get violation bbox
      Rect bbox;
      marker->getBBox(bbox);
      drcRpt << "    bbox = ( " << bbox.xMin() / dbu << ", "
             << bbox.yMin() / dbu << " ) - ( " << bbox.xMax() / dbu << ", "
             << bbox.yMax() / dbu << " ) on Layer ";
      if (getTech()->getLayer(marker->getLayerNum())->getType()
              == dbTechLayerType::CUT
          && marker->getLayerNum() - 1 >= getTech()->getBottomLayerNum()) {
        drcRpt << getTech()->getLayer(marker->getLayerNum() - 1)->getName()
               << "\n";
      } else {
        drcRpt << getTech()->getLayer(marker->getLayerNum())->getName() << "\n";
      }
    }
  } else {
    cout << "Error: Fail to open DRC report file\n";
  }
}

int FlexDR::main()
{
  ProfileTask profile("DR:main");
  init();
  frTime t;
  if (VERBOSE > 0) {
    logger_->info(DRT, 194, "Start detail routing.");
  }

  int iterNum = 0;
  searchRepair(
      iterNum++ /*  0 */, 7, 0, 3, ROUTESHAPECOST, 0 /*MAARKERCOST*/, 1, true);
  searchRepair(iterNum++ /*  1 */,
               7,
               -2,
               3,
               ROUTESHAPECOST,
               ROUTESHAPECOST /*MAARKERCOST*/,
               1,
               true);
  searchRepair(iterNum++ /*  2 */,
               7,
               -5,
               3,
               ROUTESHAPECOST,
               ROUTESHAPECOST /*MAARKERCOST*/,
               1,
               true);
  searchRepair(
      iterNum++ /*  3 */, 7, 0, 8, ROUTESHAPECOST, MARKERCOST, 0, false);
  searchRepair(
      iterNum++ /*  4 */, 7, -1, 8, ROUTESHAPECOST, MARKERCOST, 0, false);
  searchRepair(
      iterNum++ /*  5 */, 7, -2, 8, ROUTESHAPECOST, MARKERCOST, 0, false);
  searchRepair(
      iterNum++ /*  6 */, 7, -3, 8, ROUTESHAPECOST, MARKERCOST, 0, false);
  searchRepair(
      iterNum++ /*  7 */, 7, -4, 8, ROUTESHAPECOST, MARKERCOST, 0, false);
  searchRepair(
      iterNum++ /*  8 */, 7, -5, 8, ROUTESHAPECOST, MARKERCOST, 0, false);
  searchRepair(
      iterNum++ /*  9 */, 7, -6, 8, ROUTESHAPECOST, MARKERCOST, 0, false);
  searchRepair(
      iterNum++ /* 10 */, 7, 0, 8, ROUTESHAPECOST * 2, MARKERCOST, 0, false);
  searchRepair(
      iterNum++ /* 11 */, 7, -1, 8, ROUTESHAPECOST * 2, MARKERCOST, 0, false);
  searchRepair(
      iterNum++ /* 12 */, 7, -2, 8, ROUTESHAPECOST * 2, MARKERCOST, 0, false);
  searchRepair(
      iterNum++ /* 13 */, 7, -3, 8, ROUTESHAPECOST * 2, MARKERCOST, 0, false);
  searchRepair(
      iterNum++ /* 14 */, 7, -4, 8, ROUTESHAPECOST * 2, MARKERCOST, 0, false);
  searchRepair(
      iterNum++ /* 15 */, 7, -5, 8, ROUTESHAPECOST * 2, MARKERCOST, 0, false);
  searchRepair(
      iterNum++ /* 16 */, 7, -6, 8, ROUTESHAPECOST * 2, MARKERCOST, 0, false);
  searchRepair(
      iterNum++ /* 17 - ra'*/, 7, -3, 8, ROUTESHAPECOST, MARKERCOST, 1, false);
  searchRepair(
      iterNum++ /* 18 */, 7, 0, 8, ROUTESHAPECOST * 4, MARKERCOST, 0, false);
  searchRepair(
      iterNum++ /* 19 */, 7, -1, 8, ROUTESHAPECOST * 4, MARKERCOST, 0, false);
  searchRepair(
      iterNum++ /* 20 */, 7, -2, 8, ROUTESHAPECOST * 4, MARKERCOST, 0, false);
  searchRepair(
      iterNum++ /* 21 */, 7, -3, 8, ROUTESHAPECOST * 4, MARKERCOST, 0, false);
  searchRepair(
      iterNum++ /* 22 */, 7, -4, 8, ROUTESHAPECOST * 4, MARKERCOST, 0, false);
  searchRepair(
      iterNum++ /* 23 */, 7, -5, 8, ROUTESHAPECOST * 4, MARKERCOST, 0, false);
  searchRepair(
      iterNum++ /* 24 */, 7, -6, 8, ROUTESHAPECOST * 4, MARKERCOST, 0, false);
  searchRepair(
      iterNum++ /* 25 - ra'*/, 5, -2, 8, ROUTESHAPECOST, MARKERCOST, 1, false);
  searchRepair(iterNum++ /* 26 */,
               7,
               0,
               8,
               ROUTESHAPECOST * 8,
               MARKERCOST * 2,
               0,
               false);
  searchRepair(iterNum++ /* 27 */,
               7,
               -1,
               8,
               ROUTESHAPECOST * 8,
               MARKERCOST * 2,
               0,
               false);
  searchRepair(iterNum++ /* 28 */,
               7,
               -2,
               8,
               ROUTESHAPECOST * 8,
               MARKERCOST * 2,
               0,
               false);
  searchRepair(iterNum++ /* 29 */,
               7,
               -3,
               8,
               ROUTESHAPECOST * 8,
               MARKERCOST * 2,
               0,
               false);
  searchRepair(iterNum++ /* 30 */,
               7,
               -4,
               8,
               ROUTESHAPECOST * 8,
               MARKERCOST * 2,
               0,
               false);
  searchRepair(iterNum++ /* 31 */,
               7,
               -5,
               8,
               ROUTESHAPECOST * 8,
               MARKERCOST * 2,
               0,
               false);
  searchRepair(iterNum++ /* 32 */,
               7,
               -6,
               8,
               ROUTESHAPECOST * 8,
               MARKERCOST * 2,
               0,
               false);
  searchRepair(
      iterNum++ /* 33 - ra'*/, 3, -1, 8, ROUTESHAPECOST, MARKERCOST, 1, false);
  searchRepair(iterNum++ /* 34 */,
               7,
               0,
               8,
               ROUTESHAPECOST * 16,
               MARKERCOST * 4,
               0,
               false);
  searchRepair(iterNum++ /* 35 */,
               7,
               -1,
               8,
               ROUTESHAPECOST * 16,
               MARKERCOST * 4,
               0,
               false);
  searchRepair(iterNum++ /* 36 */,
               7,
               -2,
               8,
               ROUTESHAPECOST * 16,
               MARKERCOST * 4,
               0,
               false);
  searchRepair(iterNum++ /* 37 */,
               7,
               -3,
               8,
               ROUTESHAPECOST * 16,
               MARKERCOST * 4,
               0,
               false);
  searchRepair(iterNum++ /* 38 */,
               7,
               -4,
               8,
               ROUTESHAPECOST * 16,
               MARKERCOST * 4,
               0,
               false);
  searchRepair(iterNum++ /* 39 */,
               7,
               -5,
               8,
               ROUTESHAPECOST * 16,
               MARKERCOST * 4,
               0,
               false);
  searchRepair(iterNum++ /* 40 */,
               7,
               -6,
               8,
               ROUTESHAPECOST * 16,
               MARKERCOST * 4,
               0,
               false);
  searchRepair(
      iterNum++ /* 41 - ra'*/, 3, -2, 8, ROUTESHAPECOST, MARKERCOST, 1, false);
  searchRepair(iterNum++ /* 42 */,
               7,
               0,
               16,
               ROUTESHAPECOST * 16,
               MARKERCOST * 4,
               0,
               false);
  searchRepair(iterNum++ /* 43 */,
               7,
               -1,
               16,
               ROUTESHAPECOST * 16,
               MARKERCOST * 4,
               0,
               false);
  searchRepair(iterNum++ /* 44 */,
               7,
               -2,
               16,
               ROUTESHAPECOST * 16,
               MARKERCOST * 4,
               0,
               false);
  searchRepair(iterNum++ /* 45 */,
               7,
               -3,
               16,
               ROUTESHAPECOST * 16,
               MARKERCOST * 4,
               0,
               false);
  searchRepair(iterNum++ /* 46 */,
               7,
               -4,
               16,
               ROUTESHAPECOST * 16,
               MARKERCOST * 4,
               0,
               false);
  searchRepair(iterNum++ /* 47 */,
               7,
               -5,
               16,
               ROUTESHAPECOST * 16,
               MARKERCOST * 4,
               0,
               false);
  searchRepair(iterNum++ /* 48 */,
               7,
               -6,
               16,
               ROUTESHAPECOST * 16,
               MARKERCOST * 4,
               0,
               false);
  searchRepair(
      iterNum++ /* 49 - ra'*/, 3, -0, 8, ROUTESHAPECOST, MARKERCOST, 1, false);
  searchRepair(iterNum++ /* 50 */,
               7,
               0,
               32,
               ROUTESHAPECOST * 32,
               MARKERCOST * 8,
               0,
               false);
  searchRepair(iterNum++ /* 51 */,
               7,
               -1,
               32,
               ROUTESHAPECOST * 32,
               MARKERCOST * 8,
               0,
               false);
  searchRepair(iterNum++ /* 52 */,
               7,
               -2,
               32,
               ROUTESHAPECOST * 32,
               MARKERCOST * 8,
               0,
               false);
  searchRepair(iterNum++ /* 53 */,
               7,
               -3,
               32,
               ROUTESHAPECOST * 32,
               MARKERCOST * 8,
               0,
               false);
  searchRepair(iterNum++ /* 54 */,
               7,
               -4,
               32,
               ROUTESHAPECOST * 32,
               MARKERCOST * 8,
               0,
               false);
  searchRepair(iterNum++ /* 55 */,
               7,
               -5,
               32,
               ROUTESHAPECOST * 32,
               MARKERCOST * 8,
               0,
               false);
  searchRepair(iterNum++ /* 56 */,
               7,
               -6,
               32,
               ROUTESHAPECOST * 32,
               MARKERCOST * 8,
               0,
               false);
  searchRepair(
      iterNum++ /* 57 - ra'*/, 3, -1, 8, ROUTESHAPECOST, MARKERCOST, 1, false);
  searchRepair(iterNum++ /* 58 */,
               7,
               0,
               64,
               ROUTESHAPECOST * 64,
               MARKERCOST * 16,
               0,
               false);
  searchRepair(iterNum++ /* 59 */,
               7,
               -1,
               64,
               ROUTESHAPECOST * 64,
               MARKERCOST * 16,
               0,
               false);
  searchRepair(iterNum++ /* 60 */,
               7,
               -2,
               64,
               ROUTESHAPECOST * 64,
               MARKERCOST * 16,
               0,
               false);
  searchRepair(iterNum++ /* 61 */,
               7,
               -3,
               64,
               ROUTESHAPECOST * 64,
               MARKERCOST * 16,
               0,
               false);
  searchRepair(iterNum++ /* 56 */,
               7,
               -4,
               64,
               ROUTESHAPECOST * 64,
               MARKERCOST * 16,
               0,
               false);
  searchRepair(iterNum++ /* 62 */,
               7,
               -5,
               64,
               ROUTESHAPECOST * 64,
               MARKERCOST * 16,
               0,
               false);
  searchRepair(iterNum++ /* 63 */,
               7,
               -6,
               64,
               ROUTESHAPECOST * 64,
               MARKERCOST * 16,
               0,
               false);

  if (DRC_RPT_FILE != string("")) {
    reportDRC(DRC_RPT_FILE);
  }
  if (VERBOSE > 0) {
    logger_->info(DRT, 198, "Complete detail routing.");
    end(/* writeMetrics */ true);
  }
  if (VERBOSE > 0) {
    t.print(logger_);
    cout << endl;
  }
  return 0;
}

template <class Archive>
void FlexDRWorker::serialize(Archive& ar, const unsigned int version)
{
  // // We always serialize before calling main on the work unit so various
  // // fields are empty and don't need to be serialized.  I skip these to
  // // save having to write lots of serializers that will never be called.
  // if (!apSVia_.empty() || !nets_.empty() || !owner2nets_.empty()
  //     || !rq_.isEmpty() || gcWorker_) {
  //   logger_->error(DRT, 999, "Can't serialize used worker");
  // }

  // The logger_, graphics_ and debugSettings_ are handled by the caller to
  // use the current ones.
  frDesign* design = ar.getDesign();
  design_ = design;
  (ar) & via_data_;
  (ar) & routeBox_;
  (ar) & extBox_;
  (ar) & drcBox_;
  (ar) & gcellBox_;
  (ar) & drIter_;
  (ar) & mazeEndIter_;
  (ar) & followGuide_;
  (ar) & needRecheck_;
  (ar) & skipRouting_;
  (ar) & ripupMode_;
  (ar) & workerDRCCost_;
  (ar) & workerMarkerCost_;
  (ar) & pinCnt_;
  (ar) & initNumMarkers_;
  (ar) & apSVia_;
  (ar) & planarHistoryMarkers_;
  (ar) & viaHistoryMarkers_;
  (ar) & historyMarkers_;
  (ar) & nets_;
  (ar) & gridGraph_;
  (ar) & markers_;
  (ar) & bestMarkers_;
  (ar) & rq_;
  if (is_loading(ar)) {
    // boundaryPin_
    int sz;
    (ar) & sz;
    while (sz--) {
      frBlockObject* obj;
      serializeBlockObject(ar, obj);
      std::set<std::pair<Point, frLayerNum>> val;
      (ar) & val;
      boundaryPin_[(frNet*) obj] = val;
    }
    // owner2nets_
    for (auto& net : nets_) {
      owner2nets_[net->getFrNet()].push_back(net.get());
    }
  } else {
    // boundaryPin_
    int sz = boundaryPin_.size();
    (ar) & sz;
    for (auto& [net, value] : boundaryPin_) {
      frBlockObject* obj = (frBlockObject*) net;
      serializeBlockObject(ar, obj);
      (ar) & value;
    }
  }
}

std::unique_ptr<FlexDRWorker> FlexDRWorker::load(const std::string& file_name,
                                                 utl::Logger* logger,
                                                 fr::frDesign* design,
                                                 FlexDRGraphics* graphics)
{
  auto worker = std::make_unique<FlexDRWorker>();
  serialize_worker(SerializationType::READ, worker.get(), design, file_name);

  // We need to fix up the fields we want from the current run rather
  // than the stored ones.
  worker->setLogger(logger);
  worker->setGraphics(graphics);

  return worker;
}

// Explicit instantiations
template void FlexDRWorker::serialize<frIArchive>(
    frIArchive& ar,
    const unsigned int file_version);

template void FlexDRWorker::serialize<frOArchive>(
    frOArchive& ar,
    const unsigned int file_version);<|MERGE_RESOLUTION|>--- conflicted
+++ resolved
@@ -1741,19 +1741,11 @@
         ThreadException exception;
 #pragma omp parallel for schedule(dynamic)
         for (int i = 0; i < (int) workersInBatch.size(); i++) {
-<<<<<<< HEAD
-          if (dist_on_)
-            workersInBatch[i]->distributedMain(getDesign());
-          else
-            workersInBatch[i]->main(getDesign());
-=======
           try {
             if (dist_on_)
-              workersInBatch[i]->distributedMain(getDesign(),
-                                                 globals_path_.c_str());
+              workersInBatch[i]->distributedMain(getDesign());
             else
               workersInBatch[i]->main(getDesign());
->>>>>>> e562e65f
 #pragma omp critical
             {
               cnt++;
