--- conflicted
+++ resolved
@@ -236,39 +236,19 @@
                                debugSettings_->box.yMin());
     }
     mkdir(workerPath.c_str(), 0777);
-<<<<<<< HEAD
-    serializeUpdates(design_->getUpdates(),
-                     fmt::format("{}/updates.bin", workerPath));
-    std::string viaDataStr;
-    serializeViaData(*via_data_, viaDataStr);
-    std::ofstream viaDataFile(
-        fmt::format("{}/viadata.bin", workerPath).c_str());
-    viaDataFile << viaDataStr;
-    std::string workerStr;
-    serializeWorker(this, workerStr);
-    std::ofstream workerFile(fmt::format("{}/worker.bin", workerPath).c_str());
-    workerFile << workerStr;
-    workerFile.close();
-    std::ofstream file(
-        fmt::format("{}/worker_globals.bin", workerPath).c_str());
-    frOArchive ar(file);
-    registerTypes(ar);
-    serializeGlobals(ar);
-    file.close();
-=======
 
     writeUpdates(fmt::format("{}/updates.bin", workerPath));
     {
       std::string viaDataStr;
       serializeViaData(*via_data_, viaDataStr);
-      ofstream viaDataFile(fmt::format("{}/viadata.bin", workerPath).c_str());
+      std::ofstream viaDataFile(fmt::format("{}/viadata.bin", workerPath).c_str());
       viaDataFile << viaDataStr;
       viaDataFile.close();
     }
     {
       std::string workerStr;
       serializeWorker(this, workerStr);
-      ofstream workerFile(fmt::format("{}/worker.bin", workerPath).c_str());
+      std::ofstream workerFile(fmt::format("{}/worker.bin", workerPath).c_str());
       workerFile << workerStr;
       workerFile.close();
     }
@@ -280,7 +260,6 @@
       serializeGlobals(ar);
       globalsFile.close();
     }
->>>>>>> 17e2932b
   }
   if (!skipRouting_) {
     init(design);
@@ -369,25 +348,13 @@
   auto gCellPatterns = topBlock->getGCellPatterns();
   auto& xgp = gCellPatterns.at(0);
   auto& ygp = gCellPatterns.at(1);
-<<<<<<< HEAD
-  auto tmpVec = std::vector<std::map<frNet*,
-                                     std::set<std::pair<Point, frLayerNum>>,
-                                     frBlockObjectComp>>((int) ygp.getCount());
-  gcell2BoundaryPin_
-      = std::vector<std::vector<std::map<frNet*,
-                                         std::set<std::pair<Point, frLayerNum>>,
-                                         frBlockObjectComp>>>(
-          (int) xgp.getCount(), tmpVec);
-  for (auto& net : getDesign()->getTopBlock()->getNets()) {
-=======
   auto tmpVec
-      = vector<map<frNet*, set<pair<Point, frLayerNum>>, frBlockObjectComp>>(
+      = std::vector<std::map<frNet*, std::set<std::pair<Point, frLayerNum>>, frBlockObjectComp>>(
           (int) ygp.getCount());
   gcell2BoundaryPin_ = vector<
-      vector<map<frNet*, set<pair<Point, frLayerNum>>, frBlockObjectComp>>>(
+      std::vector<std::map<frNet*, std::set<std::pair<Point, frLayerNum>>, frBlockObjectComp>>>(
       (int) xgp.getCount(), tmpVec);
   for (auto& net : topBlock->getNets()) {
->>>>>>> 17e2932b
     auto netPtr = net.get();
     for (auto& guide : net->getGuides()) {
       for (auto& connFig : guide->getRoutes()) {
@@ -417,21 +384,11 @@
               const bool hasRightBound = ep.x() >= rightBound;
               if (hasLeftBound) {
                 Point boundaryPt(leftBound, bp.y());
-<<<<<<< HEAD
-                gcell2BoundaryPin_[x][y][netPtr].insert(
-                    std::make_pair(boundaryPt, layerNum));
-              }
-              if (hasRightBound) {
-                Point boundaryPt(rightBound, ep.y());
-                gcell2BoundaryPin_[x][y][netPtr].insert(
-                    std::make_pair(boundaryPt, layerNum));
-=======
                 gcell2BoundaryPin_[x][y][netPtr].emplace(boundaryPt, layerNum);
               }
               if (hasRightBound) {
                 Point boundaryPt(rightBound, ep.y());
                 gcell2BoundaryPin_[x][y][netPtr].emplace(boundaryPt, layerNum);
->>>>>>> 17e2932b
               }
             }
           } else if (bp.x() == ep.x()) {
@@ -446,21 +403,11 @@
               const bool hasTopBound = ep.y() >= topBound;
               if (hasBottomBound) {
                 Point boundaryPt(bp.x(), bottomBound);
-<<<<<<< HEAD
-                gcell2BoundaryPin_[x][y][netPtr].insert(
-                    std::make_pair(boundaryPt, layerNum));
-              }
-              if (hasTopBound) {
-                Point boundaryPt(ep.x(), topBound);
-                gcell2BoundaryPin_[x][y][netPtr].insert(
-                    std::make_pair(boundaryPt, layerNum));
-=======
                 gcell2BoundaryPin_[x][y][netPtr].emplace(boundaryPt, layerNum);
               }
               if (hasTopBound) {
                 Point boundaryPt(ep.x(), topBound);
                 gcell2BoundaryPin_[x][y][netPtr].emplace(boundaryPt, layerNum);
->>>>>>> 17e2932b
               }
             }
           } else {
@@ -544,11 +491,7 @@
         for (auto& [pt, lNum] : s) {
           if (pt.x() == routeBox.xMin() || pt.x() == routeBox.xMax()
               || pt.y() == routeBox.yMin() || pt.y() == routeBox.yMax()) {
-<<<<<<< HEAD
-            bp[net].insert(std::make_pair(pt, lNum));
-=======
             bp[net].emplace(pt, lNum);
->>>>>>> 17e2932b
           }
         }
       }
@@ -878,19 +821,12 @@
   }
 
   using ULL = unsigned long long;
-<<<<<<< HEAD
-  std::vector<ULL> wlen(getTech()->getLayers().size(), 0);
-  std::vector<ULL> sCut(getTech()->getLayers().size(), 0);
-  std::vector<ULL> mCut(getTech()->getLayers().size(), 0);
-  for (auto& net : getDesign()->getTopBlock()->getNets()) {
-=======
   const auto size = getTech()->getLayers().size();
-  vector<ULL> wlen(size, 0);
-  vector<ULL> sCut(size, 0);
-  vector<ULL> mCut(size, 0);
+  std::vector<ULL> wlen(size, 0);
+  std::vector<ULL> sCut(size, 0);
+  std::vector<ULL> mCut(size, 0);
   auto topBlock = getDesign()->getTopBlock();
   for (auto& net : topBlock->getNets()) {
->>>>>>> 17e2932b
     for (auto& shape : net->getShapes()) {
       if (shape->typeId() == frcPathSeg) {
         auto obj = static_cast<frPathSeg*>(shape.get());
