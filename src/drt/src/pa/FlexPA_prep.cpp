--- conflicted
+++ resolved
@@ -755,12 +755,7 @@
   }
 }
 
-<<<<<<< HEAD
 Point FlexPA::genEndPoint(
-=======
-bool FlexPA::check_endPointIsOutside(
-    Point& end_point,
->>>>>>> d27219cd
     const std::vector<gtl::polygon_90_data<frCoord>>& layer_polys,
     const Point& begin_point,
     const frLayerNum layer_num,
@@ -845,15 +840,9 @@
   const bool is_block
       = inst_term
         && inst_term->getInst()->getMaster()->getMasterType().isBlock();
-<<<<<<< HEAD
   Point end_point
       = genEndPoint(layer_polys, begin_point, ap->getLayerNum(), dir, is_block);
   const bool is_outside = isPointOutsideShapes(end_point, layer_polys);
-=======
-  Point end_point;
-  const bool is_outside = check_endPointIsOutside(
-      end_point, layer_polys, begin_point, ap->getLayerNum(), dir, is_block);
->>>>>>> d27219cd
   // skip if two width within shape for standard cell
   if (!is_outside) {
     ap->setAccess(dir, false);
@@ -1153,21 +1142,11 @@
   const bool is_block
       = inst_term
         && inst_term->getInst()->getMaster()->getMasterType().isBlock();
-<<<<<<< HEAD
   Point end_point = genEndPoint(layer_polys,
                                 begin_point,
                                 via->getViaDef()->getLayer2Num(),
                                 dir,
                                 is_block);
-=======
-  Point end_point;
-  check_endPointIsOutside(end_point,
-                          layer_polys,
-                          begin_point,
-                          via->getViaDef()->getLayer2Num(),
-                          dir,
-                          is_block);
->>>>>>> d27219cd
 
   if (inst_term && inst_term->hasNet()) {
     via->addToNet(inst_term->getNet());
