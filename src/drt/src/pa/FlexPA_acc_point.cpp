// SPDX-License-Identifier: BSD-3-Clause
// Copyright (c) 2019-2025, The OpenROAD Authors

#include <omp.h>

#include <algorithm>
#include <map>
#include <memory>
#include <set>
#include <utility>
#include <vector>

#include "AbstractPAGraphics.h"
#include "FlexPA.h"
#include "frProfileTask.h"
#include "gc/FlexGC.h"
#include "utl/exception.h"

namespace drt {

using utl::ThreadException;

/**
 *
 * @details This follows the Tao of PAO paper cost structure.
 * On track and half track are the preffered access points,
 * this function is responsible for generating them.
 * It iterates over every track coord in the range [low, high]
 * and inserts one of its coordinates on the coords map.
 * if use_nearby_grid is true it changes the access point cost to it.
 *
 * TODO:
 * This function doesn't seem to be getting the best access point.
 * it iterates through every track contained between low and high
 * and takes the first one (closest to low) not the best one (lowest cost).
 * note that std::map.insert() will not override and entry.
 * it should prioritize OnGrid access points
 */
void FlexPA::genAPOnTrack(
    std::map<frCoord, frAccessPointEnum>& coords,
    const std::map<frCoord, frAccessPointEnum>& track_coords,
    const frCoord low,
    const frCoord high,
    const bool use_nearby_grid)
{
  for (auto it = track_coords.lower_bound(low); it != track_coords.end();
       it++) {
    auto& [coord, cost] = *it;
    if (coord > high) {
      break;
    }
    if (use_nearby_grid) {
      coords.insert({coord, frAccessPointEnum::NearbyGrid});
    } else {
      coords.insert(*it);
    }
  }
}

// will not generate center for wider edge
/**
 * @details This follows the Tao of PAO paper cost structure.
 * First it iterates through the range [low, high] to check if there are
 * at least 3 possible OnTrack access points as those take priority.
 * If false it created and access points in the middle point between [low, high]
 */

void FlexPA::genAPCentered(std::map<frCoord, frAccessPointEnum>& coords,
                           const frLayerNum layer_num,
                           const frCoord low,
                           const frCoord high)
{
  // if touching two tracks, then no center??
  int candidates_on_grid = 0;
  for (auto it = coords.lower_bound(low); it != coords.end(); it++) {
    auto& [coordinate, cost] = *it;
    if (coordinate > high) {
      break;
    }
    if (cost == frAccessPointEnum::OnGrid) {
      candidates_on_grid++;
    }
  }
  if (candidates_on_grid >= 3) {
    return;
  }

  // If there are less than 3 coords OnGrid will create a Centered Access Point
  frCoord manu_grid = getDesign()->getTech()->getManufacturingGrid();
  frCoord coord = (low + high) / 2 / manu_grid * manu_grid;

  if (coords.find(coord) == coords.end()) {
    coords.insert(std::make_pair(coord, frAccessPointEnum::Center));
  } else {
    coords[coord] = std::min(coords[coord], frAccessPointEnum::Center);
  }
}

void FlexPA::genViaEnclosedCoords(std::map<frCoord, frAccessPointEnum>& coords,
                                  const gtl::rectangle_data<frCoord>& rect,
                                  const frViaDef* via_def,
                                  const frLayerNum layer_num,
                                  const bool is_curr_layer_horz)
{
  const auto rect_width = gtl::delta(rect, gtl::HORIZONTAL);
  const auto rect_height = gtl::delta(rect, gtl::VERTICAL);
  frVia via(via_def);
  const Rect box = via.getLayer1BBox();
  const auto via_width = box.dx();
  const auto via_height = box.dy();
  if (via_width > rect_width || via_height > rect_height) {
    return;
  }
  const int coord_top = is_curr_layer_horz ? gtl::yh(rect) - box.yMax()
                                           : gtl::xh(rect) - box.xMax();
  const int coord_low = is_curr_layer_horz ? gtl::yl(rect) - box.yMin()
                                           : gtl::xl(rect) - box.xMin();
  for (const int coord : {coord_top, coord_low}) {
    if (coords.find(coord) == coords.end()) {
      coords.insert(std::make_pair(coord, frAccessPointEnum::EncOpt));
    } else {
      coords[coord] = std::min(coords[coord], frAccessPointEnum::EncOpt);
    }
  }
}

/**
 * @details This follows the Tao of PAO paper cost structure.
 * Enclosed Boundary APs satisfy via-in-pin requirement.
 * This is the worst access point adressed in the paper
 */

void FlexPA::genAPEnclosedBoundary(std::map<frCoord, frAccessPointEnum>& coords,
                                   const gtl::rectangle_data<frCoord>& rect,
                                   const frLayerNum layer_num,
                                   const bool is_curr_layer_horz)
{
  if (layer_num + 1 > getDesign()->getTech()->getTopLayerNum()) {
    return;
  }
  // hardcode first two single vias
  const int max_num_via_trial = 2;
  int cnt = 0;
  for (auto& [tup, via] : layer_num_to_via_defs_[layer_num + 1][1]) {
    genViaEnclosedCoords(coords, rect, via, layer_num, is_curr_layer_horz);
    cnt++;
    if (cnt >= max_num_via_trial) {
      break;
    }
  }
}

void FlexPA::genAPCosted(
    const frAccessPointEnum cost,
    std::map<frCoord, frAccessPointEnum>& coords,
    const std::map<frCoord, frAccessPointEnum>& track_coords,
    const frLayerNum base_layer_num,
    const frLayerNum layer_num,
    const gtl::rectangle_data<frCoord>& rect,
    const int offset)
{
  auto layer = getDesign()->getTech()->getLayer(layer_num);
  const bool is_curr_layer_horz = layer->isHorizontal();
  const auto min_width_layer = layer->getMinWidth();
  const int rect_min = is_curr_layer_horz ? gtl::yl(rect) : gtl::xl(rect);
  const int rect_max = is_curr_layer_horz ? gtl::yh(rect) : gtl::xh(rect);

  switch (cost) {
    case (frAccessPointEnum::OnGrid):
      genAPOnTrack(coords, track_coords, rect_min + offset, rect_max - offset);
      break;

      // frAccessPointEnum::Halfgrid not defined

    case (frAccessPointEnum::Center):
      genAPCentered(
          coords, base_layer_num, rect_min + offset, rect_max - offset);
      break;

    case (frAccessPointEnum::EncOpt):
      genAPEnclosedBoundary(coords, rect, base_layer_num, is_curr_layer_horz);
      break;

    case (frAccessPointEnum::NearbyGrid):
      genAPOnTrack(
          coords, track_coords, rect_min - min_width_layer, rect_min, true);
      genAPOnTrack(
          coords, track_coords, rect_max, rect_max + min_width_layer, true);
      break;

    default:
      logger_->error(DRT, 257, "Invalid frAccessPointEnum type");
  }
}

// Responsible for checking if an AP is valid and configuring it
void FlexPA::createSingleAccessPoint(
    std::vector<std::unique_ptr<frAccessPoint>>& aps,
    std::set<std::pair<Point, frLayerNum>>& apset,
    const gtl::rectangle_data<frCoord>& maxrect,
    const frCoord x,
    const frCoord y,
    const frLayerNum layer_num,
    const bool allow_planar,
    const bool allow_via,
    const frAccessPointEnum lower_type,
    const frAccessPointEnum upper_type)
{
  gtl::point_data<frCoord> pt(x, y);
  if (!gtl::contains(maxrect, pt) && lower_type != frAccessPointEnum::NearbyGrid
      && upper_type != frAccessPointEnum::NearbyGrid) {
    return;
  }
  Point fpt(x, y);
  if (apset.find(std::make_pair(fpt, layer_num)) != apset.end()) {
    return;
  }
  auto ap = std::make_unique<frAccessPoint>(fpt, layer_num);

  ap->setMultipleAccesses(frDirEnumPlanar, allow_planar);

  if (allow_planar) {
    const auto lower_layer = getDesign()->getTech()->getLayer(layer_num);
    // rectonly forbid wrongway planar access
    // rightway on grid only forbid off track rightway planar access
    // horz layer
    if (lower_layer->getDir() == dbTechLayerDir::HORIZONTAL) {
      if (lower_layer->isUnidirectional()) {
        ap->setMultipleAccesses(frDirEnumVert, false);
      }
      if (lower_layer->getLef58RightWayOnGridOnlyConstraint()
          && lower_type != frAccessPointEnum::OnGrid) {
        ap->setMultipleAccesses(frDirEnumHorz, false);
      }
    }
    // vert layer
    if (lower_layer->getDir() == dbTechLayerDir::VERTICAL) {
      if (lower_layer->isUnidirectional()) {
        ap->setMultipleAccesses(frDirEnumHorz, false);
      }
      if (lower_layer->getLef58RightWayOnGridOnlyConstraint()
          && lower_type != frAccessPointEnum::OnGrid) {
        ap->setMultipleAccesses(frDirEnumVert, false);
      }
    }
  }

  ap->setAllowVia(allow_via);
  ap->setType((frAccessPointEnum) lower_type, true);
  ap->setType((frAccessPointEnum) upper_type, false);
  if ((lower_type == frAccessPointEnum::NearbyGrid
       || upper_type == frAccessPointEnum::NearbyGrid)) {
    Point end;
    const int hwidth
        = design_->getTech()->getLayer(ap->getLayerNum())->getMinWidth() / 2;

    end.setX(std::clamp(
        fpt.x(), gtl::xl(maxrect) + hwidth, gtl::xh(maxrect) - hwidth));
    end.setY(std::clamp(
        fpt.y(), gtl::yl(maxrect) + hwidth, gtl::yh(maxrect) - hwidth));

    Point e = fpt;
    if (fpt.x() != end.x()) {
      e.setX(end.x());
    } else if (fpt.y() != end.y()) {
      e.setY(end.y());
    }
    if (e != fpt) {
      frPathSeg ps;
      ps.setPoints_safe(fpt, e);
      if (ps.getBeginPoint() == end) {
        ps.setBeginStyle(frEndStyle(frcTruncateEndStyle));
      } else if (ps.getEndPoint() == end) {
        ps.setEndStyle(frEndStyle(frcTruncateEndStyle));
      }
      ap->addPathSeg(ps);
      if (e != end) {
        fpt = e;
        ps.setPoints_safe(fpt, end);
        if (ps.getBeginPoint() == end) {
          ps.setBeginStyle(frEndStyle(frcTruncateEndStyle));
        } else {
          ps.setEndStyle(frEndStyle(frcTruncateEndStyle));
        }
        ap->addPathSeg(ps);
      }
    }
  }
  aps.push_back(std::move(ap));
  apset.insert(std::make_pair(fpt, layer_num));
}

void FlexPA::createMultipleAccessPoints(
    frInstTerm* inst_term,
    std::vector<std::unique_ptr<frAccessPoint>>& aps,
    std::set<std::pair<Point, frLayerNum>>& apset,
    const gtl::rectangle_data<frCoord>& rect,
    const frLayerNum layer_num,
    const std::map<frCoord, frAccessPointEnum>& x_coords,
    const std::map<frCoord, frAccessPointEnum>& y_coords,
    const frAccessPointEnum lower_type,
    const frAccessPointEnum upper_type)
{
  auto layer = getDesign()->getTech()->getLayer(layer_num);
  bool allow_via = !isIOTerm(inst_term);
  bool allow_planar = true;
  //  only VIA_ACCESS_LAYERNUM layer can have via access
  if (isStdCellTerm(inst_term)) {
    if ((layer_num >= router_cfg_->VIAINPIN_BOTTOMLAYERNUM
         && layer_num <= router_cfg_->VIAINPIN_TOPLAYERNUM)
        || layer_num <= router_cfg_->VIA_ACCESS_LAYERNUM) {
      allow_planar = false;
    }
  }
  const int aps_size_before = aps.size();
  // build points;
  for (auto& [x_coord, cost_x] : x_coords) {
    for (auto& [y_coord, cost_y] : y_coords) {
      // lower full/half/center
      auto& low_layer_type = layer->isHorizontal() ? cost_y : cost_x;
      auto& up_layer_type = layer->isVertical() ? cost_y : cost_x;
      if (low_layer_type == lower_type && up_layer_type == upper_type) {
        createSingleAccessPoint(aps,
                                apset,
                                rect,
                                x_coord,
                                y_coord,
                                layer_num,
                                allow_planar,
                                allow_via,
                                lower_type,
                                upper_type);
      }
    }
  }
  const int new_aps_size = aps.size() - aps_size_before;
  if (inst_term && isStdCell(inst_term->getInst())) {
#pragma omp atomic
    std_cell_pin_gen_ap_cnt_ += new_aps_size;
  }
  if (inst_term && isMacroCell(inst_term->getInst())) {
#pragma omp atomic
    macro_cell_pin_gen_ap_cnt_ += new_aps_size;
  }
}

/**
 * @details Generates all necessary access points from a rectangle shape
 * In this case a rectangle is one of the pin shapes of the pin
 */
void FlexPA::genAPsFromRect(const gtl::rectangle_data<frCoord>& rect,
                            const frLayerNum layer_num,
                            std::map<frCoord, frAccessPointEnum>& x_coords,
                            std::map<frCoord, frAccessPointEnum>& y_coords,
                            const frAccessPointEnum lower_type,
                            const frAccessPointEnum upper_type,
                            const bool is_macro_cell_pin)
{
  if (OnlyAllowOnGridAccess(layer_num, is_macro_cell_pin)
      && upper_type != frAccessPointEnum::OnGrid) {
    return;
  }
  frLayer* layer = getDesign()->getTech()->getLayer(layer_num);
  const auto min_width_layer1 = layer->getMinWidth();
  if (std::min(gtl::delta(rect, gtl::HORIZONTAL),
               gtl::delta(rect, gtl::VERTICAL))
      < min_width_layer1) {
    return;
  }
  frLayerNum second_layer_num = 0;
  if (layer_num + 2 <= getDesign()->getTech()->getTopLayerNum()) {
    second_layer_num = layer_num + 2;
  } else if (layer_num - 2 >= getDesign()->getTech()->getBottomLayerNum()) {
    second_layer_num = layer_num - 2;
  } else {
    logger_->error(DRT, 68, "genAPsFromRect cannot find second_layer_num.");
  }
  auto& layer1_track_coords = track_coords_[layer_num];
  auto& layer2_track_coords = track_coords_[second_layer_num];
  const bool is_layer1_horz = layer->isHorizontal();

  int hwidth = layer->getWidth() / 2;
  bool use_center_line = false;
  if (is_macro_cell_pin && !layer->getLef58RightWayOnGridOnlyConstraint()) {
    auto rect_dir = gtl::guess_orientation(rect);
    if ((rect_dir == gtl::HORIZONTAL && is_layer1_horz)
        || (rect_dir == gtl::VERTICAL && !is_layer1_horz)) {
      auto layer_width = layer->getWidth();
      if ((rect_dir == gtl::HORIZONTAL
           && gtl::delta(rect, gtl::VERTICAL) < 2 * layer_width)
          || (rect_dir == gtl::VERTICAL
              && gtl::delta(rect, gtl::HORIZONTAL) < 2 * layer_width)) {
        use_center_line = true;
      }
    }
  }

  // gen all full/half grid coords
  /** offset used to only be used after an if (!is_macro_cell_pin ||
   * !use_center_line), so this logic was combined with offset is_macro_cell_pin
   * ? hwidth : 0;
   */
  const int offset = is_macro_cell_pin && !use_center_line ? hwidth : 0;
  const int layer1_rect_min = is_layer1_horz ? gtl::yl(rect) : gtl::xl(rect);
  const int layer1_rect_max = is_layer1_horz ? gtl::yh(rect) : gtl::xh(rect);
  auto& layer1_coords = is_layer1_horz ? y_coords : x_coords;
  auto& layer2_coords = is_layer1_horz ? x_coords : y_coords;

  const frAccessPointEnum frDirEnums[] = {frAccessPointEnum::OnGrid,
                                          frAccessPointEnum::Center,
                                          frAccessPointEnum::EncOpt,
                                          frAccessPointEnum::NearbyGrid};

  for (const auto cost : frDirEnums) {
    if (upper_type >= cost) {
      genAPCosted(cost,
                  layer2_coords,
                  layer2_track_coords,
                  layer_num,
                  second_layer_num,
                  rect,
                  offset);
    }
  }
  if (!use_center_line) {
    for (const auto cost : frDirEnums) {
      if (lower_type >= cost) {
        genAPCosted(cost,
                    layer1_coords,
                    layer1_track_coords,
                    layer_num,
                    layer_num,
                    rect);
      }
    }
  } else {
    genAPCentered(layer1_coords, layer_num, layer1_rect_min, layer1_rect_max);
    for (auto& [layer1_coord, cost] : layer1_coords) {
      layer1_coords[layer1_coord] = frAccessPointEnum::OnGrid;
    }
  }
}

bool FlexPA::OnlyAllowOnGridAccess(const frLayerNum layer_num,
                                   const bool is_macro_cell_pin)
{
  // lower layer is current layer
  // rightway on grid only forbid off track up via access on upper layer
  const auto upper_layer
      = (layer_num + 2 <= getDesign()->getTech()->getTopLayerNum())
            ? getDesign()->getTech()->getLayer(layer_num + 2)
            : nullptr;
  if (!is_macro_cell_pin && upper_layer
      && upper_layer->getLef58RightWayOnGridOnlyConstraint()) {
    return true;
  }
  return false;
}

void FlexPA::genAPsFromLayerShapes(
    LayerToRectCoordsMap& layer_rect_to_coords,
    frInstTerm* inst_term,
    const gtl::polygon_90_set_data<frCoord>& layer_shapes,
    const frLayerNum layer_num,
    const frAccessPointEnum lower_type,
    const frAccessPointEnum upper_type)
{
  // IO term is treated as the MacroCellPin as the top block
  bool is_macro_cell_pin = isMacroCellTerm(inst_term) || isIOTerm(inst_term);

  std::vector<gtl::rectangle_data<frCoord>> maxrects;
  gtl::get_max_rectangles(maxrects, layer_shapes);
  for (auto& bbox_rect : maxrects) {
    std::map<frCoord, frAccessPointEnum> x_coords;
    std::map<frCoord, frAccessPointEnum> y_coords;

    genAPsFromRect(bbox_rect,
                   layer_num,
                   x_coords,
                   y_coords,
                   lower_type,
                   upper_type,
                   is_macro_cell_pin);

    layer_rect_to_coords[layer_num].push_back(
        {bbox_rect, {x_coords, y_coords}});
  }
}

// filter off-grid coordinate
// lower on-grid 0, upper on-grid 0 = 0
// lower 1/2     1, upper on-grid 0 = 1
// lower center  2, upper on-grid 0 = 2
// lower center  2, upper center  2 = 4

void FlexPA::createAPsFromLayerToRectCoordsMap(
    const LayerToRectCoordsMap& layer_rect_to_coords,
    std::vector<std::unique_ptr<frAccessPoint>>& aps,
    std::set<std::pair<Point, frLayerNum>>& apset,
    frInstTerm* inst_term,
    const frAccessPointEnum lower_type,
    const frAccessPointEnum upper_type)
{
  for (const auto& [layer_num, rect_coords] : layer_rect_to_coords) {
    for (const auto& [rect, coords] : rect_coords) {
      const auto& [x_coords, y_coords] = coords;
      createMultipleAccessPoints(inst_term,
                                 aps,
                                 apset,
                                 rect,
                                 layer_num,
                                 x_coords,
                                 y_coords,
                                 lower_type,
                                 upper_type);
    }
  }
}

void FlexPA::genAPsFromPinShapes(
    LayerToRectCoordsMap& layer_rect_to_coords,
    frInstTerm* inst_term,
    const std::vector<gtl::polygon_90_set_data<frCoord>>& pin_shapes,
    const frAccessPointEnum lower_type,
    const frAccessPointEnum upper_type)
{
  //  only VIA_ACCESS_LAYERNUM layer can have via access
  frLayerNum layer_num = 0;
  for (const auto& layer_shapes : pin_shapes) {
    if (!layer_shapes.empty()
        && getDesign()->getTech()->getLayer(layer_num)->isRoutable()) {
      genAPsFromLayerShapes(layer_rect_to_coords,
                            inst_term,
                            layer_shapes,
                            layer_num,
                            lower_type,
                            upper_type);
    }
    layer_num++;
  }
}

Point FlexPA::genEndPoint(
    const std::vector<gtl::polygon_90_data<frCoord>>& layer_polys,
    const Point& begin_point,
    const frLayerNum layer_num,
    const frDirEnum dir,
    const bool is_block)
{
  const int step_size_multiplier = 3;
  frCoord x = begin_point.x();
  frCoord y = begin_point.y();
  const frCoord width = getDesign()->getTech()->getLayer(layer_num)->getWidth();
  const frCoord step_size = step_size_multiplier * width;
  const frCoord pitch = getDesign()->getTech()->getLayer(layer_num)->getPitch();
  gtl::rectangle_data<frCoord> rect;
  if (is_block) {
    gtl::extents(rect, layer_polys[0]);
    if (layer_polys.size() > 1) {
      logger_->warn(DRT, 6000, "Macro pin has more than 1 polygon");
    }
  }
  switch (dir) {
    case (frDirEnum::W):
      if (is_block) {
        x = gtl::xl(rect) - pitch;
      } else {
        x -= step_size;
      }
      break;
    case (frDirEnum::E):
      if (is_block) {
        x = gtl::xh(rect) + pitch;
      } else {
        x += step_size;
      }
      break;
    case (frDirEnum::S):
      if (is_block) {
        y = gtl::yl(rect) - pitch;
      } else {
        y -= step_size;
      }
      break;
    case (frDirEnum::N):
      if (is_block) {
        y = gtl::yh(rect) + pitch;
      } else {
        y += step_size;
      }
      break;
    default:
      logger_->error(DRT, 70, "Unexpected direction in getPlanarEP.");
  }
  return {x, y};
}

bool FlexPA::isPointOutsideShapes(
    const Point& point,
    const std::vector<gtl::polygon_90_data<frCoord>>& layer_polys)
{
  const gtl::point_data<frCoord> pt(point.getX(), point.getY());
  for (auto& layer_poly : layer_polys) {
    if (gtl::contains(layer_poly, pt)) {
      return false;
      break;
    }
  }
  return true;
}

template <typename T>
bool FlexPA::filterPlanarAccess(
    frAccessPoint* ap,
    const std::vector<gtl::polygon_90_data<frCoord>>& layer_polys,
    frDirEnum dir,
    T* pin,
    frInstTerm* inst_term)
{
  const Point begin_point = ap->getPoint();
  // skip viaonly access
  if (!ap->hasAccess(dir)) {
    return false;
  }
  const bool is_block
      = inst_term
        && inst_term->getInst()->getMaster()->getMasterType().isBlock();
  const Point end_point
      = genEndPoint(layer_polys, begin_point, ap->getLayerNum(), dir, is_block);
  const bool is_outside = isPointOutsideShapes(end_point, layer_polys);
  // skip if two width within shape for standard cell
  if (!is_outside) {
    ap->setAccess(dir, false);
    return false;
  }
  // TODO: EDIT HERE Wrongdirection segments
  frLayer* layer = getDesign()->getTech()->getLayer(ap->getLayerNum());
  auto ps = std::make_unique<frPathSeg>();
  auto style = layer->getDefaultSegStyle();
  const bool vert_dir = (dir == frDirEnum::S || dir == frDirEnum::N);
  const bool wrong_dir
      = (layer->getDir() == dbTechLayerDir::HORIZONTAL && vert_dir)
        || (layer->getDir() == dbTechLayerDir::VERTICAL && !vert_dir);
  if (dir == frDirEnum::W || dir == frDirEnum::S) {
    ps->setPoints(end_point, begin_point);
    style.setEndStyle(frcTruncateEndStyle, 0);
  } else {
    ps->setPoints(begin_point, end_point);
    style.setBeginStyle(frcTruncateEndStyle, 0);
  }
  if (wrong_dir) {
    style.setWidth(layer->getWrongDirWidth());
  }
  ps->setLayerNum(ap->getLayerNum());
  ps->setStyle(style);
  if (inst_term && inst_term->hasNet()) {
    ps->addToNet(inst_term->getNet());
  } else {
    ps->addToPin(pin);
  }

  const bool no_drv
      = isPlanarViolationFree(ap, pin, ps.get(), inst_term, begin_point, layer);
  ap->setAccess(dir, no_drv);

  return no_drv;
}

template <typename T>
bool FlexPA::isPlanarViolationFree(frAccessPoint* ap,
                                   T* pin,
                                   frPathSeg* ps,
                                   frInstTerm* inst_term,
                                   const Point point,
                                   frLayer* layer)
{
  // Runs the DRC Engine to check for any violations
  FlexGCWorker design_rule_checker(getTech(), logger_, router_cfg_);
  design_rule_checker.setIgnoreMinArea();
  design_rule_checker.setIgnoreCornerSpacing();
  const auto pitch = layer->getPitch();
  const auto extension = 5 * pitch;
  Rect tmp_box(point, point);
  Rect ext_box;
  tmp_box.bloat(extension, ext_box);
  design_rule_checker.setExtBox(ext_box);
  design_rule_checker.setDrcBox(ext_box);
  if (inst_term) {
    design_rule_checker.addTargetObj(inst_term->getInst());
  } else {
    design_rule_checker.addTargetObj(pin->getTerm());
  }
  design_rule_checker.initPA0(getDesign());
  auto pin_term = pin->getTerm();
  frBlockObject* owner;
  if (inst_term) {
    if (inst_term->hasNet()) {
      owner = inst_term->getNet();
    } else {
      owner = inst_term;
    }
  } else {
    if (pin_term->hasNet()) {
      owner = pin_term->getNet();
    } else {
      owner = pin_term;
    }
  }
  design_rule_checker.addPAObj(ps, owner);
  for (auto& apPs : ap->getPathSegs()) {
    design_rule_checker.addPAObj(&apPs, owner);
  }
  design_rule_checker.initPA1();
  design_rule_checker.main();

  if (graphics_) {
    graphics_->setPlanarAP(ap, ps, design_rule_checker.getMarkers());
  }

  return design_rule_checker.getMarkers().empty();
}

void FlexPA::getViasFromMetalWidthMap(
    const Point& pt,
    const frLayerNum layer_num,
    const gtl::polygon_90_set_data<frCoord>& polyset,
    std::vector<std::pair<int, const frViaDef*>>& via_defs)
{
  const auto tech = getTech();
  if (layer_num == tech->getTopLayerNum()) {
    return;
  }
  const auto cut_layer = tech->getLayer(layer_num + 1)->getDbLayer();
  // If the upper layer has an NDR special handling will be needed
  // here. Assuming normal min-width routing for now.
  const frCoord top_width = tech->getLayer(layer_num + 2)->getMinWidth();
  const auto width_orient
      = tech->isHorizontalLayer(layer_num) ? gtl::VERTICAL : gtl::HORIZONTAL;
  frCoord bottom_width = -1;
  auto viaMap = cut_layer->getTech()->getMetalWidthViaMap();
  for (auto entry : viaMap) {
    if (entry->getCutLayer() != cut_layer) {
      continue;
    }

    if (entry->isPgVia()) {
      continue;
    }

    if (entry->isViaCutClass()) {
      logger_->warn(
          DRT,
          519,
          "Via cut classes in LEF58_METALWIDTHVIAMAP are not supported.");
      continue;
    }

    if (entry->getAboveLayerWidthLow() > top_width
        || entry->getAboveLayerWidthHigh() < top_width) {
      continue;
    }

    if (bottom_width < 0) {  // compute bottom_width once
      std::vector<gtl::rectangle_data<frCoord>> maxrects;
      gtl::get_max_rectangles(maxrects, polyset);
      for (auto& rect : maxrects) {
        if (contains(rect, gtl::point_data<frCoord>(pt.x(), pt.y()))) {
          const frCoord width = delta(rect, width_orient);
          bottom_width = std::max(bottom_width, width);
        }
      }
    }

    if (entry->getBelowLayerWidthLow() > bottom_width
        || entry->getBelowLayerWidthHigh() < bottom_width) {
      continue;
    }

    via_defs.emplace_back(via_defs.size(), tech->getVia(entry->getViaName()));
  }
}

frCoord FlexPA::viaMaxExt(frInstTerm* inst_term,
                          frAccessPoint* ap,
                          const gtl::polygon_90_set_data<frCoord>& polyset,
                          const frViaDef* via_def)
{
  const Point begin_point = ap->getPoint();
  const auto layer_num = ap->getLayerNum();
  auto via = std::make_unique<frVia>(via_def);
  via->setOrigin(begin_point);
  const Rect box = via->getLayer1BBox();

  // check if ap is on the left/right boundary of the cell
  Rect boundary_bbox;
  bool is_side_bound = false;
  if (inst_term) {
    boundary_bbox = inst_term->getInst()->getBoundaryBBox();
    frCoord width = getDesign()->getTech()->getLayer(layer_num)->getWidth();
    if (begin_point.x() <= boundary_bbox.xMin() + 3 * width
        || begin_point.x() >= boundary_bbox.xMax() - 3 * width) {
      is_side_bound = true;
    }
  }

  frCoord max_ext = 0;
  const gtl::rectangle_data<frCoord> viarect(
      box.xMin(), box.yMin(), box.xMax(), box.yMax());
  using boost::polygon::operators::operator+=;
  using boost::polygon::operators::operator&=;
  gtl::polygon_90_set_data<frCoord> intersection;
  intersection += viarect;
  intersection &= polyset;
  // via ranking criteria: max extension distance beyond pin shape
  std::vector<gtl::rectangle_data<frCoord>> int_rects;
  intersection.get_rectangles(int_rects, gtl::orientation_2d_enum::HORIZONTAL);
  for (const auto& r : int_rects) {
    max_ext = std::max(max_ext, box.xMax() - gtl::xh(r));
    max_ext = std::max(max_ext, gtl::xl(r) - box.xMin());
  }
  if (!is_side_bound) {
    if (int_rects.size() > 1) {
      int_rects.clear();
      intersection.get_rectangles(int_rects,
                                  gtl::orientation_2d_enum::VERTICAL);
    }
    for (const auto& r : int_rects) {
      max_ext = std::max(max_ext, box.yMax() - gtl::yh(r));
      max_ext = std::max(max_ext, gtl::yl(r) - box.yMin());
    }
  }
  return max_ext;
}

template <typename T>
void FlexPA::filterViaAccess(
    frAccessPoint* ap,
    const std::vector<gtl::polygon_90_data<frCoord>>& layer_polys,
    const gtl::polygon_90_set_data<frCoord>& polyset,
    T* pin,
    frInstTerm* inst_term,
    bool deep_search)
{
  const Point begin_point = ap->getPoint();
  const auto layer_num = ap->getLayerNum();

  // skip planar only access
  if (!ap->isViaAllowed()) {
    return;
  }

  bool via_in_pin = false;
  const auto lower_type = ap->getType(true);
  const auto upper_type = ap->getType(false);
  if (layer_num >= router_cfg_->VIAINPIN_BOTTOMLAYERNUM
      && layer_num <= router_cfg_->VIAINPIN_TOPLAYERNUM) {
    via_in_pin = true;
  } else if ((lower_type == frAccessPointEnum::EncOpt
              && upper_type != frAccessPointEnum::NearbyGrid)
             || (upper_type == frAccessPointEnum::EncOpt
                 && lower_type != frAccessPointEnum::NearbyGrid)) {
    via_in_pin = true;
  }

  const int max_num_via_trial = 2;
  // use std:pair to ensure deterministic behavior
  std::vector<std::pair<int, const frViaDef*>> via_defs;
  getViasFromMetalWidthMap(begin_point, layer_num, polyset, via_defs);

  if (via_defs.empty()) {  // no via map entry
    // hardcode first two single vias
    for (auto& [tup, via_def] : layer_num_to_via_defs_[layer_num + 1][1]) {
      via_defs.emplace_back(via_defs.size(), via_def);
      if (via_defs.size() >= max_num_via_trial && !deep_search) {
        break;
      }
    }
  }

  int valid_via_count = 0;
  for (auto& [idx, via_def] : via_defs) {
    auto via = std::make_unique<frVia>(via_def, begin_point);
    const Rect box = via->getLayer1BBox();
    if (inst_term) {
      Rect boundary_bbox = inst_term->getInst()->getBoundaryBBox();
      if (!boundary_bbox.contains(box)) {
        continue;
      }
      Rect layer2_boundary_box = via->getLayer2BBox();
      if (!boundary_bbox.contains(layer2_boundary_box)) {
        continue;
      }
    }

    frCoord max_ext = viaMaxExt(inst_term, ap, polyset, via_def);

    if (via_in_pin && max_ext) {
      continue;
    }
    if (checkViaPlanarAccess(ap, via.get(), pin, inst_term, layer_polys)) {
      ap->addViaDef(via_def);
      ap->setAccess(frDirEnum::U);
      valid_via_count++;
      if (valid_via_count >= max_num_via_trial) {
        break;
      }
    }
  }
}

template <typename T>
bool FlexPA::validateAPForPlanarAccess(
    frAccessPoint* ap,
    const std::vector<std::vector<gtl::polygon_90_data<frCoord>>>& layer_polys,
    T* pin,
    frInstTerm* inst_term)
{
  bool allow_planar_access = false;
  for (const frDirEnum dir : frDirEnumPlanar) {
    allow_planar_access |= filterPlanarAccess(
        ap, layer_polys[ap->getLayerNum()], dir, pin, inst_term);
  }
  return allow_planar_access;
}

template <typename T>
bool FlexPA::checkViaPlanarAccess(
    frAccessPoint* ap,
    frVia* via,
    T* pin,
    frInstTerm* inst_term,
    const std::vector<gtl::polygon_90_data<frCoord>>& layer_polys)
{
  for (const frDirEnum dir : frDirEnumPlanar) {
    if (checkDirectionalViaAccess(ap, via, pin, inst_term, layer_polys, dir)) {
      return true;
    }
  }
  return false;
}

template <typename T>
bool FlexPA::checkDirectionalViaAccess(
    frAccessPoint* ap,
    frVia* via,
    T* pin,
    frInstTerm* inst_term,
    const std::vector<gtl::polygon_90_data<frCoord>>& layer_polys,
    frDirEnum dir)
{
  auto upper_layer = getTech()->getLayer(via->getViaDef()->getLayer2Num());
  const bool vert_dir = (dir == frDirEnum::S || dir == frDirEnum::N);
  const bool wrong_dir = (upper_layer->isHorizontal() && vert_dir)
                         || (upper_layer->isVertical() && !vert_dir);
  auto style = upper_layer->getDefaultSegStyle();

  if (wrong_dir) {
    if (!router_cfg_->USENONPREFTRACKS || upper_layer->isUnidirectional()) {
      return false;
    }
    style.setWidth(upper_layer->getWrongDirWidth());
  }

  const Point begin_point = ap->getPoint();
  const bool is_block
      = inst_term
        && inst_term->getInst()->getMaster()->getMasterType().isBlock();
  const Point end_point = genEndPoint(layer_polys,
                                      begin_point,
                                      via->getViaDef()->getLayer2Num(),
                                      dir,
                                      is_block);

  if (inst_term && inst_term->hasNet()) {
    via->addToNet(inst_term->getNet());
  } else {
    via->addToPin(pin);
  }
  // PS
  auto ps = std::make_unique<frPathSeg>();
  if (dir == frDirEnum::W || dir == frDirEnum::S) {
    ps->setPoints(end_point, begin_point);
    style.setEndStyle(frcTruncateEndStyle, 0);
  } else {
    ps->setPoints(begin_point, end_point);
    style.setBeginStyle(frcTruncateEndStyle, 0);
  }
  ps->setLayerNum(upper_layer->getLayerNum());
  ps->setStyle(style);
  if (inst_term && inst_term->hasNet()) {
    ps->addToNet(inst_term->getNet());
  } else {
    ps->addToPin(pin);
  }
  return isViaViolationFree(ap, via, pin, ps.get(), inst_term, begin_point);
}

template <typename T>
bool FlexPA::isViaViolationFree(frAccessPoint* ap,
                                frVia* via,
                                T* pin,
                                frPathSeg* ps,
                                frInstTerm* inst_term,
                                const Point point)
{
  // Runs the DRC Engine to check for any violations
  FlexGCWorker design_rule_checker(getTech(), logger_, router_cfg_);
  design_rule_checker.setIgnoreMinArea();
  design_rule_checker.setIgnoreLongSideEOL();
  design_rule_checker.setIgnoreCornerSpacing();
  const auto pitch = getTech()->getLayer(ap->getLayerNum())->getPitch();
  const auto extension = 5 * pitch;
  Rect tmp_box(point, point);
  Rect ext_box;
  tmp_box.bloat(extension, ext_box);
  auto pin_term = pin->getTerm();
  auto pin_net = pin_term->getNet();
  design_rule_checker.setExtBox(ext_box);
  design_rule_checker.setDrcBox(ext_box);
  if (inst_term) {
    if (!inst_term->getNet() || !inst_term->getNet()->getNondefaultRule()
        || router_cfg_->AUTO_TAPER_NDR_NETS) {
      design_rule_checker.addTargetObj(inst_term->getInst());
    }
  } else {
    if (!pin_net || !pin_net->getNondefaultRule()
        || router_cfg_->AUTO_TAPER_NDR_NETS) {
      design_rule_checker.addTargetObj(pin_term);
    }
  }

  design_rule_checker.initPA0(getDesign());
  frBlockObject* owner;
  if (inst_term) {
    if (inst_term->hasNet()) {
      owner = inst_term->getNet();
    } else {
      owner = inst_term;
    }
  } else {
    if (pin_term->hasNet()) {
      owner = pin_net;
    } else {
      owner = pin_term;
    }
  }
  design_rule_checker.addPAObj(ps, owner);
  design_rule_checker.addPAObj(via, owner);
  for (auto& apPs : ap->getPathSegs()) {
    design_rule_checker.addPAObj(&apPs, owner);
  }
  design_rule_checker.initPA1();
  design_rule_checker.main();

  const bool no_drv = design_rule_checker.getMarkers().empty();

  if (graphics_) {
    graphics_->setViaAP(ap, via, design_rule_checker.getMarkers());
  }
  return no_drv;
}

template <typename T>
void FlexPA::filterMultipleAPAccesses(
    std::vector<std::unique_ptr<frAccessPoint>>& aps,
    const std::vector<gtl::polygon_90_set_data<frCoord>>& pin_shapes,
    T* pin,
    frInstTerm* inst_term,
    const bool& is_std_cell_pin)
{
  std::vector<std::vector<gtl::polygon_90_data<frCoord>>> layer_polys(
      pin_shapes.size());
  for (int i = 0; i < (int) pin_shapes.size(); i++) {
    pin_shapes[i].get_polygons(layer_polys[i]);
  }
  bool has_access = false;
  for (auto& ap : aps) {
    const auto layer_num = ap->getLayerNum();
    filterViaAccess(ap.get(),
                    layer_polys[layer_num],
                    pin_shapes[layer_num],
                    pin,
                    inst_term);
    if (is_std_cell_pin) {
      has_access |= ((layer_num <= router_cfg_->VIA_ACCESS_LAYERNUM
                      && ap->hasAccess(frDirEnum::U))
                     || (layer_num > router_cfg_->VIA_ACCESS_LAYERNUM
                         && ap->hasAccess()));
    } else {
      has_access |= ap->hasAccess();
    }
  }
  if (!has_access) {
    for (auto& ap : aps) {
      const auto layer_num = ap->getLayerNum();
      filterViaAccess(ap.get(),
                      layer_polys[layer_num],
                      pin_shapes[layer_num],
                      pin,
                      inst_term,
                      true);
    }
  }
}

void FlexPA::updatePinStats(
    const std::vector<std::unique_ptr<frAccessPoint>>& new_aps,
    frInstTerm* inst_term)
{
  if (isIOTerm(inst_term)) {
    return;
  }

  bool is_std_cell_pin = isStdCellTerm(inst_term);
  bool is_macro_cell_pin = isMacroCellTerm(inst_term);

  if (new_aps.empty()) {
    if (is_std_cell_pin) {
      std_cell_pin_no_ap_cnt_++;
    } else if (is_macro_cell_pin) {
      macro_cell_pin_no_ap_cnt_++;
    }
  }

  for (auto& ap : new_aps) {
    if (ap->hasPlanarAccess()) {
      if (is_std_cell_pin) {
#pragma omp atomic
        std_cell_pin_valid_planar_ap_cnt_++;
      }
      if (is_macro_cell_pin) {
#pragma omp atomic
        macro_cell_pin_valid_planar_ap_cnt_++;
      }
    }
    if (ap->hasAccess(frDirEnum::U)) {
      if (is_std_cell_pin) {
#pragma omp atomic
        std_cell_pin_valid_via_ap_cnt_++;
      }
      if (is_macro_cell_pin) {
#pragma omp atomic
        macro_cell_pin_valid_via_ap_cnt_++;
      }
    }
  }
}

bool FlexPA::EnoughSparsePoints(
    std::vector<std::unique_ptr<frAccessPoint>>& aps,
    frInstTerm* inst_term)
{
  const bool is_std_cell_pin = isStdCellTerm(inst_term);
  const bool is_macro_cell_pin = isMacroCellTerm(inst_term);
  /* This is a Max Clique problem, each ap is a node, draw an edge between two
   aps if they are far away as to not intersect. n_sparse_access_points,
   ideally, is the Max Clique of this graph. the current implementation gives a
   very rough approximation, it works, but I think it can be improved.
   */
  int n_sparse_access_points = (int) aps.size();
  for (int i = 0; i < (int) aps.size(); i++) {
    const int colision_dist
        = design_->getTech()->getLayer(aps[i]->getLayerNum())->getWidth() / 2;
    Rect ap_colision_box;
    Rect(aps[i]->getPoint(), aps[i]->getPoint())
        .bloat(colision_dist, ap_colision_box);
    for (int j = i + 1; j < (int) aps.size(); j++) {
      if (aps[i]->getLayerNum() == aps[j]->getLayerNum()
          && ap_colision_box.intersects(aps[j]->getPoint())) {
        n_sparse_access_points--;
        break;
      }
    }
  }

  if (is_std_cell_pin
      && n_sparse_access_points >= router_cfg_->MINNUMACCESSPOINT_STDCELLPIN) {
    return true;
  }
  if (is_macro_cell_pin
      && n_sparse_access_points
             >= router_cfg_->MINNUMACCESSPOINT_MACROCELLPIN) {
    return true;
  }
  return false;
}

bool FlexPA::EnoughPointsFarFromEdge(
    std::vector<std::unique_ptr<frAccessPoint>>& aps,
    frInstTerm* inst_term)
{
  const int far_from_edge_requirement = 1;
  Rect cell_box = inst_term->getInst()->getBBox();
  int total_far_from_edge = 0;
  for (auto& ap : aps) {
    const int colision_dist
        = design_->getTech()->getLayer(ap->getLayerNum())->getWidth() * 2;
    Rect ap_colision_box;
    Rect(ap->getPoint(), ap->getPoint()).bloat(colision_dist, ap_colision_box);
    if (cell_box.contains(ap_colision_box)) {
      total_far_from_edge++;
      if (total_far_from_edge >= far_from_edge_requirement) {
        return true;
      }
    }
  }
  return false;
}

bool FlexPA::EnoughAccessPoints(
    std::vector<std::unique_ptr<frAccessPoint>>& aps,
    frInstTerm* inst_term,
    pa_requirements_met& reqs)
{
  if (isIOTerm(inst_term)) {
    return !aps.empty();
  }

  reqs.sparse_points = EnoughSparsePoints(aps, inst_term);

  return (reqs.sparse_points);
}

template <typename T>
bool FlexPA::genPinAccessCostBounded(
    std::vector<std::unique_ptr<frAccessPoint>>& aps,
    std::set<std::pair<Point, frLayerNum>>& apset,
    const std::vector<gtl::polygon_90_set_data<frCoord>>& pin_shapes,
    const std::vector<std::vector<gtl::polygon_90_data<frCoord>>>& layer_polys,
    T* pin,
    frInstTerm* inst_term,
    const frAccessPointEnum lower_type,
    const frAccessPointEnum upper_type,
    pa_requirements_met& reqs)
{
  const bool is_std_cell_pin = isStdCellTerm(inst_term);
  std::vector<std::unique_ptr<frAccessPoint>> new_aps;
  LayerToRectCoordsMap layer_rect_to_coords;
  genAPsFromPinShapes(
      layer_rect_to_coords, inst_term, pin_shapes, lower_type, upper_type);
  createAPsFromLayerToRectCoordsMap(
      layer_rect_to_coords, new_aps, apset, inst_term, lower_type, upper_type);
  for (auto& ap : new_aps) {
    validateAPForPlanarAccess(ap.get(), layer_polys, pin, inst_term);
  }
  filterMultipleAPAccesses(
      new_aps, pin_shapes, pin, inst_term, is_std_cell_pin);
  if (graphics_) {
    graphics_->setAPs(new_aps, lower_type, upper_type);
  }
  for (auto& ap : new_aps) {
    if (!ap->hasAccess()) {
      continue;
    }
    // for stdcell, add (i) planar access if layer_num != VIA_ACCESS_LAYERNUM,
    // and (ii) access if exist access for macro, allow pure planar ap
    if (is_std_cell_pin) {
<<<<<<< HEAD
      const bool ap_in_via_acc_layer
          = (ap->getLayerNum() <= router_cfg_->VIA_ACCESS_LAYERNUM);
      if (!ap_in_via_acc_layer || ap->hasAccess(frDirEnum::U)) {
        aps.push_back(std::move(ap));
=======
      if (ap->getLayerNum() == router_cfg_->VIA_ACCESS_LAYERNUM
          && !ap->hasAccess(frDirEnum::U)) {
        continue;
>>>>>>> e9aef89f
      }
    }
    aps.push_back(std::move(ap));
  }

  return EnoughAccessPoints(aps, inst_term, reqs);
}

template <typename T>
std::vector<gtl::polygon_90_set_data<frCoord>>
FlexPA::mergePinShapes(T* pin, frInstTerm* inst_term, const bool is_shrink)
{
  frInst* inst = nullptr;
  if (inst_term) {
    inst = inst_term->getInst();
  }

  dbTransform xform;
  if (inst) {
    xform = inst->getDBTransform();
  }

  frTechObject* tech = getDesign()->getTech();
  std::size_t num_layers = tech->getLayers().size();

  std::vector<frCoord> layer_widths;
  if (is_shrink) {
    layer_widths.resize(num_layers, 0);
    for (int i = 0; i < int(layer_widths.size()); i++) {
      layer_widths[i] = tech->getLayer(i)->getWidth();
    }
  }

  std::vector<gtl::polygon_90_set_data<frCoord>> pin_shapes(num_layers);

  for (auto& shape : pin->getFigs()) {
    if (shape->typeId() == frcRect) {
      auto obj = static_cast<frRect*>(shape.get());
      auto layer_num = obj->getLayerNum();
      auto layer = tech->getLayer(layer_num);
      dbTechLayerDir dir = layer->getDir();
      if (!layer->isRoutable()) {
        continue;
      }
      Rect box = obj->getBBox();
      xform.apply(box);
      gtl::rectangle_data<frCoord> rect(
          box.xMin(), box.yMin(), box.xMax(), box.yMax());
      if (is_shrink) {
        if (dir == dbTechLayerDir::HORIZONTAL) {
          gtl::shrink(rect, gtl::VERTICAL, layer_widths[layer_num] / 2);
        } else if (dir == dbTechLayerDir::VERTICAL) {
          gtl::shrink(rect, gtl::HORIZONTAL, layer_widths[layer_num] / 2);
        }
      }
      using boost::polygon::operators::operator+=;
      pin_shapes[layer_num] += rect;
    } else if (shape->typeId() == frcPolygon) {
      auto obj = static_cast<frPolygon*>(shape.get());
      auto layer_num = obj->getLayerNum();
      std::vector<gtl::point_data<frCoord>> points;
      // must be copied pts
      for (Point pt : obj->getPoints()) {
        xform.apply(pt);
        points.emplace_back(pt.x(), pt.y());
      }
      gtl::polygon_90_data<frCoord> poly;
      poly.set(points.begin(), points.end());
      using boost::polygon::operators::operator+=;
      pin_shapes[layer_num] += poly;
    } else {
      logger_->error(DRT, 67, "FlexPA mergePinShapes unsupported shape.");
    }
  }
  return pin_shapes;
}

// first create all access points with costs
template <typename T>
int FlexPA::genPinAccess(T* pin, frInstTerm* inst_term)
{
  // aps are after xform
  // before checkPoints, ap->hasAccess(dir) indicates whether to check drc
  std::vector<std::unique_ptr<frAccessPoint>> aps;
  std::set<std::pair<Point, frLayerNum>> apset;

  if (graphics_) {
    frOrderedIdSet<frInst*>* inst_class = nullptr;
    if (inst_term) {
      inst_class = unique_insts_.getClass(inst_term->getInst());
    }
    graphics_->startPin(pin, inst_term, inst_class);
  }

  std::vector<gtl::polygon_90_set_data<frCoord>> pin_shapes
      = mergePinShapes(pin, inst_term);

  std::vector<std::vector<gtl::polygon_90_data<frCoord>>> layer_polys(
      pin_shapes.size());
  for (int i = 0; i < (int) pin_shapes.size(); i++) {
    pin_shapes[i].get_polygons(layer_polys[i]);
  }

  pa_requirements_met reqs;

  bool enough_access_points = false;

  for (auto upper : {frAccessPointEnum::OnGrid,
                     frAccessPointEnum::HalfGrid,
                     frAccessPointEnum::Center,
                     frAccessPointEnum::EncOpt,
                     frAccessPointEnum::NearbyGrid}) {
    for (auto lower : {frAccessPointEnum::OnGrid,
                       frAccessPointEnum::HalfGrid,
                       frAccessPointEnum::Center,
                       frAccessPointEnum::EncOpt}) {
      if (upper == frAccessPointEnum::NearbyGrid && !aps.empty()) {
        // Only use NearbyGrid as a last resort (at least until
        // nangate45/aes is resolved).
        continue;
      }

      if (enough_access_points) {
        break;
      }

      enough_access_points = genPinAccessCostBounded(aps,
                                                     apset,
                                                     pin_shapes,
                                                     layer_polys,
                                                     pin,
                                                     inst_term,
                                                     lower,
                                                     upper,
                                                     reqs);
    }
  }

  if (!enough_access_points && inst_term) {
    std::string unmet_requirements;
    if (!reqs.sparse_points) {
      unmet_requirements
          += "\n\tAt least "
             + (isStdCellTerm(inst_term)
                    ? std::to_string(router_cfg_->MINNUMACCESSPOINT_STDCELLPIN)
                    : std::to_string(
                          router_cfg_->MINNUMACCESSPOINT_MACROCELLPIN))
             + " sparse access points";
    }
    debugPrint(logger_,
               utl::DRT,
               "pin_access",
               1,
               "Access point generation for {} did not meet :{}",
               inst_term->getName(),
               unmet_requirements);
  }

  // Sorts via_defs in each ap
  for (auto& ap : aps) {
    std::map<const frViaDef*, int> cost_map;
    for (const auto& viaDefsLayer : ap->getAllViaDefs()) {
      for (const frViaDef* via_def : viaDefsLayer) {
        cost_map[via_def] = viaMaxExt(
            inst_term, ap.get(), pin_shapes[ap->getLayerNum()], via_def);
      }
    }

    ap->sortViaDefs(cost_map);
  }

  updatePinStats(aps, inst_term);
  // IO term pin always only have one access
  const int pin_access_idx
      = inst_term ? inst_term->getInst()->getPinAccessIdx() : 0;
  // write to pa
  for (auto& ap : aps) {
    pin->getPinAccess(pin_access_idx)->addAccessPoint(std::move(ap));
  }
  return aps.size();
}

void FlexPA::genInstAccessPoints(frInst* unique_inst)
{
  ProfileTask profile("PA:uniqueInstance");
  for (auto& inst_term : unique_inst->getInstTerms()) {
    // only do for normal and clock terms
    if (isSkipInstTerm(inst_term.get())) {
      continue;
    }
    int n_aps = 0;
    for (auto& pin : inst_term->getTerm()->getPins()) {
      n_aps += genPinAccess(pin.get(), inst_term.get());
    }
    if (!n_aps) {
      logger_->error(DRT,
                     73,
                     "No access point for {}/{} ({}).",
                     inst_term->getInst()->getName(),
                     inst_term->getTerm()->getName(),
                     inst_term->getInst()->getMaster()->getName());
    }
  }
}

void FlexPA::genAllAccessPoints()
{
  ProfileTask profile("PA:point");
  int pin_count = 0;

  omp_set_num_threads(router_cfg_->MAX_THREADS);
  ThreadException exception;

  const std::vector<frInst*>& unique = unique_insts_.getUnique();
#pragma omp parallel for schedule(dynamic)
  for (frInst* unique_inst : unique) {  // NOLINT
    try {
      // only do for core and block cells
      if (!isStdCell(unique_inst) && !isMacroCell(unique_inst)) {
        continue;
      }

      genInstAccessPoints(unique_inst);
      if (router_cfg_->VERBOSE <= 0) {
        continue;
      }

      int inst_terms_cnt = static_cast<int>(unique_inst->getInstTerms().size());
#pragma omp critical
      for (int j = 0; j < inst_terms_cnt; j++) {
        pin_count++;
        if (pin_count % (pin_count > 10000 ? 10000 : 1000) == 0) {
          logger_->info(DRT, 76, "  Complete {} pins.", pin_count);
        }
      }
    } catch (...) {
      exception.capture();
    }
  }
  exception.rethrow();

  // PA for IO terms
  if (target_insts_.empty()) {
    omp_set_num_threads(router_cfg_->MAX_THREADS);
#pragma omp parallel for schedule(dynamic)
    for (unsigned i = 0;  // NOLINT
         i < getDesign()->getTopBlock()->getTerms().size();
         i++) {
      try {
        auto& term = getDesign()->getTopBlock()->getTerms()[i];
        if (term->getType().isSupply()) {
          continue;
        }
        auto net = term->getNet();
        if (!net || net->isSpecial()) {
          continue;
        }
        int n_aps = 0;
        for (auto& pin : term->getPins()) {
          n_aps += genPinAccess(pin.get(), nullptr);
        }
        if (!n_aps) {
          logger_->error(
              DRT, 74, "No access point for PIN/{}.", term->getName());
        }
      } catch (...) {
        exception.capture();
      }
    }
    exception.rethrow();
  }

  if (router_cfg_->VERBOSE > 0) {
    logger_->info(DRT, 78, "  Complete {} pins.", pin_count);
  }
}

void FlexPA::revertAccessPoints()
{
  const auto& unique = unique_insts_.getUnique();
  for (frInst* inst : unique) {
    const dbTransform xform = inst->getTransform();
    const Point offset(xform.getOffset());
    dbTransform revertXform(Point(-offset.getX(), -offset.getY()));

    const auto pin_access_idx = inst->getPinAccessIdx();
    for (auto& inst_term : inst->getInstTerms()) {
      // if (isSkipInstTerm(inst_term.get())) {
      //   continue;
      // }

      for (auto& pin : inst_term->getTerm()->getPins()) {
        auto pin_access = pin->getPinAccess(pin_access_idx);
        for (auto& access_point : pin_access->getAccessPoints()) {
          Point unique_AP_point(access_point->getPoint());
          revertXform.apply(unique_AP_point);
          access_point->setPoint(unique_AP_point);
          for (auto& ps : access_point->getPathSegs()) {
            Point begin = ps.getBeginPoint();
            Point end = ps.getEndPoint();
            revertXform.apply(begin);
            revertXform.apply(end);
            if (end < begin) {
              Point tmp = begin;
              begin = end;
              end = tmp;
            }
            ps.setPoints(begin, end);
          }
        }
      }
    }
  }
}

}  // namespace drt<|MERGE_RESOLUTION|>--- conflicted
+++ resolved
@@ -1255,16 +1255,9 @@
     // for stdcell, add (i) planar access if layer_num != VIA_ACCESS_LAYERNUM,
     // and (ii) access if exist access for macro, allow pure planar ap
     if (is_std_cell_pin) {
-<<<<<<< HEAD
-      const bool ap_in_via_acc_layer
-          = (ap->getLayerNum() <= router_cfg_->VIA_ACCESS_LAYERNUM);
-      if (!ap_in_via_acc_layer || ap->hasAccess(frDirEnum::U)) {
-        aps.push_back(std::move(ap));
-=======
-      if (ap->getLayerNum() == router_cfg_->VIA_ACCESS_LAYERNUM
+      if (ap->getLayerNum() <= router_cfg_->VIA_ACCESS_LAYERNUM
           && !ap->hasAccess(frDirEnum::U)) {
         continue;
->>>>>>> e9aef89f
       }
     }
     aps.push_back(std::move(ap));
