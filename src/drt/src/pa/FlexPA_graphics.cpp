/* Author: Matt Liberty */
/*
 * Copyright (c) 2020, The Regents of the University of California
 * All rights reserved.
 *
 * Redistribution and use in source and binary forms, with or without
 * modification, are permitted provided that the following conditions are met:
 *     * Redistributions of source code must retain the above copyright
 *       notice, this list of conditions and the following disclaimer.
 *     * Redistributions in binary form must reproduce the above copyright
 *       notice, this list of conditions and the following disclaimer in the
 *       documentation and/or other materials provided with the distribution.
 *     * Neither the name of the University nor the
 *       names of its contributors may be used to endorse or promote products
 *       derived from this software without specific prior written permission.
 *
 * THIS SOFTWARE IS PROVIDED BY THE COPYRIGHT HOLDERS AND CONTRIBUTORS "AS IS"
 * AND ANY EXPRESS OR IMPLIED WARRANTIES, INCLUDING, BUT NOT LIMITED TO, THE
 * IMPLIED WARRANTIES OF MERCHANTABILITY AND FITNESS FOR A PARTICULAR PURPOSE
 * ARE DISCLAIMED. IN NO EVENT SHALL THE REGENTS BE LIABLE FOR ANY DIRECT,
 * INDIRECT, INCIDENTAL, SPECIAL, EXEMPLARY, OR CONSEQUENTIAL DAMAGES
 * (INCLUDING, BUT NOT LIMITED TO, PROCUREMENT OF SUBSTITUTE GOODS OR SERVICES;
 * LOSS OF USE, DATA, OR PROFITS; OR BUSINESS INTERRUPTION) HOWEVER CAUSED AND
 * ON ANY THEORY OF LIABILITY, WHETHER IN CONTRACT, STRICT LIABILITY, OR TORT
 * (INCLUDING NEGLIGENCE OR OTHERWISE) ARISING IN ANY WAY OUT OF THE USE OF THIS
 * SOFTWARE, EVEN IF ADVISED OF THE POSSIBILITY OF SUCH DAMAGE.
 */

#include <algorithm>
#include <cstdio>
#include <limits>

#include "FlexPA.h"
#include "FlexPA_graphics.h"

namespace fr {

FlexPAGraphics::FlexPAGraphics(frDebugSettings* settings,
                               frDesign* design,
                               odb::dbDatabase* db,
                               Logger* logger)
    : logger_(logger),
      settings_(settings),
      gui_(gui::Gui::get()),
      pin_(nullptr),
      inst_term_(nullptr),
      top_block_(design->getTopBlock()),
      pa_ap_(nullptr),
      pa_markers_(nullptr)
{
  // Build the layer map between opendb & tr
  auto odb_tech = db->getTech();

  layer_map_.resize(odb_tech->getLayerCount(), -1);

  for (auto& tr_layer : design->getTech()->getLayers()) {
    auto odb_layer = odb_tech->findLayer(tr_layer->getName().c_str());
    if (odb_layer) {
      layer_map_[odb_layer->getNumber()] = tr_layer->getLayerNum();
    }
  }

  if (MAX_THREADS > 1) {
    logger_->info(DRT, 115, "Setting MAX_THREADS=1 for use with the PA GUI.");
    MAX_THREADS = 1;
  }

  // Break pinName into inst_name_ and term_name_ at ':'
  size_t pos = settings_->pinName.rfind(':');
  if (pos == std::string::npos) {
    logger_->error(
        DRT, 293, "pin name {} has no ':' delimeter", settings_->pinName);
  }
  term_name_ = settings_->pinName.substr(pos + 1);
  auto inst_name = settings_->pinName.substr(0, pos);
  inst_ = design->getTopBlock()->getInst(inst_name);

  gui_->registerRenderer(this);
}

void FlexPAGraphics::drawLayer(odb::dbTechLayer* layer, gui::Painter& painter)
{
  frLayerNum layerNum;
  if (!shapes_.empty()) {
    layerNum = layer_map_.at(layer->getNumber());
    for (auto& b : shapes_) {
      if (b.second != layerNum) {
        continue;
      }
      painter.drawRect(
          {b.first.xMin(), b.first.yMin(), b.first.xMax(), b.first.yMax()});
    }
  }

  if (!pin_) {
    return;
  }

  layerNum = layer_map_.at(layer->getNumber());
  if (layerNum < 0) {
    return;
  }

  for (auto via : pa_vias_) {
    auto* via_def = via->getViaDef();
    Rect bbox;
    bool skip = false;
    if (via_def->getLayer1Num() == layerNum) {
      via->getLayer1BBox(bbox);
    } else if (via_def->getLayer2Num() == layerNum) {
      via->getLayer2BBox(bbox);
    } else {
      skip = true;
    }
    if (!skip) {
      painter.setPen(layer, /* cosmetic */ true);
      painter.setBrush(layer);
      painter.drawRect({bbox.xMin(), bbox.yMin(), bbox.xMax(), bbox.yMax()});
    }
  }

  for (auto seg : pa_segs_) {
    if (seg->getLayerNum() == layerNum) {
      Rect bbox;
      seg->getBBox(bbox);
      painter.setPen(layer, /* cosmetic */ true);
      painter.setBrush(layer);
      painter.drawRect({bbox.xMin(), bbox.yMin(), bbox.xMax(), bbox.yMax()});
    }
  }

  if (pa_markers_) {
    painter.setPen(gui::Painter::yellow, /* cosmetic */ true);
    painter.setBrush(gui::Painter::transparent);
    for (auto& marker : *pa_markers_) {
      if (marker->getLayerNum() == layerNum) {
        Rect bbox;
        marker->getBBox(bbox);
        painter.drawRect({bbox.xMin(), bbox.yMin(), bbox.xMax(), bbox.yMax()});
      }
    }
  }

  for (const auto& ap : aps_) {
    if (ap.getLayerNum() != layerNum) {
      continue;
    }
    auto color = ap.hasAccess() ? gui::Painter::green : gui::Painter::red;
    painter.setPen(color, /* cosmetic */ true);

    Point pt = ap.getPoint();
    painter.drawLine({pt.x() - 50, pt.y() - 50}, {pt.x() + 50, pt.y() + 50});
    painter.drawLine({pt.x() - 50, pt.y() + 50}, {pt.x() + 50, pt.y() - 50});
  }
}

<<<<<<< HEAD
void FlexPAGraphics::startPin(frMPin* pin, frInstTerm* inst_term)
=======
void FlexPAGraphics::startPin(frPin* pin,
                              frInstTerm* inst_term,
                              set<frInst*, frBlockObjectComp>* instClass)
>>>>>>> dc4e6307
{
  pin_ = nullptr;
  aps_.clear();

  frTerm* term = pin->getTerm();
  std::string name = (inst_term ? inst_term->getInst()->getName() : "") + ':'
                     + term->getName();
  if (!settings_->pinName.empty()) {
    if (term->getName() != term_name_) {
      return;
    }
    if (inst_term && instClass->find(inst_) == instClass->end()) {
      return;
    }
  }

  status("Start pin: " + name);
  pin_ = pin;
  inst_term_ = inst_term;

  Rect box;
  inst_term->getInst()->getBBox(box);
  gui_->zoomTo({box.xMin(), box.yMin(), box.xMax(), box.yMax()});
  gui_->pause();
}

void FlexPAGraphics::startPin(frBPin* pin, frInstTerm* inst_term)
{
  // TODO
}

static const char* to_string(frAccessPointEnum e)
{
  switch (e) {
    case frAccessPointEnum::OnGrid:
      return "on-grid";
    case frAccessPointEnum::HalfGrid:
      return "half-grid";
    case frAccessPointEnum::Center:
      return "center";
    case frAccessPointEnum::EncOpt:
      return "enclose";
    case frAccessPointEnum::NearbyGrid:
      return "nearby";
  }
  return "unknown";
}

void FlexPAGraphics::setAPs(
    const std::vector<std::unique_ptr<frAccessPoint>>& aps,
    frAccessPointEnum lower_type,
    frAccessPointEnum upper_type)
{
  if (!pin_) {
    return;
  }

  // We make a copy of the aps
  for (auto& ap : aps) {
    aps_.emplace_back(*ap.get());
  }
  status("add " + std::to_string(aps.size()) + " ( " + to_string(lower_type)
         + " / " + to_string(upper_type) + " ) "
         + " AP; total: " + std::to_string(aps_.size()));
  gui_->redraw();
  gui_->pause();
}

void FlexPAGraphics::setViaAP(
    const frAccessPoint* ap,
    const frVia* via,
    const std::vector<std::unique_ptr<frMarker>>& markers)
{
  if (!pin_ || !settings_->paMarkers) {
    return;
  }

  pa_ap_ = ap;
  pa_vias_ = {via};
  pa_segs_.clear();
  pa_markers_ = &markers;
  for (auto& marker : markers) {
    Rect bbox;
    marker->getBBox(bbox);
    logger_->info(DRT,
                  119,
                  "Marker ({}, {}) ({}, {}) on {}:",
                  bbox.xMin(),
                  bbox.yMin(),
                  bbox.xMax(),
                  bbox.yMax(),
                  marker->getLayerNum());
    marker->getConstraint()->report(logger_);
  }

  gui_->redraw();
  gui_->pause();

  // These are going away once we return
  pa_ap_ = nullptr;
  pa_vias_.clear();
  pa_markers_ = nullptr;
}

void FlexPAGraphics::setPlanarAP(
    const frAccessPoint* ap,
    const frPathSeg* seg,
    const std::vector<std::unique_ptr<frMarker>>& markers)
{
  if (!pin_ || !settings_->paMarkers) {
    return;
  }

  pa_ap_ = ap;
  pa_vias_.clear();
  pa_segs_ = {seg};
  pa_markers_ = &markers;
  for (auto& marker : markers) {
    Rect bbox;
    marker->getBBox(bbox);
    logger_->info(DRT,
                  292,
                  "Marker {} at ({}, {}) ({}, {}).",
                  marker->getConstraint()->typeId(),
                  bbox.xMin(),
                  bbox.yMin(),
                  bbox.xMax(),
                  bbox.yMax());
  }

  gui_->redraw();
  gui_->pause();

  // These are going away once we return
  pa_ap_ = nullptr;
  pa_segs_.clear();
  pa_markers_ = nullptr;
}

void FlexPAGraphics::setObjsAndMakers(
    const vector<pair<frConnFig*, frBlockObject*>>& objs,
    const std::vector<std::unique_ptr<frMarker>>& markers)
{
  if (!settings_->paCombining) {
    return;
  }

  for (auto [obj, parent] : objs) {
    if (obj->typeId() == frcVia) {
      auto via = static_cast<frVia*>(obj);
      pa_vias_.push_back(via);
    } else if (obj->typeId() == frcPathSeg) {
      auto seg = static_cast<frPathSeg*>(obj);
      pa_segs_.push_back(seg);
    } else {
      logger_->warn(DRT, 280, "Unknown type {} in setObjAP", obj->typeId());
    }
  }
  pa_markers_ = &markers;
  for (auto& marker : markers) {
    Rect bbox;
    marker->getBBox(bbox);
    logger_->info(DRT,
                  281,
                  "Marker {} at ({}, {}) ({}, {}).",
                  marker->getConstraint()->typeId(),
                  bbox.xMin(),
                  bbox.yMin(),
                  bbox.xMax(),
                  bbox.yMax());
  }

  gui_->redraw();
  gui_->pause();

  // These are going away once we return
  pa_markers_ = nullptr;
  pa_vias_.clear();
  pa_segs_.clear();
}

void FlexPAGraphics::status(const std::string& message)
{
  gui_->status(message);
}

/* static */
bool FlexPAGraphics::guiActive()
{
  return gui::Gui::enabled();
}

}  // namespace fr<|MERGE_RESOLUTION|>--- conflicted
+++ resolved
@@ -154,18 +154,14 @@
   }
 }
 
-<<<<<<< HEAD
-void FlexPAGraphics::startPin(frMPin* pin, frInstTerm* inst_term)
-=======
-void FlexPAGraphics::startPin(frPin* pin,
+void FlexPAGraphics::startPin(frMPin* pin,
                               frInstTerm* inst_term,
                               set<frInst*, frBlockObjectComp>* instClass)
->>>>>>> dc4e6307
 {
   pin_ = nullptr;
   aps_.clear();
 
-  frTerm* term = pin->getTerm();
+  frMTerm* term = pin->getTerm();
   std::string name = (inst_term ? inst_term->getInst()->getName() : "") + ':'
                      + term->getName();
   if (!settings_->pinName.empty()) {
