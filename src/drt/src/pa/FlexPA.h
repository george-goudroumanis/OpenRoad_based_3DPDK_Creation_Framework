/* Authors: Lutong Wang and Bangqi Xu */
/*
 * Copyright (c) 2019, The Regents of the University of California
 * All rights reserved.
 *
 * Redistribution and use in source and binary forms, with or without
 * modification, are permitted provided that the following conditions are met:
 *     * Redistributions of source code must retain the above copyright
 *       notice, this list of conditions and the following disclaimer.
 *     * Redistributions in binary form must reproduce the above copyright
 *       notice, this list of conditions and the following disclaimer in the
 *       documentation and/or other materials provided with the distribution.
 *     * Neither the name of the University nor the
 *       names of its contributors may be used to endorse or promote products
 *       derived from this software without specific prior written permission.
 *
 * THIS SOFTWARE IS PROVIDED BY THE COPYRIGHT HOLDERS AND CONTRIBUTORS "AS IS"
 * AND ANY EXPRESS OR IMPLIED WARRANTIES, INCLUDING, BUT NOT LIMITED TO, THE
 * IMPLIED WARRANTIES OF MERCHANTABILITY AND FITNESS FOR A PARTICULAR PURPOSE
 * ARE DISCLAIMED. IN NO EVENT SHALL THE REGENTS BE LIABLE FOR ANY DIRECT,
 * INDIRECT, INCIDENTAL, SPECIAL, EXEMPLARY, OR CONSEQUENTIAL DAMAGES
 * (INCLUDING, BUT NOT LIMITED TO, PROCUREMENT OF SUBSTITUTE GOODS OR SERVICES;
 * LOSS OF USE, DATA, OR PROFITS; OR BUSINESS INTERRUPTION) HOWEVER CAUSED AND
 * ON ANY THEORY OF LIABILITY, WHETHER IN CONTRACT, STRICT LIABILITY, OR TORT
 * (INCLUDING NEGLIGENCE OR OTHERWISE) ARISING IN ANY WAY OUT OF THE USE OF THIS
 * SOFTWARE, EVEN IF ADVISED OF THE POSSIBILITY OF SUCH DAMAGE.
 */

#pragma once

#include <boost/polygon/polygon.hpp>
#include <boost/serialization/unordered_map.hpp>
#include <cstdint>
#include <vector>

#include "FlexPA_unique.h"
#include "frDesign.h"
namespace gtl = boost::polygon;

namespace odb {
class dbDatabase;
}

namespace dst {
class Distributed;
}

namespace boost::serialization {
class access;
}

namespace drt {
// not default via, upperWidth, lowerWidth, not align upper, upperArea,
// lowerArea, not align lower, via name
using ViaRawPriorityTuple
    = std::tuple<bool, frCoord, frCoord, bool, frCoord, frCoord, bool>;

class FlexPinAccessPattern;
class FlexDPNode;
class AbstractPAGraphics;

class FlexPA
{
 public:
  enum PatternType
  {
    Edge,
    Commit
  };

  FlexPA(frDesign* in,
         Logger* logger,
         dst::Distributed* dist,
         RouterConfiguration* router_cfg);
  ~FlexPA();

  void setDebug(std::unique_ptr<AbstractPAGraphics> pa_graphics);
  void setTargetInstances(const frCollection<odb::dbInst*>& insts);
  void setDistributed(const std::string& rhost,
                      uint16_t rport,
                      const std::string& shared_vol,
                      int cloud_sz);

  int main();

 private:
  frDesign* design_;
  Logger* logger_;
  dst::Distributed* dist_;
  RouterConfiguration* router_cfg_;

  std::unique_ptr<AbstractPAGraphics> graphics_;
  std::string debugPinName_;

  int std_cell_pin_gen_ap_cnt_ = 0;
  int std_cell_pin_valid_planar_ap_cnt_ = 0;
  int std_cell_pin_valid_via_ap_cnt_ = 0;
  int std_cell_pin_no_ap_cnt_ = 0;
  int inst_term_valid_via_ap_cnt_ = 0;
  int macro_cell_pin_gen_ap_cnt_ = 0;
  int macro_cell_pin_valid_planar_ap_cnt_ = 0;
  int macro_cell_pin_valid_via_ap_cnt_ = 0;
  int macro_cell_pin_no_ap_cnt_ = 0;
  std::unordered_map<frInst*,
                     std::vector<std::unique_ptr<FlexPinAccessPattern>>>
      unique_inst_patterns_;

  UniqueInsts unique_insts_;
  using UniqueMTerm = std::pair<const UniqueInsts::InstSet*, frMTerm*>;
  std::map<UniqueMTerm, bool> skip_unique_inst_term_;

  // helper structures
  std::vector<std::map<frCoord, frAccessPointEnum>> track_coords_;
  std::map<frLayerNum,
           std::map<int, std::map<ViaRawPriorityTuple, const frViaDef*>>>
      layer_num_to_via_defs_;
  frCollection<odb::dbInst*> target_insts_;

  std::string remote_host_;
  uint16_t remote_port_ = -1;
  std::string shared_vol_;
  int cloud_sz_ = -1;

  // helper functions
  frDesign* getDesign() const { return design_; }
  frTechObject* getTech() const { return design_->getTech(); }
  void setDesign(frDesign* in)
  {
    design_ = in;
    unique_insts_.setDesign(in);
  }
  void applyPatternsFile(const char* file_path);
  ViaRawPriorityTuple getViaRawPriority(const frViaDef* via_def);
  bool isSkipInstTermLocal(frInstTerm* in);
  bool isSkipInstTerm(frInstTerm* in);
  bool isDistributed() const { return !remote_host_.empty(); }

  // init
  void init();
  void initTrackCoords();
  void initViaRawPriority();
  void initAllSkipInstTerm();
  void initSkipInstTerm(frInst* unique_inst);
  // prep
  void prep();

  bool isStdCell(frInst* unique_inst);
  bool isMacroCell(frInst* unique_inst);

  void deleteInst(frInst* inst);

  /**
   * @brief generates all access points of a single unique instance
   *
   * @param unique_inst the unique instance
   */
  void genInstAccessPoints(frInst* unique_inst);

  /**
   * @brief generates all access points of all unique instances
   */
  void genAllAccessPoints();

  /**
   * @brief fully generates a pin's access points
   *
   * @param pin the pin (frBPin)
   * @param inst_term terminal related to the pin
   *
   * @return the number of access points generated
   */
  template <typename T>
  int genPinAccess(T* pin, frInstTerm* inst_term = nullptr);

  /**
   * @brief initializes the pin accesses of a given pin only considering a given
   * cost for both the lower and upper layer.
   *
   * @param aps access points of the pin
   * @param apset data of the access points (auxilary)
   * @param pin_shapes shapes of the pin
   * @param pin the pin
   * @param inst_term terminal
   * @param lower_type lower layer access type
   * @param upper_type upper layer access type
   *
   * @return if the initialization was sucessful
   */
  template <typename T>
  bool genPinAccessCostBounded(
      std::vector<std::unique_ptr<frAccessPoint>>& aps,
      std::set<std::pair<Point, frLayerNum>>& apset,
      std::vector<gtl::polygon_90_set_data<frCoord>>& pin_shapes,
      T* pin,
      frInstTerm* inst_term,
      frAccessPointEnum lower_type,
      frAccessPointEnum upper_type);

  void getViasFromMetalWidthMap(
      const Point& pt,
      frLayerNum layer_num,
      const gtl::polygon_90_set_data<frCoord>& polyset,
      std::vector<std::pair<int, const frViaDef*>>& via_defs);

  /**
   * @brief Contructs a vector with all pin figures in each layer
   *
   * @param pin pin object which will have figures merged by layer
   * @param inst_term instance terminal from which to get xform
   * @param is_shrink if polygons will be shrunk
   *
   * @return A vector of pin shapes in each layer
   */
  template <typename T>
  std::vector<gtl::polygon_90_set_data<frCoord>>
  mergePinShapes(T* pin, frInstTerm* inst_term, bool is_shrink = false);

  // type 0 -- on-grid; 1 -- half-grid; 2 -- center; 3 -- via-enc-opt
  /**
   * @brief Generates all necessary access points from all pin_shapes (pin)
   *
   * @param aps vector of access points that will be filled
   * @param apset set of access points data (auxilary)
   * @param pin pin object
   * @param inst_term instance terminal, owner of the access points
   * @param pin_shapes vector of pin shapes in every layer
   * @param lower_type lowest access type considered
   * @param upper_type highest access type considered
   */
  template <typename T>
  void genAPsFromPinShapes(
      std::vector<std::unique_ptr<frAccessPoint>>& aps,
      std::set<std::pair<Point, frLayerNum>>& apset,
      T* pin,
      frInstTerm* inst_term,
      const std::vector<gtl::polygon_90_set_data<frCoord>>& pin_shapes,
      frAccessPointEnum lower_type,
      frAccessPointEnum upper_type);

  /**
   * @brief Generates all necessary access points from all layer_shapes (pin)
   *
   * @param aps vector of access points that will be filled
   * @param apset set of access points data (auxilary)
   * @param inst_term instance terminal, owner of the access points
   * @param layer_shapes pin shapes on that layer
   * @param layer_num layer in which the shapes exists
   * @param allow_via if via access is allowed
   * @param lower_type lowest access type considered
   * @param upper_type highest access type considered
   */
  void genAPsFromLayerShapes(
      std::vector<std::unique_ptr<frAccessPoint>>& aps,
      std::set<std::pair<Point, frLayerNum>>& apset,
      frInstTerm* inst_term,
      const gtl::polygon_90_set_data<frCoord>& layer_shapes,
      frLayerNum layer_num,
      bool allow_via,
      frAccessPointEnum lower_type,
      frAccessPointEnum upper_type);

  /**
   * @brief Generates all necessary access points from a rectangle shape (pin
   * fig)
   *
   * @param aps vector of access points that will be filled
   * @param apset set of access points data (auxilary)
   * @param layer_num layer in which the rectangle exists
   * @param allow_planar if planar access is allowed
   * @param allow_via if via access is allowed
   * @param lower_type lowest access type considered
   * @param upper_type highest access type considered
   * @param is_macro_cell_pin if the pin belongs to a macro
   */
  void genAPsFromRect(std::vector<std::unique_ptr<frAccessPoint>>& aps,
                      std::set<std::pair<Point, frLayerNum>>& apset,
                      const gtl::rectangle_data<frCoord>& rect,
                      frLayerNum layer_num,
                      bool allow_planar,
                      bool allow_via,
                      frAccessPointEnum lower_type,
                      frAccessPointEnum upper_type,
                      bool is_macro_cell_pin);

  /**
   * @brief Generates an OnGrid access point (on or half track)
   *
   * @param coords map from access points to their cost
   * @param track_coords all possible track coords with cost
   * @param low lower range of coordinates considered
   * @param high higher range of coordinates considered
   * @param use_nearby_grid if the associated cost should be NearbyGrid or the
   * track cost
   */
  void genAPOnTrack(std::map<frCoord, frAccessPointEnum>& coords,
                    const std::map<frCoord, frAccessPointEnum>& track_coords,
                    frCoord low,
                    frCoord high,
                    bool use_nearby_grid = false);

  /**
   * @brief If there are less than 3 OnGrid coords between low and high
   * will generate a Centered access point to compensate
   *
   * @param coords map from candidate access points to their cost
   * @param layer_num number of the layer
   * @param low lower range of coordinates considered
   * @param high higher range of coordinates considered
   */
  void genAPCentered(std::map<frCoord, frAccessPointEnum>& coords,
                     frLayerNum layer_num,
                     frCoord low,
                     frCoord high);

  /**
   * @brief Generates an Enclosed Boundary access point
   *
   * @param coords map from access points to their cost
   * @param rect pin rectangle to which via is bounded
   * @param layer_num number of the layer
   */
  void genAPEnclosedBoundary(std::map<frCoord, frAccessPointEnum>& coords,
                             const gtl::rectangle_data<frCoord>& rect,
                             frLayerNum layer_num,
                             bool is_curr_layer_horz);

  /**
   * @brief Calls the other genAP functions according to the informed cost
   *
   * @param cost access point cost
   * @param coords access points cost map (will get at least one new entry)
   * @param track_coords coordinates of tracks on the layer
   * @param base_layer_num if two layers are being considered this is the lower,
   * if only one is being considered this is the layer
   * @param layer_num number of the current layer
   * @param rect rectangle representing pin shape
   * @param is_curr_layer_horz if the current layer is horizontal
   * @param offset TODO: not sure, something to do with macro cells
   */
  void genAPCosted(frAccessPointEnum cost,
                   std::map<frCoord, frAccessPointEnum>& coords,
                   const std::map<frCoord, frAccessPointEnum>& track_coords,
                   frLayerNum base_layer_num,
                   frLayerNum layer_num,
                   const gtl::rectangle_data<frCoord>& rect,
                   bool is_curr_layer_horz,
                   int offset = 0);

  /**
   * @brief Creates multiple access points from the coordinates
   *
   * @param aps Vector contaning the access points
   * @param apset Set containing access points data (auxilary)
   * @param rec Rect limiting where the point can be
   * @param layer_num access point layer
   * @param allow_planar if the access point allows planar access
   * @param allow_via if the access point allows via access
   * @param x_coords map of access point x coords
   * @param y_coords map of access point y coords
   * @param lower_type access cost of the lower layer
   * @param upper_type access cost of the upper layer
   */
  void createMultipleAccessPoints(
      std::vector<std::unique_ptr<frAccessPoint>>& aps,
      std::set<std::pair<Point, frLayerNum>>& apset,
      const gtl::rectangle_data<frCoord>& rect,
      frLayerNum layer_num,
      bool allow_planar,
      bool allow_via,
      bool is_layer1_horz,
      const std::map<frCoord, frAccessPointEnum>& x_coords,
      const std::map<frCoord, frAccessPointEnum>& y_coords,
      frAccessPointEnum lower_type,
      frAccessPointEnum upper_type);

  /**
   * @brief Creates an access point object from x,y and layer num and adds it to
   * aps and apset. Also sets its initial accesses which will be filtered later
   *
   * @param aps Vector containing the access points
   * @param apset Set containing access points data (auxilary)
   * @param maxrect Rect limiting where the point can be
   * @param x access point x coord
   * @param y access point y coord
   * @param layer_num access point layer
   * @param allow_planar if the access point allows planar access
   * @param allow_via if the access point allows via access
   * @param lower_type lowest access cost considered
   * @param upper_type highest access cost considered
   */
  void createSingleAccessPoint(std::vector<std::unique_ptr<frAccessPoint>>& aps,
                               std::set<std::pair<Point, frLayerNum>>& apset,
                               const gtl::rectangle_data<frCoord>& maxrect,
                               frCoord x,
                               frCoord y,
                               frLayerNum layer_num,
                               bool allow_planar,
                               bool allow_via,
                               frAccessPointEnum lower_type,
                               frAccessPointEnum upper_type);

  /**
   * @brief Filters the accesses of all access points
   *
   * @details Receives every access point with their default
   * accesses to every direction. It will check if any access set as true is
   * valid, e.g. not cause DRVs. If it finds it to be invalid it will set that
   * access as false. If all accesses of an access point are found to be false
   * it will be deleted/disconsidered by the function that calls this.
   *
   * @param aps vector of access points of the pin
   * @param pin_shapes vector of pin shapes of the pin
   * @param pin the pin
   * @param inst_term terminal
   * @param is_std_cell_pin if the pin if from a standard cell
   */
  template <typename T>
  void filterMultipleAPAccesses(
      std::vector<std::unique_ptr<frAccessPoint>>& aps,
      const std::vector<gtl::polygon_90_set_data<frCoord>>& pin_shapes,
      T* pin,
      frInstTerm* inst_term,
      const bool& is_std_cell_pin);

  /**
   * @brief Filters the accesses of a single access point
   *
   * @param ap access point
   * @param polyset polys auxilary set (same information as polys)
   * @param polys a vector of pin shapes on all layers of the current pin
   * @param pin access pin
   * @param inst_term terminal
   * @param deep_search TODO: not sure
   */
  template <typename T>
  void filterSingleAPAccesses(
      frAccessPoint* ap,
      const gtl::polygon_90_set_data<frCoord>& polyset,
      const std::vector<gtl::polygon_90_data<frCoord>>& polys,
      T* pin,
      frInstTerm* inst_term,
      bool deep_search = false);

  /**
   * @brief Filters access in a given planar direction.
   *
   * @param ap access point
   * @param layer_polys vector of pin polygons on every layer
   * @param dir candidate dir to the access
   * @param pin access pin
   * @param inst_term terminal
   */
  template <typename T>
  void filterPlanarAccess(
      frAccessPoint* ap,
      const std::vector<gtl::polygon_90_data<frCoord>>& layer_polys,
      frDirEnum dir,
      T* pin,
      frInstTerm* inst_term);

  /**
   * @brief Determines if an access on the given direction would cause a DRV.
   *
   * @param ap access point
   * @param pin access pin
   * @param ps virtual path segment that would need to exist for this access
   * @param point access point coordinates
   * @param layer access layer
   */
  template <typename T>
  bool isPlanarViolationFree(frAccessPoint* ap,
                             T* pin,
                             frPathSeg* ps,
                             frInstTerm* inst_term,
                             Point point,
                             frLayer* layer);

  /**
   * @brief Generates an end_point given an begin_point in the direction
   *
   * @param layer_polys Pin Polygons on the layer (used for a check)
   * TODO: maybe the check can be moves to isPointOusideShapes, but not sure
   * @param begin_point The begin reference point
   * @param layer_num layer where the point is being created
   * @param dir direction where the point will be created
   * @param is_block wether the begin_point is from a macro block
   *
   * @returns the generated end point
   */
  Point genEndPoint(
      const std::vector<gtl::polygon_90_data<frCoord>>& layer_polys,
      const Point& begin_point,
      frLayerNum layer_num,
      frDirEnum dir,
      bool is_block);

  /**
   * @brief Checks if a point is outside the layer_polygons
   *
   * @return if the point is outside the pin shapes
   */
  bool isPointOutsideShapes(
      const Point& point,
      const std::vector<gtl::polygon_90_data<frCoord>>& layer_polys);

  /**
   * @brief Filters access through via on the access point
   *
   * @details Besides checking if the via can even exist, this will also check
   * later if a planar access can be done on upper layer to reach the via.
   * Access through only 1 of the cardinal directions is enough.
   *
   * @param ap access point
   * @param layer_polys Pin Polygons on the layer (used for a check)
   * @param polyset polys auxilary set (same information as polys)
   * @param pin access pin
   * @param inst_term instance terminal
   * @param deep_search TODO: I understand one of its uses but not why "deep
   * search"
   */
  template <typename T>
  void filterViaAccess(
      frAccessPoint* ap,
      const std::vector<gtl::polygon_90_data<frCoord>>& layer_polys,
      const gtl::polygon_90_set_data<frCoord>& polyset,
      T* pin,
      frInstTerm* inst_term,
      bool deep_search = false);

  /**
   * @brief Checks if a Via has at least one valid planar access
   *
   * @param ap Access Point
   * @param via Via checked
   * @param pin Pin checked
   * @param inst_term Instance Terminal
   * @param layer_polys The Pin polygons in the pertinent layer
   *
   * @return If the Via Access Point is legal
   */
  template <typename T>
  bool checkViaPlanarAccess(
      frAccessPoint* ap,
      frVia* via,
      T* pin,
      frInstTerm* inst_term,
      const std::vector<gtl::polygon_90_data<frCoord>>& layer_polys);

  /**
   * @brief Checks if a the Via Access can be accessed from a given dir
   *
   * @param ap Access Point
   * @param via Via checked
   * @param pin Pin checked
   * @param inst_term Instance Terminal
   * @param layer_polys The Pin polygons in the access point layer
   * @param dir The dir that the via will be accessed
   *
   * @return If an access from that direction causes no DRV
   */
  template <typename T>
  bool checkDirectionalViaAccess(
      frAccessPoint* ap,
      frVia* via,
      T* pin,
      frInstTerm* inst_term,
      const std::vector<gtl::polygon_90_data<frCoord>>& layer_polys,
      frDirEnum dir);

  /**
   * @brief Determines if a Via would cause a DRV.
   */
  template <typename T>
  bool isViaViolationFree(frAccessPoint* ap,
                          frVia* via,
                          T* pin,
                          frPathSeg* ps,
                          frInstTerm* inst_term,
                          Point point);

  /**
   * @brief Serially updates some of general pin stats
   */
  template <typename T>
  void updatePinStats(
      const std::vector<std::unique_ptr<frAccessPoint>>& tmp_aps,
      T* pin,
      frInstTerm* inst_term);

  /**
   * @brief Adjusts the coordinates for all access points
   *
   * @details access points are created with their coordinates relative to the
   * chip. They have to have their coordinates altered to be relative to their
   * instances, including rotation.
   */
  void revertAccessPoints();

  void prepPattern();

<<<<<<< HEAD
  void deletePatternInst(frInst* unique_inst);

  void prepPatternInst(frInst* unique_inst);

  int prepPatternInstHelper(frInst* unique_inst, bool use_x = true);

  int genPatterns(frInst* unique_inst,
                  const std::vector<std::pair<frMPin*, frInstTerm*>>& pins);

  int genPatternsHelper(
      frInst* unique_inst,
=======
  /**
   * @brief generates valid access patterns for the unique inst, considers both
   * x and y of prepPatternInstHelper.
   *
   * @param unique_inst unique inst
   */
  void prepPatternInst(frInst* unique_inst);

  /**
   * @brief generates valid access patterns for the unique inst
   *
   * @param unique_inst unique inst
   * @param use_x whether the x or y average coordinate of the access points of
   * a pin will be used for sorting it.
   *
   * @returns the number of access patterns found.
   */
  int prepPatternInstHelper(frInst* unique_inst, bool use_x);

  int genPatterns(frInst* inst,
                  const std::vector<std::pair<frMPin*, frInstTerm*>>& pins);

  int genPatternsHelper(
      frInst* inst,
>>>>>>> 0e52ce5a
      const std::vector<std::pair<frMPin*, frInstTerm*>>& pins,
      std::set<std::vector<int>>& inst_access_patterns,
      std::set<std::pair<int, int>>& used_access_points,
      std::set<std::pair<int, int>>& viol_access_points,
      int max_access_point_size);

  /**
   * @brief Initializes the nodes' data structures that will be used to solve
   * the DP problem
   */
  void genPatternsInit(
      std::vector<std::vector<std::unique_ptr<FlexDPNode>>>& nodes,
      const std::vector<std::pair<frMPin*, frInstTerm*>>& pins,
      std::set<std::vector<int>>& inst_access_patterns,
      std::set<std::pair<int, int>>& used_access_points,
      std::set<std::pair<int, int>>& viol_access_points);

  /**
   * @brief Resets the nodes' data structures that will be used to solve the
   * DP problem
   */
  void genPatternsReset(
      std::vector<std::vector<std::unique_ptr<FlexDPNode>>>& nodes,
      const std::vector<std::pair<frMPin*, frInstTerm*>>& pins);

  /**
   * @brief Determines the value of all the paths of the DP problem
   */
  void genPatternsPerform(
<<<<<<< HEAD
      frInst* unique_inst,
=======
      frInst* inst,
>>>>>>> 0e52ce5a
      std::vector<std::vector<std::unique_ptr<FlexDPNode>>>& nodes,
      const std::vector<std::pair<frMPin*, frInstTerm*>>& pins,
      std::vector<int>& vio_edges,
      const std::set<std::pair<int, int>>& used_access_points,
      const std::set<std::pair<int, int>>& viol_access_points,
      int max_access_point_size);

  /**
   * @brief Determines the edge cost between two DP nodes
   */
<<<<<<< HEAD
  int getEdgeCost(frInst* unique_inst,
=======
  int getEdgeCost(frInst* inst,
>>>>>>> 0e52ce5a
                  FlexDPNode* prev_node,
                  FlexDPNode* curr_node,
                  const std::vector<std::pair<frMPin*, frInstTerm*>>& pins,
                  std::vector<int>& vio_edges,
                  const std::set<std::pair<int, int>>& used_access_points,
                  const std::set<std::pair<int, int>>& viol_access_points,
                  int max_access_point_size);

  /**
   * @brief Extracts the access patterns given the graph nodes composing the
   * access points relationship
   *
   * @param nodes {pin,access_point} nodes of the access pattern graph
   * @param pins vector of pins of the unique instance
   * @param used_access_points a set of all used access points
   *
   * @returns a vector of ints representing the access pattern in the form:
   * access_pattern[pin_idx] = access_point_idx of the pin
   */
  std::vector<int> extractAccessPatternFromNodes(
      const std::vector<std::vector<std::unique_ptr<FlexDPNode>>>& nodes,
      const std::vector<std::pair<frMPin*, frInstTerm*>>& pins,
      std::set<std::pair<int, int>>& used_access_points);

  /**
   * @brief Commits to the best path (solution) on the DP graph
   */
  bool genPatternsCommit(
<<<<<<< HEAD
      frInst* unique_inst,
=======
      frInst* inst,
>>>>>>> 0e52ce5a
      const std::vector<std::vector<std::unique_ptr<FlexDPNode>>>& nodes,
      const std::vector<std::pair<frMPin*, frInstTerm*>>& pins,
      bool& is_valid,
      std::set<std::vector<int>>& inst_access_patterns,
      std::set<std::pair<int, int>>& used_access_points,
      std::set<std::pair<int, int>>& viol_access_points,
      int max_access_point_size);

  /**
   * @brief Auxilary function for debugging
   */
  void genPatternsPrintDebug(
      std::vector<std::vector<std::unique_ptr<FlexDPNode>>>& nodes,
      const std::vector<std::pair<frMPin*, frInstTerm*>>& pins);

  /**
   * @brief Auxilary function for debugging
   */
  void genPatternsPrint(
      std::vector<std::vector<std::unique_ptr<FlexDPNode>>>& nodes,
      const std::vector<std::pair<frMPin*, frInstTerm*>>& pins);

  /**
   * @brief Converts a nested indexing system of edges to a flat one
   */
  int getFlatEdgeIdx(int prev_idx_1,
                     int prev_idx_2,
                     int curr_idx_2,
                     int idx_2_dim);

  /**
   * @brief Checks for any DRVs.
   *
   * @returns false if any DRVs.
   */
  bool genPatternsGC(
      const std::set<frBlockObject*>& target_objs,
      const std::vector<std::pair<frConnFig*, frBlockObject*>>& objs,
      PatternType pattern_type,
      std::set<frBlockObject*>* owners = nullptr);

  void getInsts(std::vector<frInst*>& insts);

  void prepPatternInstRows(std::vector<std::vector<frInst*>> inst_rows);

  /**
   * @brief determines the access patterns for all the instances on a row
   *
   * @details uses the DP graph approach described in TAO of PAO paper to
   * determine the access patters.
   *
   * @param insts instances on the row
   */
  void genInstRowPattern(std::vector<frInst*>& insts);

  /**
   * @brief initializes the nodes data strucutes that will be used to solve the
   * DP problem
   *
   * @param nodes the empy nodes data structure
   * @param insts instances on the row
   */
  void genInstRowPatternInit(
      std::vector<std::vector<std::unique_ptr<FlexDPNode>>>& nodes,
      const std::vector<frInst*>& insts);

  /**
   * @brief Determines the value of all the paths of the DP problem
   *
   * @param nodes the nodes data structure
   * @param insts instances on the row
   */
  void genInstRowPatternPerform(
      std::vector<std::vector<std::unique_ptr<FlexDPNode>>>& nodes,
      const std::vector<frInst*>& insts);

  /**
   * @brief Commits to the best path (solution) on the DP graph
   *
   * @param nodes the nodes data structure
   * @param insts instances on the row
   */
  void genInstRowPatternCommit(
      std::vector<std::vector<std::unique_ptr<FlexDPNode>>>& nodes,
      const std::vector<frInst*>& insts);

  /**
   * @brief Auxilary function for debugging
   *
   * @param nodes the nodes data structure
   * @param insts instances on the row
   */
  void genInstRowPatternPrint(
      std::vector<std::vector<std::unique_ptr<FlexDPNode>>>& nodes,
      const std::vector<frInst*>& insts);

  /**
   * @brief Determines the edge cost between two nodes
   */
  int getEdgeCost(FlexDPNode* prev_node,
                  FlexDPNode* curr_node,
                  const std::vector<frInst*>& insts);

  /**
   * @brief Auxilary to determine DRVs.
   *
   * @param inst unique instance
   * @param access_pattern access pattern
   * @param objs TODO: not sure why this is a parameter at all
   * @param vias TODO: ditto
   * @param isPrev whether this is the previous or current node
   */
  void addAccessPatternObj(
      frInst* inst,
      FlexPinAccessPattern* access_pattern,
      std::vector<std::pair<frConnFig*, frBlockObject*>>& objs,
      std::vector<std::unique_ptr<frVia>>& vias,
      bool isPrev);

  friend class RoutingCallBack;
};

class FlexPinAccessPattern
{
 public:
  // getter
  const std::vector<frAccessPoint*>& getPattern() const { return pattern_; }
  frAccessPoint* getBoundaryAP(bool isLeft) const
  {
    return isLeft ? left_ : right_;
  }
  int getCost() const { return cost_; }
  // setter
  void addAccessPoint(frAccessPoint* in) { pattern_.push_back(in); }
  void setBoundaryAP(bool isLeft, frAccessPoint* in)
  {
    if (isLeft) {
      left_ = in;
    } else {
      right_ = in;
    }
  }
  void updateCost()
  {
    cost_ = 0;
    for (auto& ap : pattern_) {
      if (ap) {
        cost_ += ap->getCost();
      }
    }
  }

 private:
  std::vector<frAccessPoint*> pattern_;
  frAccessPoint* left_ = nullptr;
  frAccessPoint* right_ = nullptr;
  int cost_ = std::numeric_limits<int>::max();
  template <class Archive>
  void serialize(Archive& ar, unsigned int version);
  friend class boost::serialization::access;
};

// dynamic programming related
class FlexDPNode
{
 public:
  // getters
  int getPathCost() const { return pathCost_; }
  int getNodeCost() const { return nodeCost_; }
  FlexDPNode* getPrevNode() const { return prev_node_; }
  std::pair<int, int> getIdx() const { return idx_; }
  bool isSource() const { return virtual_source_; }
  bool isSink() const { return virtual_sink_; }
  bool isVirtual() const { return (virtual_source_ || virtual_sink_); }

  // setters
  void setPathCost(int in) { pathCost_ = in; }
  void setNodeCost(int in) { nodeCost_ = in; }
  void setPrevNode(FlexDPNode* in) { prev_node_ = in; }
  void setIdx(std::pair<int, int> in) { idx_ = std::move(in); }
  void setAsSource() { virtual_source_ = true; }
  void setAsSink() { virtual_sink_ = true; }

  bool hasPrevNode() const { return prev_node_ != nullptr; }

 private:
  bool virtual_source_ = false;
  bool virtual_sink_ = false;
  int pathCost_ = std::numeric_limits<int>::max();
  int nodeCost_ = std::numeric_limits<int>::max();
  /*either {pin_idx, acc_point_idx} or {inst_idx, acc_pattern_idx} depending on
   * context*/
  std::pair<int, int> idx_ = {-1, -1};
  FlexDPNode* prev_node_ = nullptr;
};
}  // namespace drt<|MERGE_RESOLUTION|>--- conflicted
+++ resolved
@@ -598,19 +598,6 @@
 
   void prepPattern();
 
-<<<<<<< HEAD
-  void deletePatternInst(frInst* unique_inst);
-
-  void prepPatternInst(frInst* unique_inst);
-
-  int prepPatternInstHelper(frInst* unique_inst, bool use_x = true);
-
-  int genPatterns(frInst* unique_inst,
-                  const std::vector<std::pair<frMPin*, frInstTerm*>>& pins);
-
-  int genPatternsHelper(
-      frInst* unique_inst,
-=======
   /**
    * @brief generates valid access patterns for the unique inst, considers both
    * x and y of prepPatternInstHelper.
@@ -630,12 +617,11 @@
    */
   int prepPatternInstHelper(frInst* unique_inst, bool use_x);
 
-  int genPatterns(frInst* inst,
+  int genPatterns(frInst* unique_inst,
                   const std::vector<std::pair<frMPin*, frInstTerm*>>& pins);
 
   int genPatternsHelper(
-      frInst* inst,
->>>>>>> 0e52ce5a
+      frInst* unique_inst,
       const std::vector<std::pair<frMPin*, frInstTerm*>>& pins,
       std::set<std::vector<int>>& inst_access_patterns,
       std::set<std::pair<int, int>>& used_access_points,
@@ -665,11 +651,7 @@
    * @brief Determines the value of all the paths of the DP problem
    */
   void genPatternsPerform(
-<<<<<<< HEAD
       frInst* unique_inst,
-=======
-      frInst* inst,
->>>>>>> 0e52ce5a
       std::vector<std::vector<std::unique_ptr<FlexDPNode>>>& nodes,
       const std::vector<std::pair<frMPin*, frInstTerm*>>& pins,
       std::vector<int>& vio_edges,
@@ -680,11 +662,7 @@
   /**
    * @brief Determines the edge cost between two DP nodes
    */
-<<<<<<< HEAD
   int getEdgeCost(frInst* unique_inst,
-=======
-  int getEdgeCost(frInst* inst,
->>>>>>> 0e52ce5a
                   FlexDPNode* prev_node,
                   FlexDPNode* curr_node,
                   const std::vector<std::pair<frMPin*, frInstTerm*>>& pins,
@@ -713,11 +691,7 @@
    * @brief Commits to the best path (solution) on the DP graph
    */
   bool genPatternsCommit(
-<<<<<<< HEAD
       frInst* unique_inst,
-=======
-      frInst* inst,
->>>>>>> 0e52ce5a
       const std::vector<std::vector<std::unique_ptr<FlexDPNode>>>& nodes,
       const std::vector<std::pair<frMPin*, frInstTerm*>>& pins,
       bool& is_valid,
