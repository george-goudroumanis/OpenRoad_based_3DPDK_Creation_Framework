/* Authors: Lutong Wang and Bangqi Xu */
/*
 * Copyright (c) 2019, The Regents of the University of California
 * All rights reserved.
 *
 * Redistribution and use in source and binary forms, with or without
 * modification, are permitted provided that the following conditions are met:
 *     * Redistributions of source code must retain the above copyright
 *       notice, this list of conditions and the following disclaimer.
 *     * Redistributions in binary form must reproduce the above copyright
 *       notice, this list of conditions and the following disclaimer in the
 *       documentation and/or other materials provided with the distribution.
 *     * Neither the name of the University nor the
 *       names of its contributors may be used to endorse or promote products
 *       derived from this software without specific prior written permission.
 *
 * THIS SOFTWARE IS PROVIDED BY THE COPYRIGHT HOLDERS AND CONTRIBUTORS "AS IS"
 * AND ANY EXPRESS OR IMPLIED WARRANTIES, INCLUDING, BUT NOT LIMITED TO, THE
 * IMPLIED WARRANTIES OF MERCHANTABILITY AND FITNESS FOR A PARTICULAR PURPOSE
 * ARE DISCLAIMED. IN NO EVENT SHALL THE REGENTS BE LIABLE FOR ANY DIRECT,
 * INDIRECT, INCIDENTAL, SPECIAL, EXEMPLARY, OR CONSEQUENTIAL DAMAGES
 * (INCLUDING, BUT NOT LIMITED TO, PROCUREMENT OF SUBSTITUTE GOODS OR SERVICES;
 * LOSS OF USE, DATA, OR PROFITS; OR BUSINESS INTERRUPTION) HOWEVER CAUSED AND
 * ON ANY THEORY OF LIABILITY, WHETHER IN CONTRACT, STRICT LIABILITY, OR TORT
 * (INCLUDING NEGLIGENCE OR OTHERWISE) ARISING IN ANY WAY OUT OF THE USE OF THIS
 * SOFTWARE, EVEN IF ADVISED OF THE POSSIBILITY OF SUCH DAMAGE.
 */

#pragma once

#include <boost/polygon/polygon.hpp>
#include <cstdint>

#include "FlexPA_unique.h"
#include "frDesign.h"
namespace gtl = boost::polygon;

namespace odb {
class dbDatabase;
}

namespace dst {
class Distributed;
}

namespace boost::serialization {
class access;
}

namespace drt {
// not default via, upperWidth, lowerWidth, not align upper, upperArea,
// lowerArea, not align lower, via name
using ViaRawPriorityTuple
    = std::tuple<bool, frCoord, frCoord, bool, frCoord, frCoord, bool>;

class FlexPinAccessPattern;
class FlexDPNode;
class FlexPAGraphics;

class FlexPA
{
 public:
  enum PatternType
  {
    Edge,
    Commit
  };

  FlexPA(frDesign* in, Logger* logger, dst::Distributed* dist);
  ~FlexPA();

  void setDebug(frDebugSettings* settings, odb::dbDatabase* db);
  void setTargetInstances(const frCollection<odb::dbInst*>& insts);
  void setDistributed(const std::string& rhost,
                      uint16_t rport,
                      const std::string& shared_vol,
                      int cloud_sz);

  int main();

 private:
  frDesign* design_;
  Logger* logger_;
  dst::Distributed* dist_;
  const std::array<frDirEnum, 4> cardinal_dirs_
      = {frDirEnum::E, frDirEnum::W, frDirEnum::S, frDirEnum::N};

  std::unique_ptr<FlexPAGraphics> graphics_;
  std::string debugPinName_;

  // TODO: Check if all this variables are relevant, they are used like, thrice
  int std_cell_pin_gen_ap_cnt_ = 0;
  int std_cell_pin_valid_planar_ap_cnt_ = 0;
  int std_cell_pin_valid_via_ap_cnt_ = 0;
  int std_cell_pin_no_ap_cnt_ = 0;
  int inst_term_valid_via_ap_cnt_ = 0;
  int macro_cell_pin_gen_ap_cnt_ = 0;
  int macro_cell_pin_valid_planar_ap_cnt_ = 0;
  int macro_cell_pin_valid_via_ap_cnt_ = 0;
  int macro_cell_pin_no_ap_cnt_ = 0;
  std::vector<std::vector<std::unique_ptr<FlexPinAccessPattern>>>
      unique_inst_patterns_;

  UniqueInsts unique_insts_;
  using UniqueMTerm = std::pair<const UniqueInsts::InstSet*, frMTerm*>;
  std::map<UniqueMTerm, bool> skip_unique_inst_term_;

  // helper structures
  std::vector<std::map<frCoord, frAccessPointEnum>> track_coords_;
  std::map<frLayerNum, std::map<int, std::map<ViaRawPriorityTuple, frViaDef*>>>
      layer_num_to_via_defs_;
  frCollection<odb::dbInst*> target_insts_;

  std::string remote_host_;
  uint16_t remote_port_ = -1;
  std::string shared_vol_;
  int cloud_sz_ = -1;

  // helper functions
  frDesign* getDesign() const { return design_; }
  frTechObject* getTech() const { return design_->getTech(); }
  void setDesign(frDesign* in)
  {
    design_ = in;
    unique_insts_.setDesign(in);
  }
  void applyPatternsFile(const char* file_path);
  ViaRawPriorityTuple getViaRawPriority(frViaDef* via_def);
  bool isSkipInstTermLocal(frInstTerm* in);
  bool isSkipInstTerm(frInstTerm* in);
  bool isDistributed() const { return !remote_host_.empty(); }

  // init
  void init();
  void initTrackCoords();
  void initViaRawPriority();
  void initSkipInstTerm();
  // prep
  void prep();

  /**
   * @brief initializes all access points of all unique instances
   */
  void initAllAccessPoints();
  void getViasFromMetalWidthMap(
      const Point& pt,
      frLayerNum layer_num,
      const gtl::polygon_90_set_data<frCoord>& polyset,
      std::vector<std::pair<int, frViaDef*>>& via_defs);

  /**
   * @brief fully initializes a pin's access points
   *
   * @param pin the pin (frBPin)
   * @param inst_term terminal related to the pin
   *
   * @return the number of access points generated
   */
  template <typename T>
  int initPinAccess(T* pin, frInstTerm* inst_term = nullptr);

  /**
   * @brief Contructs a vector with all pin figures in each layer
   *
   * @param pin pin object which will have figures merged by layer
   * @param inst_term instance terminal from which to get xform
   * @param is_shrink if polygons will be shrunk
   *
   * @return A vector of pin shapes in each layer
   */
  template <typename T>
  std::vector<gtl::polygon_90_set_data<frCoord>>
  mergePinShapes(T* pin, frInstTerm* inst_term, bool is_shrink = false);
<<<<<<< HEAD

=======
>>>>>>> ae97adee
  // type 0 -- on-grid; 1 -- half-grid; 2 -- center; 3 -- via-enc-opt
  /**
   * @brief Generates all necessary access points from all pin_shapes (pin)
   *
   * @param aps vector of access points that will be filled
   * @param apset set of access points data (auxilary)
   * @param pin pin object
   * @param inst_term instance terminal, owner of the access points
   * @param pin_shapes vector of pin shapes in every layer
   * @param lower_type TODO: not sure
   * @param upper_type TODO: not sure
   */
  template <typename T>
  void getAPsFromPinShapes(
      std::vector<std::unique_ptr<frAccessPoint>>& aps,
      std::set<std::pair<Point, frLayerNum>>& apset,
      T* pin,
      frInstTerm* inst_term,
      const std::vector<gtl::polygon_90_set_data<frCoord>>& pin_shapes,
      frAccessPointEnum lower_type,
      frAccessPointEnum upper_type);
  bool enclosesOnTrackPlanarAccess(const gtl::rectangle_data<frCoord>& rect,
                                   frLayerNum layer_num);
  /**
   * @brief Generates all necessary access points from all layer_shapes (pin)
   *
   * @param aps vector of access points that will be filled
   * @param apset set of access points data (auxilary)
   * @param inst_term instance terminal, owner of the access points
   * @param layer_shapes pin shapes on that layer
   * @param layer_num layer in which the shapes exists
   * @param allow_via if via access is allowed
   * @param lower_type TODO: not sure
   * @param upper_type TODO: not sure
   */
  void genAPsFromLayerShapes(
      std::vector<std::unique_ptr<frAccessPoint>>& aps,
      std::set<std::pair<Point, frLayerNum>>& apset,
      frInstTerm* inst_term,
      const gtl::polygon_90_set_data<frCoord>& layer_shapes,
      frLayerNum layer_num,
      bool allow_via,
      frAccessPointEnum lower_type,
      frAccessPointEnum upper_type);
  /**
   * @brief Generates all necessary access points from a rectangle shape (pin
   * fig)
   *
   * @param aps vector of access points that will be filled
   * @param apset set of access points data (auxilary)
   * @param layer_num layer in which the rectangle exists
   * @param allow_planar if planar access is allowed
   * @param allow_via if via access is allowed
   * @param lower_type TODO: not sure
   * @param upper_type TODO: not sure
   * @param is_macro_cell_pin TODO: not sure
   */
  void genAPsFromRect(std::vector<std::unique_ptr<frAccessPoint>>& aps,
                      std::set<std::pair<Point, frLayerNum>>& apset,
                      const gtl::rectangle_data<frCoord>& rect,
                      frLayerNum layer_num,
                      bool allow_planar,
                      bool allow_via,
                      frAccessPointEnum lower_type,
                      frAccessPointEnum upper_type,
                      bool is_macro_cell_pin);
  /**
   * @brief Generates an OnGrid access point (on or half track)
   *
   * @param coords map from access points to their cost
   * @param track_coords all possible track coords with cost
   * @param low lower range of coordinates considered
   * @param high higher range of coordinates considered
   * @param use_nearby_grid if the associated cost should be NearbyGrid or the
   * track cost
   */
  void genAPOnTrack(std::map<frCoord, frAccessPointEnum>& coords,
                    const std::map<frCoord, frAccessPointEnum>& track_coords,
                    frCoord low,
                    frCoord high,
                    bool use_nearby_grid = false);

  /**
   * @brief If there are less than 3 OnGrid coords between low and high
   * will generate a Centered access point to compensate
   *
   * @param coords map from candidate access points to their cost
   * @param layer_num number of the layer
   * @param low lower range of coordinates considered
   * @param high higher range of coordinates considered
   */
  void genAPCentered(std::map<frCoord, frAccessPointEnum>& coords,
                     frLayerNum layer_num,
                     frCoord low,
                     frCoord high);
  /**
   * @brief Generates an Enclosed Boundary access point
   *
   * @param coords map from access points to their cost
   * @param rect pin rectangle to which via is bounded
   * @param layer_num number of the layer
   */
  void genAPEnclosedBoundary(std::map<frCoord, frAccessPointEnum>& coords,
                             const gtl::rectangle_data<frCoord>& rect,
                             frLayerNum layer_num,
                             bool is_curr_layer_horz);
  void initializeAccessPoints(
      std::vector<std::unique_ptr<frAccessPoint>>& aps,
      std::set<std::pair<Point, frLayerNum>>& apset,
      const gtl::rectangle_data<frCoord>& rect,
      frLayerNum layer_num,
      bool allow_planar,
      bool allow_via,
      bool is_layer1_horz,
      const std::map<frCoord, frAccessPointEnum>& x_coords,
      const std::map<frCoord, frAccessPointEnum>& y_coords,
      frAccessPointEnum lower_type,
      frAccessPointEnum upper_type);

  /**
   * @brief Created an access point from x,y and layer num and adds it to aps
   * and apset. Also sets its accesses
   *
   * @param aps Vector containing the access points
   * @param apset Set containing access points data (auxilary)
   * @param maxrect Rect limiting where the point can be
   * @param x access point x coord
   * @param y access point y coord
   * @param layer_num access point layer
   * @param allow_planar if the access point allows planar access
   * @param allow_via if the access point allows via access
   * @param low_cost TODO: not sure
   * @param high_cost TODO: not sure
   */
  void createAccessPoint(std::vector<std::unique_ptr<frAccessPoint>>& aps,
                         std::set<std::pair<Point, frLayerNum>>& apset,
                         const gtl::rectangle_data<frCoord>& maxrect,
                         frCoord x,
                         frCoord y,
                         frLayerNum layer_num,
                         bool allow_planar,
                         bool allow_via,
                         frAccessPointEnum low_cost,
                         frAccessPointEnum high_cost);

  /**
   * @brief Sets the allowed accesses of the access points of a given pin.
   *
   * @param aps vector of access points of the pin
   * @param pin_shapes vector of pin shapes of the pin
   * @param pin the pin
   * @param inst_term terminal
   * @param is_std_cell_pin if the pin if from a standard cell
   */
  template <typename T>
  void setAPsAccesses(
      std::vector<std::unique_ptr<frAccessPoint>>& aps,
      const std::vector<gtl::polygon_90_set_data<frCoord>>& pin_shapes,
      T* pin,
      frInstTerm* inst_term,
      const bool& is_std_cell_pin);

  /**
   * @brief Adds accesses to the access point
   *
   * @param ap access point
   * @param polyset polys auxilary set (same information as polys)
   * @param polys a vector of pin shapes on all layers of the current pin
   * @param pin access pin
   * @param inst_term terminal
   * @param deep_search TODO: not sure
   */
  template <typename T>
  void addAccess(frAccessPoint* ap,
                 const gtl::polygon_90_set_data<frCoord>& polyset,
                 const std::vector<gtl::polygon_90_data<frCoord>>& polys,
                 T* pin,
                 frInstTerm* inst_term,
                 bool deep_search = false);

  /**
   * @brief Tries to add a planar access to in the direction.
   *
   * @param ap access point
   * @param layer_polys vector of pin polygons on every layer
   * @param dir candidate dir to the access
   * @param pin access pin
   * @param inst_term terminal
   */
  template <typename T>
  void addPlanarAccess(
      frAccessPoint* ap,
      const std::vector<gtl::polygon_90_data<frCoord>>& layer_polys,
      frDirEnum dir,
      T* pin,
      frInstTerm* inst_term);

  /**
   * @brief Determines coordinates of an End Point given a Begin Point.
   *
   * @param end_point the End Point to be filled
   * @param layer_polys a vector with all the pin polygons
   * @param begin_point the Begin Point
   * @param layer_num the number of the layer where begin_point is
   * @param dir the direction the End Point is from the Begin Point
   * @param is_block if the instance is a macro block.
   *
   * @return if any polygon on the layer contains the End Point
   */
  bool endPointIsOutside(
      Point& end_point,
      const std::vector<gtl::polygon_90_data<frCoord>>& layer_polys,
      const Point& begin_point,
      frLayerNum layer_num,
      frDirEnum dir,
      bool is_block);
  template <typename T>
  void addViaAccess(
      frAccessPoint* ap,
      const std::vector<gtl::polygon_90_data<frCoord>>& layer_polys,
      const gtl::polygon_90_set_data<frCoord>& polyset,
      frDirEnum dir,
      T* pin,
      frInstTerm* inst_term,
      bool deep_search = false);

  /**
   * @brief Checks if a Via Access Point is legal
   *
   * @param ap Access Point
   * @param via Via checked
   * @param pin Pin checked
   * @param inst_term Instance Terminal
   * @param layer_polys The Pin polygons in the pertinent layer
   *
   * @return If the Via Access Point is legal
   */
  template <typename T>
  bool checkViaAccess(
      frAccessPoint* ap,
      frVia* via,
      T* pin,
      frInstTerm* inst_term,
      const std::vector<gtl::polygon_90_data<frCoord>>& layer_polys);

  /**
   * @brief Checks if a the Via Access can be subsequently accesses from the
   * given dir
   *
   * @param ap Access Point
   * @param via Via checked
   * @param pin Pin checked
   * @param inst_term Instance Terminal
   * @param layer_polys The Pin polygons in the access point layer
   * @param dir The dir that the via will be accessed
   *
   * @return If an access from that direction causes no DRV
   */
  template <typename T>
  bool checkDirectionalViaAccess(
      frAccessPoint* ap,
      frVia* via,
      T* pin,
      frInstTerm* inst_term,
      const std::vector<gtl::polygon_90_data<frCoord>>& layer_polys,
      frDirEnum dir);
  template <typename T>
  void updatePinStats(
      const std::vector<std::unique_ptr<frAccessPoint>>& tmp_aps,
      T* pin,
      frInstTerm* inst_term);

  /**
   * @brief initializes the accesses of a given pin but only considered
   * acccesses costed bounded between lower and upper cost.
   *
   * @param aps access points of the pin
   * @param apset data of the access points (auxilary)
   * @param pin_shapes shapes of the pin
   * @param pin the pin
   * @param inst_term terminal
   * @param lower_type lower bound cost
   * @param upper_type upper bound cost
   *
   * @return if the initialization was sucessful
   */
  template <typename T>
  bool initPinAccessCostBounded(
      std::vector<std::unique_ptr<frAccessPoint>>& aps,
      std::set<std::pair<Point, frLayerNum>>& apset,
      std::vector<gtl::polygon_90_set_data<frCoord>>& pin_shapes,
      T* pin,
      frInstTerm* inst_term,
      frAccessPointEnum lower_type,
      frAccessPointEnum upper_type);

  void prepPattern();
  void prepPatternInstRows(std::vector<std::vector<frInst*>> inst_rows);
  int prepPatternInst(frInst* inst, int curr_unique_inst_idx, double x_weight);
  int genPatterns(const std::vector<std::pair<frMPin*, frInstTerm*>>& pins,
                  int curr_unique_inst_idx);
  void genPatternsInit(std::vector<FlexDPNode>& nodes,
                       const std::vector<std::pair<frMPin*, frInstTerm*>>& pins,
                       std::set<std::vector<int>>& inst_access_patterns,
                       std::set<std::pair<int, int>>& used_access_points,
                       std::set<std::pair<int, int>>& viol_access_points,
                       int max_access_point_size);
  void genPatterns_reset(
      std::vector<FlexDPNode>& nodes,
      const std::vector<std::pair<frMPin*, frInstTerm*>>& pins,
      int max_access_point_size);
  void genPatterns_perform(
      std::vector<FlexDPNode>& nodes,
      const std::vector<std::pair<frMPin*, frInstTerm*>>& pins,
      std::vector<int>& vio_edges,
      const std::set<std::pair<int, int>>& used_access_points,
      const std::set<std::pair<int, int>>& viol_access_points,
      int curr_unique_inst_idx,
      int max_access_point_size);
  int getEdgeCost(int prev_node_idx,
                  int curr_node_idx,
                  const std::vector<FlexDPNode>& nodes,
                  const std::vector<std::pair<frMPin*, frInstTerm*>>& pins,
                  std::vector<int>& vio_edges,
                  const std::set<std::pair<int, int>>& used_access_points,
                  const std::set<std::pair<int, int>>& viol_access_points,
                  int curr_unique_inst_idx,
                  int max_access_point_size);
  bool genPatterns_commit(
      const std::vector<FlexDPNode>& nodes,
      const std::vector<std::pair<frMPin*, frInstTerm*>>& pins,
      bool& is_valid,
      std::set<std::vector<int>>& inst_access_patterns,
      std::set<std::pair<int, int>>& used_access_points,
      std::set<std::pair<int, int>>& viol_access_points,
      int curr_unique_inst_idx,
      int max_access_point_size);
  void genPatternsPrintDebug(
      std::vector<FlexDPNode>& nodes,
      const std::vector<std::pair<frMPin*, frInstTerm*>>& pins,
      int max_access_point_size);
  void genPatterns_print(
      std::vector<FlexDPNode>& nodes,
      const std::vector<std::pair<frMPin*, frInstTerm*>>& pins,
      int max_access_point_size);
  int getFlatIdx(int idx_1, int idx_2, int idx_2_dim);
  void getNestedIdx(int flat_idx, int& idx_1, int& idx_2, int idx_2_dim);
  int getFlatEdgeIdx(int prev_idx_1,
                     int prev_idx_2,
                     int curr_idx_2,
                     int idx_2_dim);

  bool genPatterns_gc(
      const std::set<frBlockObject*>& target_objs,
      const std::vector<std::pair<frConnFig*, frBlockObject*>>& objs,
      PatternType pattern_type,
      std::set<frBlockObject*>* owners = nullptr);

  void getInsts(std::vector<frInst*>& insts);
  void genInstRowPattern(std::vector<frInst*>& insts);
  void genInstRowPatternInit(std::vector<FlexDPNode>& nodes,
                             const std::vector<frInst*>& insts);
  void genInstRowPatternPerform(std::vector<FlexDPNode>& nodes,
                                const std::vector<frInst*>& insts);
  void genInstRowPattern_commit(std::vector<FlexDPNode>& nodes,
                                const std::vector<frInst*>& insts);
  void genInstRowPattern_print(std::vector<FlexDPNode>& nodes,
                               const std::vector<frInst*>& insts);
  int getEdgeCost(int prev_node_idx,
                  int curr_node_idx,
                  const std::vector<FlexDPNode>& nodes,
                  const std::vector<frInst*>& insts);
  void revertAccessPoints();
  void addAccessPatternObj(
      frInst* inst,
      FlexPinAccessPattern* access_pattern,
      std::vector<std::pair<frConnFig*, frBlockObject*>>& objs,
      std::vector<std::unique_ptr<frVia>>& vias,
      bool isPrev);

  friend class RoutingCallBack;
};

class FlexPinAccessPattern
{
 public:
  // getter
  const std::vector<frAccessPoint*>& getPattern() const { return pattern_; }
  frAccessPoint* getBoundaryAP(bool isLeft) const
  {
    return isLeft ? left_ : right_;
  }
  int getCost() const { return cost_; }
  // setter
  void addAccessPoint(frAccessPoint* in) { pattern_.push_back(in); }
  void setBoundaryAP(bool isLeft, frAccessPoint* in)
  {
    if (isLeft) {
      left_ = in;
    } else {
      right_ = in;
    }
  }
  void updateCost()
  {
    cost_ = 0;
    for (auto& ap : pattern_) {
      if (ap) {
        cost_ += ap->getCost();
      }
    }
  }

 private:
  std::vector<frAccessPoint*> pattern_;
  frAccessPoint* left_ = nullptr;
  frAccessPoint* right_ = nullptr;
  int cost_ = std::numeric_limits<int>::max();
  template <class Archive>
  void serialize(Archive& ar, unsigned int version);
  friend class boost::serialization::access;
};

// dynamic programming related
class FlexDPNode
{
 public:
  // getters
  int getPathCost() const { return pathCost_; }
  int getNodeCost() const { return nodeCost_; }
  int getPrevNodeIdx() const { return prev_node_idx_; }

  // setters
  void setPathCost(int in) { pathCost_ = in; }
  void setNodeCost(int in) { nodeCost_ = in; }
  void setPrevNodeIdx(int in) { prev_node_idx_ = in; }

 private:
  int pathCost_ = std::numeric_limits<int>::max();
  int nodeCost_ = std::numeric_limits<int>::max();
  int prev_node_idx_ = -1;
};
}  // namespace drt<|MERGE_RESOLUTION|>--- conflicted
+++ resolved
@@ -171,10 +171,6 @@
   template <typename T>
   std::vector<gtl::polygon_90_set_data<frCoord>>
   mergePinShapes(T* pin, frInstTerm* inst_term, bool is_shrink = false);
-<<<<<<< HEAD
-
-=======
->>>>>>> ae97adee
   // type 0 -- on-grid; 1 -- half-grid; 2 -- center; 3 -- via-enc-opt
   /**
    * @brief Generates all necessary access points from all pin_shapes (pin)
