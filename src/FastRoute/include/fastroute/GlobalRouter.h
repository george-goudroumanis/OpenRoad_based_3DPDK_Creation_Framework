--- conflicted
+++ resolved
@@ -81,11 +81,8 @@
 class RoutingLayer;
 class SteinerTree;
 class RoutePt;
-<<<<<<< HEAD
-=======
-struct NET;
 class GrouteRenderer;
->>>>>>> b9556532
+
 
 struct RegionAdjustment
 {
@@ -319,14 +316,9 @@
   utl::Logger *_logger;
   gui::Gui *_gui;
   // Objects variables
-<<<<<<< HEAD
   FastRouteCore* _fastRoute;
   odb::Point* _gridOrigin;
-=======
-  FastRouteCore* _fastRoute = nullptr;
   GrouteRenderer *_groute_renderer;
-  odb::Point* _gridOrigin = nullptr;
->>>>>>> b9556532
   NetRouteMap _routes;
 
   std::vector<Net>* _nets;
