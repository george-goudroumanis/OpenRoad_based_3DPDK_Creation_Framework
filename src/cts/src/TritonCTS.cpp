--- conflicted
+++ resolved
@@ -59,6 +59,11 @@
 #include "sta/PatternMatch.hh"
 #include "sta/Sdc.hh"
 #include "utl/Logger.h"
+#include "sta/Graph.hh"
+#include "sta/GraphDelayCalc.hh"
+#include "sta/PathAnalysisPt.hh"
+#include "sta/PathEnd.hh"
+#include "sta/PathExpanded.hh"
 
 namespace cts {
 
@@ -1187,18 +1192,15 @@
 {
   Clock& clockNet = builder->getClock();
   odb::dbNet* topClockNet = clockNet.getNetObj();
-
-  const std::string topRegBufferName = "clkbuf_regs_0_" + clockNet.getSdcName();
-  odb::dbInst* topRegBuffer = block_->findInst(topRegBufferName.c_str());
-  odb::dbNet* topNet = nullptr;
-  if (topRegBuffer) {
-    topNet = getFirstInput(topRegBuffer)->getNet();
-  }
+  logger_->report("Top clock Net: {}", topClockNet->getName());
+  if(builder->getTopInputNet()) {
+    logger_->report("Builder Top input Net: {}", builder->getTopInputNet()->getName());
+  }
+
 
   disconnectAllSinksFromNet(topClockNet);
 
   // re-connect top buffer that separates macros from registers
-<<<<<<< HEAD
   if (builder->getTreeType() == TreeType::RegisterTree) {
     odb::dbInst* topRegBuffer
         = block_->findInst(builder->getTopBufferName().c_str());
@@ -1206,10 +1208,6 @@
       odb::dbITerm* topRegBufferInputPin = getFirstInput(topRegBuffer);
       topRegBufferInputPin->connect(builder->getTopInputNet());
     }
-=======
-  if (topRegBuffer) {
-    getFirstInput(topRegBuffer)->connect(topNet);
->>>>>>> 15e1bfb5
   }
 
   createClockBuffers(clockNet);
@@ -1971,41 +1969,93 @@
   }
 }
 
+float TritonCTS::getVertexClkArrival(sta::Vertex* sinVertex, odb::dbNet* topNet) {
+  sta::VertexPathIterator path_iter(sinVertex, openSta_);
+  /*float clkPathArrival = 0.0;*/
+  int paths_accepted = 0;
+  while (path_iter.hasNext()) {
+    sta::PathVertex* path = path_iter.next();
+
+    if (path->dcalcAnalysisPt(openSta_)->corner() != openSta_->cmdCorner()) {
+      continue;
+    }
+
+    sta::PathExpanded expand(path, openSta_);
+
+    const sta::Clock* clock = path->clock(openSta_);
+    if(clock) {
+      sta::PathRef* start = expand.startPath();
+      sta::PathRef* end = expand.endPath();
+      if (start->clkEdge(openSta_)->transition() != sta::RiseFall::rise()) {
+        // only populate with rising edges
+        continue;
+      }
+
+      if (start->dcalcAnalysisPt(openSta_)->delayMinMax() != sta::MinMax::max()) {
+        // only populate with max delay
+        continue;
+      }
+
+      odb::dbITerm* term;
+      odb::dbBTerm* port;
+      odb::dbModITerm* moditerm;
+      odb::dbModBTerm* modbterm;
+      sta::Net* sta_net;
+      network_->staToDb(start->pin(openSta_), term, port, moditerm, modbterm);
+      if(term) {
+        logger_->report("start_path iterm: {}", term->getName());
+      }
+      if(port) {
+        logger_->report("start_path bterm: {}", port->getName());
+      }
+
+      if(moditerm) {
+        logger_->report("start_path moditerm: {}", moditerm->getName());
+      }
+
+      if(modbterm) {
+        logger_->report("start_path modbterm: {}", modbterm->getName());
+      }
+
+      sta::Term* term_sta = network_->term(start->pin(openSta_));
+      if (term != nullptr) {
+        sta_net = network_->net(term_sta);
+      } else {
+        sta_net = network_->net(start->pin(openSta_));
+      }
+      if(sta_net){
+        logger_->report("start_path net: {}", network_->staToDb(sta_net)->getName());
+      }
+      paths_accepted += 1;
+      // dont add paths that do not share a net at the root
+      /*if(network_)
+      logger_->report("start path net: {}", network_->staToDb(startNet)->getName());
+      clkPathArrival = path->arrival(openSta_);
+      if(path->arrival(openSta_) != end->arrival(openSta_)) {
+        logger_->report("Difference");
+      }*/
+    }
+  }
+  logger_->report("Paths accepted: {}", paths_accepted);
+  /*if(paths_accepted > 1 || paths_accepted == 0) {
+      logger_->report("Paths accepted: {}", paths_accepted);
+  }*/
+  return 0.0;
+}
+
 void TritonCTS::computeAveSinkArrivals(TreeBuilder* builder)
 {
+  openSta_->ensureGraph();
+  openSta_->searchPreamble();
+  openSta_->ensureClkNetwork();
+  openSta_->ensureClkArrivals();
   Clock clock = builder->getClock();
   // compute average input arrival at all sinks
   float sumArrivals = 0.0;
   unsigned numSinks = 0;
   clock.forEachSink([&](const ClockInst& sink) {
     odb::dbITerm* iterm = sink.getDbInputPin();
-<<<<<<< HEAD
     computeSinkArrivalRecur(iterm, sumArrivals, numSinks);
-=======
-    odb::dbInst* inst = iterm->getInst();
-    sta::Pin* pin = network_->dbToSta(iterm);
-    // ignore arrival fall (no inverters in current clock tree)
-    arrival
-        += openSta_->pinArrival(pin, sta::RiseFall::rise(), sta::MinMax::max());
-    // add insertion delay
-    ins_delay = 0.0;
-    sta::LibertyCell* libCell = network_->libertyCell(network_->dbToSta(inst));
-    odb::dbMTerm* mterm = iterm->getMTerm();
-    if (libCell && mterm) {
-      sta::LibertyPort* libPort
-          = libCell->findLibertyPort(mterm->getConstName());
-      if (libPort) {
-        sta::RiseFallMinMax insDelays = libPort->clkTreeDelays();
-        if (insDelays.hasValue()) {
-          ins_delay
-              = (insDelays.value(sta::RiseFall::rise(), sta::MinMax::max())
-                 + insDelays.value(sta::RiseFall::fall(), sta::MinMax::max()))
-                / 2.0;
-        }
-      }
-    }
-    arrival += ins_delay;
->>>>>>> 15e1bfb5
   });
   float aveArrival = sumArrivals / (float) numSinks;
   builder->setAveSinkArrival(aveArrival);
@@ -2031,6 +2081,19 @@
         // either register or macro input pin
         sta::Pin* pin = network_->dbToSta(iterm);
         if (pin) {
+          sta::Graph* graph = openSta_->graph();
+          sta::Vertex* drvr_vertex = graph->pinDrvrVertex(pin);
+          sta::Vertex* load_vertex = graph->pinLoadVertex(pin);
+          logger_->report("sink iterm name: {}", iterm->getName());
+          if(drvr_vertex != load_vertex) {
+            logger_->report("diferentes vertices");
+            getVertexClkArrival(drvr_vertex, nullptr);
+            getVertexClkArrival(load_vertex, nullptr);
+          } else {
+              logger_->report("iguais vertices");
+             getVertexClkArrival(drvr_vertex, nullptr);
+          }
+
           // ignore arrival fall (no inverters in current clock tree)
           float arrival = openSta_->pinArrival(
               pin, sta::RiseFall::rise(), sta::MinMax::max());
