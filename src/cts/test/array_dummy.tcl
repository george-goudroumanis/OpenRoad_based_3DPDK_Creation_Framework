--- conflicted
+++ resolved
@@ -134,15 +134,9 @@
 
 set_cts_config -root_buf $cts_buffer \
   -buf_list $cts_buffer \
-<<<<<<< HEAD
-  -sink_clustering_enable \
-  -sink_clustering_max_diameter $cts_cluster_diameter \
-=======
   -sink_clustering_max_diameter $cts_cluster_diameter
 
 clock_tree_synthesis -sink_clustering_enable \
-  -balance_levels \
->>>>>>> 792fcced
   -use_dummy_load
 
 set_propagated_clock [all_clocks]
