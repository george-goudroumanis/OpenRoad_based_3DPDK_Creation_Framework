# Build an array of tiles with misc flops and hook up a clk net for CTS
# This demonstrates the trouble with blockage unaware fixing.

source "helpers.tcl"
source Nangate45/Nangate45.vars

# Settings
set array_size 15
set pitch_multiplier 1.1
set core_margin [expr 10 * 2000]
set halo [expr 1 * 2000]

read_lib $liberty_file
read_lib array_tile.lib

read_lef $tech_lef
read_lef $std_cell_lef
read_lef array_tile.lef

set db [ord::get_db]
set tech [ord::get_db_tech]
set chip [odb::dbChip_create $db $tech]
set block [odb::dbBlock_create $chip "top"]
$block setDefUnits 2000

set dbu [$tech getDbUnitsPerMicron]

set tile [$db findMaster "array_tile"]

set width [$tile getWidth]
set height [$tile getHeight]

set x_pitch [expr int($width * $pitch_multiplier)]
set y_pitch [expr int($height * $pitch_multiplier)]

set clk [odb::dbNet_create $block "clk"]
$clk setSigType CLOCK

# Make clock bterm/bpin at 0,0
set clk_bterm [odb::dbBTerm_create $clk "clk"]
$clk_bterm setSigType CLOCK
$clk_bterm setIoType INPUT
set clk_bpin [odb::dbBPin_create $clk_bterm]
$clk_bpin setPlacementStatus PLACED
set layer [$tech findLayer "metal5"]
odb::dbBox_create $clk_bpin $layer 0 0 2000 2000

# tile array
for { set x 0 } { $x < $array_size } { incr x } {
  for { set y 0 } { $y < $array_size } { incr y } {
    set inst [odb::dbInst_create $block $tile "inst_${x}_${y}"]
    set lx [expr $x * $x_pitch + $core_margin]
    set ly [expr $y * $y_pitch + $core_margin]
    $inst setLocation $lx $ly
    $inst setPlacementStatus LOCKED
    set clk_iterm [$inst findITerm "clk"]
    $clk_iterm connect $clk

    set ux [expr $lx + $width + $halo]
    set uy [expr $ly + $height + $halo]

    set lx [expr $lx - $halo]
    set ly [expr $ly - $halo]
    #   odb::dbBlockage_create $block $lx $ly $ux $uy

    # connect east/west pins skipping every fifth column
    if { $x > 0 } {
      if { ($x + 1) % 5 == 0 } {
        continue
      } elseif { $x % 5 == 0 } {
        set offset 2
      } else {
        set offset 1
      }
      set l_inst [$block findInst "inst_[expr $x-$offset]_${y}"]
      set net [odb::dbNet_create $block "n1_${x}_${y}"]
      [$inst findITerm "w_in"] connect $net
      [$l_inst findITerm "e_out"] connect $net

      set net [odb::dbNet_create $block "n2_${x}_${y}"]
      [$inst findITerm "w_out"] connect $net
      [$l_inst findITerm "e_in"] connect $net
    }
  }
}

# FF array on every 5th column
set dff [$db findMaster "DFF_X1"]
set dff_height [$dff getHeight]
set dff_width [$dff getWidth]

for { set x 4 } { $x < $array_size } { incr x 5 } {
  for { set y 0 } { $y < $array_size } { incr y } {
    for { set i 0 } { $i < 50 } { incr i } {
      set inst [odb::dbInst_create $block $dff "dff_${x}_${y}_${i}"]
      set lx [expr $x * $x_pitch + $core_margin]
      set ly [expr $y * $y_pitch + $core_margin]
      $inst setLocation \
        [expr $lx - $dff_width - $halo] \
        [expr $ly + $i * $dff_height]
      $inst setPlacementStatus PLACED
      set clk_iterm [$inst findITerm "CK"]
      $clk_iterm connect $clk
    }
  }
}

ord::design_created

set overall_width [expr ($array_size - 1) * $x_pitch + $width + 2 * $core_margin]
set overall_height [expr ($array_size - 1) * $y_pitch + $height + 2 * $core_margin]

set overall_width [expr $overall_width / $dbu]
set overall_height [expr $overall_height / $dbu]

# setup rows
initialize_floorplan \
  -die_area [list 0 0 $overall_width $overall_height] \
  -core_area [list 0 0 $overall_width $overall_height] \
  -site $site

source $tracks_file

source Nangate45/Nangate45.rc

create_clock -period 5 clk

source $layer_rc_file
set_wire_rc -signal -layer $wire_rc_layer
set_wire_rc -clock -layer $wire_rc_layer_clk
set_dont_use $dont_use

<<<<<<< HEAD
clock_tree_synthesis -root_buf $cts_buffer \
  -buf_list $cts_buffer \
  -sink_clustering_enable \
  -sink_clustering_max_diameter $cts_cluster_diameter
=======
set_cts_config -sink_clustering_max_diameter $cts_cluster_diameter \
  -root_buf $cts_buffer \
  -buf_list $cts_buffer


clock_tree_synthesis -sink_clustering_enable \
  -balance_levels
>>>>>>> 792fcced

set_propagated_clock [all_clocks]
estimate_parasitics -placement
repair_clock_nets

set_placement_padding -global -left $detail_place_pad -right $detail_place_pad
detailed_placement

estimate_parasitics -placement
report_clock_skew<|MERGE_RESOLUTION|>--- conflicted
+++ resolved
@@ -130,20 +130,12 @@
 set_wire_rc -clock -layer $wire_rc_layer_clk
 set_dont_use $dont_use
 
-<<<<<<< HEAD
-clock_tree_synthesis -root_buf $cts_buffer \
-  -buf_list $cts_buffer \
-  -sink_clustering_enable \
-  -sink_clustering_max_diameter $cts_cluster_diameter
-=======
 set_cts_config -sink_clustering_max_diameter $cts_cluster_diameter \
   -root_buf $cts_buffer \
   -buf_list $cts_buffer
 
 
-clock_tree_synthesis -sink_clustering_enable \
-  -balance_levels
->>>>>>> 792fcced
+clock_tree_synthesis -sink_clustering_enable
 
 set_propagated_clock [all_clocks]
 estimate_parasitics -placement
