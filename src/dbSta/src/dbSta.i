--- conflicted
+++ resolved
@@ -167,10 +167,6 @@
 void
 report_cell_usage_cmd(odb::dbModule* mod, const bool verbose)
 {
-<<<<<<< HEAD
-  // cmdLinkedNetwork();
-=======
->>>>>>> 3f5a91cd
   ord::OpenRoad *openroad = ord::getOpenRoad();
   sta::dbSta *sta = openroad->getSta();
   sta->ensureLinked();
