/////////////////////////////////////////////////////////////////////////////
//
// Copyright (c) 2019, The Regents of the University of California
// All rights reserved.
//
// BSD 3-Clause License
//
// Redistribution and use in source and binary forms, with or without
// modification, are permitted provided that the following conditions are met:
//
// * Redistributions of source code must retain the above copyright notice, this
//   list of conditions and the following disclaimer.
//
// * Redistributions in binary form must reproduce the above copyright notice,
//   this list of conditions and the following disclaimer in the documentation
//   and/or other materials provided with the distribution.
//
// * Neither the name of the copyright holder nor the names of its
//   contributors may be used to endorse or promote products derived from
//   this software without specific prior written permission.
//
// THIS SOFTWARE IS PROVIDED BY THE COPYRIGHT HOLDERS AND CONTRIBUTORS "AS IS"
// AND ANY EXPRESS OR IMPLIED WARRANTIES, INCLUDING, BUT NOT LIMITED TO, THE
// IMPLIED WARRANTIES OF MERCHANTABILITY AND FITNESS FOR A PARTICULAR PURPOSE
// ARE DISCLAIMED. IN NO EVENT SHALL THE COPYRIGHT HOLDER OR CONTRIBUTORS BE
// LIABLE FOR ANY DIRECT, INDIRECT, INCIDENTAL, SPECIAL, EXEMPLARY, OR
// CONSEQUENTIAL DAMAGES (INCLUDING, BUT NOT LIMITED TO, PROCUREMENT OF
// SUBSTITUTE GOODS OR SERVICES; LOSS OF USE, DATA, OR PROFITS; OR BUSINESS
// INTERRUPTION) HOWEVER CAUSED AND ON ANY THEORY OF LIABILITY, WHETHER IN
// CONTRACT, STRICT LIABILITY, OR TORT (INCLUDING NEGLIGENCE OR OTHERWISE)
// ARISING IN ANY WAY OUT OF THE USE OF THIS SOFTWARE, EVEN IF ADVISED OF THE
// POSSIBILITY OF SUCH DAMAGE.
//
///////////////////////////////////////////////////////////////////////////////

#include "db_sta/dbReadVerilog.hh"

#include <odb/dbSet.h>

#include <fstream>
#include <map>
#include <string>
#include <vector>

#include "db_sta/dbNetwork.hh"
#include "db_sta/dbSta.hh"
#include "odb/db.h"
#include "ord/OpenRoad.hh"
#include "sta/ConcreteLibrary.hh"
#include "sta/ConcreteNetwork.hh"
#include "sta/NetworkCmp.hh"
#include "sta/PortDirection.hh"
#include "sta/Vector.hh"
#include "sta/VerilogReader.hh"
#include "utl/Logger.h"

namespace ord {

using odb::dbBlock;
using odb::dbBTerm;
using odb::dbBusPort;
using odb::dbChip;
using odb::dbDatabase;
using odb::dbInst;
using odb::dbIoType;
using odb::dbITerm;
using odb::dbMaster;
using odb::dbModBTerm;
using odb::dbModInst;
using odb::dbModITerm;
using odb::dbModNet;
using odb::dbModule;
using odb::dbMTerm;
using odb::dbNet;
using odb::dbTech;
using utl::ORD;

using sta::Cell;
using sta::CellPortBitIterator;
using sta::CellPortIterator;
using sta::ConcreteCell;
using sta::ConcreteCellPortIterator;
using sta::ConcretePort;
using sta::ConnectedPinIterator;
using sta::dbNetwork;
using sta::Instance;
using sta::InstanceChildIterator;
using sta::InstancePinIterator;
using sta::LeafInstanceIterator;
using sta::LibertyCell;
using sta::Net;
using sta::NetConnectedPinIterator;
using sta::NetIterator;
using sta::NetTermIterator;
using sta::Network;
using sta::Pin;
using sta::PinPathNameLess;
using sta::PinSeq;
using sta::Port;
using sta::PortDirection;
using sta::Term;
using utl::Logger;

dbVerilogNetwork::dbVerilogNetwork()
{
  report_ = nullptr;
  debug_ = nullptr;
}

void dbVerilogNetwork::init(dbNetwork* db_network)
{
  db_network_ = db_network;
  copyState(db_network_);
}

dbVerilogNetwork* makeDbVerilogNetwork()
{
  return new dbVerilogNetwork;
}

void initDbVerilogNetwork(ord::OpenRoad* openroad)
{
  sta::dbSta* sta = openroad->getSta();
  openroad->getVerilogNetwork()->init(sta->getDbNetwork());
}

void deleteDbVerilogNetwork(dbVerilogNetwork* verilog_network)
{
  delete verilog_network;
}

// Facade that looks in the db network for a liberty cell if
// there isn't one in the verilog network.
Cell* dbVerilogNetwork::findAnyCell(const char* name)
{
  Cell* cell = ConcreteNetwork::findAnyCell(name);
  if (cell == nullptr) {
    cell = db_network_->findAnyCell(name);
  }
  return cell;
}

<<<<<<< HEAD
=======
void dbReadVerilog(const char* filename,
                   dbVerilogNetwork* verilog_network,
                   sta::VerilogReader* verilog_reader)
{
  if (verilog_reader == nullptr) {
    verilog_reader = new sta::VerilogReader(verilog_network);
  }
  verilog_reader->read(filename);
}

// Cell is a black box if all the ports have unknown port directions
bool dbVerilogNetwork::isBlackBox(ConcreteCell* cell)
{
  ConcreteCellPortIterator* port_iter = cell->portIterator();
  while (port_iter->hasNext()) {
    ConcretePort* port = port_iter->next();
    if (port->direction() != PortDirection::unknown()) {
      return false;
    }
  }
  return true;
}

>>>>>>> d032547f
////////////////////////////////////////////////////////////////

class Verilog2db
{
 public:
  Verilog2db(Network* verilog_network,
             dbDatabase* db,
             Logger* logger,
             bool hierarchy);
  void makeBlock();
  void makeUnusedBlock(const char* name);
  void makeDbNetlist();
  void makeUnusedDbNetlist();
  void processUnusedCells(const char* top_cell_name,
                          dbVerilogNetwork* verilog_network,
                          bool link_make_black_boxes);
  void restoreTopBlock(const char* orig_top_cell_name);

 private:
  struct LineInfo
  {
    std::string file_name;
    int line_number;
  };
  using InstPair = std::pair<const Instance*, dbModInst*>;
  using InstPairs = std::vector<InstPair>;
  void makeDbModule(Instance* inst, dbModule* parent, InstPairs& inst_pairs);
  void makeChildInsts(Instance* inst, dbModule* module, InstPairs& inst_pairs);
  void makeModBTerms(Cell* cell, dbModule* module);
  void makeModITerms(Instance* inst, dbModInst* modinst);
  dbIoType staToDb(PortDirection* dir);
  bool staToDb(dbModule* module,
               const Pin* pin,
               dbBTerm*& bterm,
               dbITerm*& iterm,
               dbModBTerm*& mod_bterm,
               dbModITerm*& mod_iterm);
  void recordBusPortsOrder();
  void makeDbNets(const Instance* inst);

  void makeVModNets(const Instance* inst, dbModInst* mod_inst);
  void makeVModNets(InstPairs& inst_pairs);
  dbModNet* constructModNet(Net* inst_pin_net, dbModule* module);

  bool hasTerminals(Net* net) const;
  dbMaster* getMaster(Cell* cell);
  void storeLineInfo(const std::string& attribute, dbInst* db_inst);
  void makeModNets(Instance* inst);

  Network* network_;
  dbDatabase* db_;
  dbBlock* block_ = nullptr;
  dbBlock* top_block_ = nullptr;
  Logger* logger_;
  std::map<Cell*, dbMaster*> master_map_;
  // Map file names to a unique id to avoid having to store the full file name
  // for each instance
  std::map<std::string, int> src_file_id_;
  // We have to store dont_touch instances and apply the attribute after
  // creating iterms; as iterms can't be added to a dont_touch inst
  std::vector<dbInst*> dont_touch_insts;
  bool hierarchy_ = false;
  static const std::regex line_info_re;
  std::vector<ConcreteCell*> unused_cells_;
};

// Example: "./designs/src/gcd/gcd.v:571.3-577.6"
const std::regex Verilog2db::line_info_re("^(.*):(\\d+)\\.\\d+-\\d+\\.\\d+$");

bool dbLinkDesign(const char* top_cell_name,
                  dbVerilogNetwork* verilog_network,
                  dbDatabase* db,
                  Logger* logger,
                  bool hierarchy)
{
  debugPrint(
      logger, utl::ODB, "dbReadVerilog", 1, "dbLinkDesign {}", top_cell_name);
  bool link_make_black_boxes = true;
  bool success = verilog_network->linkNetwork(
      top_cell_name, link_make_black_boxes, verilog_network->report());
  if (success) {
    Verilog2db v2db(verilog_network, db, logger, hierarchy);
    v2db.makeBlock();
    v2db.makeDbNetlist();
<<<<<<< HEAD
=======
    // Link unused modules in case if we want to swap to such modules later
    v2db.processUnusedCells(
        top_cell_name, verilog_network, link_make_black_boxes);
    delete verilog_reader;
>>>>>>> d032547f
  }

  return success;
}

Verilog2db::Verilog2db(Network* network,
                       dbDatabase* db,
                       Logger* logger,
                       bool hierarchy)
    : network_(network), db_(db), logger_(logger), hierarchy_(hierarchy)
{
}

void Verilog2db::makeBlock()
{
  dbChip* chip = db_->getChip();
  if (chip == nullptr) {
    chip = dbChip::create(db_);
  }
  block_ = chip->getBlock();
  if (block_) {
    // Delete existing db network objects.
    auto insts = block_->getInsts();
    for (auto iter = insts.begin(); iter != insts.end();) {
      iter = dbInst::destroy(iter);
    }
    auto nets = block_->getNets();
    for (auto iter = nets.begin(); iter != nets.end();) {
      iter = dbNet::destroy(iter);
    }
    auto bterms = block_->getBTerms();
    for (auto iter = bterms.begin(); iter != bterms.end();) {
      iter = dbBTerm::destroy(iter);
    }
    auto mod_insts = block_->getTopModule()->getChildren();
    for (auto iter = mod_insts.begin(); iter != mod_insts.end();) {
      iter = dbModInst::destroy(iter);
    }
  } else {
    const char* design
        = network_->name(network_->cell(network_->topInstance()));
    block_ = dbBlock::create(
        chip, design, db_->getTech(), network_->pathDivider());
  }
  dbTech* tech = db_->getTech();
  block_->setDefUnits(tech->getLefUnits());
  block_->setBusDelimeters('[', ']');
}

void Verilog2db::makeDbNetlist()
{
  recordBusPortsOrder();
  // As a side effect we accumulate the instance <-> modinst pairs
  InstPairs inst_pairs;
  makeDbModule(network_->topInstance(), /* parent */ nullptr, inst_pairs);
  makeDbNets(network_->topInstance());
  if (hierarchy_) {
    makeVModNets(inst_pairs);
  }
  for (auto inst : dont_touch_insts) {
    inst->setDoNotTouch(true);
  }
}

void Verilog2db::recordBusPortsOrder()
{
  // OpenDB does not have any concept of bus ports.
  // Use a property to annotate the bus names as msb or lsb first for writing
  // verilog.
  Cell* top_cell = network_->cell(network_->topInstance());
  std::unique_ptr<CellPortIterator> bus_iter{network_->portIterator(top_cell)};
  while (bus_iter->hasNext()) {
    Port* port = bus_iter->next();
    if (network_->isBus(port)) {
      const char* port_name = network_->name(port);
      const char* cell_name = network_->name(top_cell);
      int from = network_->fromIndex(port);
      int to = network_->toIndex(port);
      string key = std::string("bus_msb_first ") + port_name + " " + cell_name;
      odb::dbBoolProperty::create(block_, key.c_str(), from > to);
    }
  }
}

void Verilog2db::storeLineInfo(const std::string& attribute, dbInst* db_inst)
{
  if (attribute.empty()) {
    return;
  }

  std::smatch match;

  if (std::regex_match(attribute, match, line_info_re)) {
    const std::string file_name = match[1];
    const auto iter = src_file_id_.find(file_name);
    int file_id;
    if (iter != src_file_id_.end()) {
      file_id = iter->second;
    } else {
      file_id = src_file_id_.size();
      src_file_id_[file_name] = file_id;
      const auto id_string = fmt::format("src_file_{}", file_id);
      odb::dbStringProperty::create(
          block_, id_string.c_str(), file_name.c_str());
    }
    odb::dbIntProperty::create(db_inst, "src_file_id", file_id);
    odb::dbIntProperty::create(db_inst, "src_file_line", stoi(match[2]));
  }
}

// Recursively builds odb's dbModule/dbModInst hierarchy corresponding
// to the sta network rooted at inst.  parent is the dbModule to build
// the hierarchy under. If null the top module is used.

void Verilog2db::makeDbModule(
    Instance* inst,
    dbModule* parent,
    // harvest the hierarchical instances. Modnets connected to these
    InstPairs& inst_pairs)
{
  Cell* cell = network_->cell(inst);

  dbModule* module;
  if (parent == nullptr) {
    module = block_->getTopModule();
  } else {
    // This uniquifies the cell
    module = dbModule::makeUniqueDbModule(
        network_->name(cell), network_->name(inst), block_);

    std::string module_inst_name = network_->name(inst);

    dbModInst* modinst
        = dbModInst::create(parent, module, module_inst_name.c_str());

    inst_pairs.emplace_back(inst, modinst);

    debugPrint(logger_,
               utl::ODB,
               "dbReadVerilog",
               1,
               "Created module instance {} in parent {} ",
               module_inst_name.c_str(),
               parent->getName());

    if (modinst == nullptr) {
      logger_->error(ORD,
                     2023,
                     "hierachical instance creation failed for {} of {}",
                     network_->name(inst),
                     network_->name(cell));
    }
    if (hierarchy_) {
      makeModBTerms(cell, module);
      makeModITerms(inst, modinst);
    }
  }
  makeChildInsts(inst, module, inst_pairs);
}

void Verilog2db::makeModBTerms(Cell* cell, dbModule* module)
{
  dbBusPort* dbbusport = nullptr;
  // make the module ports
  std::unique_ptr<CellPortIterator> cp_iter{network_->portIterator(cell)};
  while (cp_iter->hasNext()) {
    Port* port = cp_iter->next();
    if (network_->isBus(port)) {
      // make the bus port as part of the port set for the cell.
      const char* port_name = network_->name(port);
      dbModBTerm* bmodterm = dbModBTerm::create(module, port_name);
      dbbusport = dbBusPort::create(module,
                                    bmodterm,  // the root of the bus port
                                    network_->fromIndex(port),
                                    network_->toIndex(port));
      bmodterm->setBusPort(dbbusport);
      const dbIoType io_type = staToDb(network_->direction(port));
      bmodterm->setIoType(io_type);

      //
      // Make a modbterm for each bus bit
      // Keep traversal in terms of bits
      // These modbterms are annotated as being
      // part of the port bus.
      //

      const int from_index = network_->fromIndex(port);
      const int to_index = network_->toIndex(port);
      const bool updown = (from_index <= to_index) ? true : false;
      const int size
          = updown ? to_index - from_index + 1 : from_index - to_index + 1;
      for (int i = 0; i < size; i++) {
        const int ix = updown ? from_index + i : from_index - i;
        const std::string bus_bit_port = port_name + std::string("[")
                                         + std::to_string(ix)
                                         + std::string("]");
        dbModBTerm* modbterm = dbModBTerm::create(module, bus_bit_port.c_str());
        if (i == 0) {
          dbbusport->setMembers(modbterm);
        }
        if (i == size - 1) {
          dbbusport->setLast(modbterm);
        }
        dbIoType io_type = staToDb(network_->direction(port));
        bmodterm->setIoType(io_type);
      }
    } else {
      const std::string port_name = network_->name(port);
      dbModBTerm* bmodterm = dbModBTerm::create(module, port_name.c_str());
      const dbIoType io_type = staToDb(network_->direction(port));
      bmodterm->setIoType(io_type);
      debugPrint(logger_,
                 utl::ODB,
                 "dbReadVerilog",
                 1,
                 "Created module bterm {} ",
                 bmodterm->getName());
    }
  }
  module->getModBTerms().reverse();
}

void Verilog2db::makeModITerms(Instance* inst, dbModInst* modinst)
{
  // make the instance iterms and set up their reference
  // to the child ports (dbModBTerms).

  InstancePinIterator* ip_iter = network_->pinIterator(inst);
  while (ip_iter->hasNext()) {
    Pin* cur_pin = ip_iter->next();
    const std::string pin_name_string = network_->portName(cur_pin);
    //
    // we do not need to store the pin names.. But they are
    // assumed to exist in the STA world.
    //
    dbModITerm* moditerm = dbModITerm::create(modinst, pin_name_string.c_str());
    dbModBTerm* modbterm;
    std::string port_name_str = std::move(pin_name_string);
    const size_t last_idx = port_name_str.find_last_of('/');
    if (last_idx != string::npos) {
      port_name_str = port_name_str.substr(last_idx + 1);
    }
    dbModule* module = modinst->getMaster();
    modbterm = module->findModBTerm(port_name_str.c_str());
    moditerm->setChildModBTerm(modbterm);
    modbterm->setParentModITerm(moditerm);

    debugPrint(logger_,
               utl::ODB,
               "dbReadVerilog",
               1,
               "Created module iterm {} for bterm {}",
               moditerm->getName(),
               modbterm->getName());
  }
}

void Verilog2db::makeChildInsts(Instance* inst,
                                dbModule* module,
                                InstPairs& inst_pairs)
{
  std::unique_ptr<InstanceChildIterator> child_iter{
      network_->childIterator(inst)};
  while (child_iter->hasNext()) {
    Instance* child = child_iter->next();
    if (network_->isHierarchical(child)) {
      makeDbModule(child, module, inst_pairs);
    } else {
      const char* child_name = network_->pathName(child);
      Instance* parent_instance = network_->parent(child);
      dbModule* parent_module = nullptr;
      Cell* parent_cell = nullptr;
      if (parent_instance == network_->topInstance() || hierarchy_ == false) {
        parent_module = block_->getTopModule();
        parent_cell = network_->cell(parent_instance);
      } else {
        parent_cell = network_->cell(parent_instance);
        parent_module = block_->findModule(network_->name(parent_cell));
      }
      (void) parent_module;
      (void) parent_cell;
      Cell* cell = network_->cell(child);
      dbMaster* master = getMaster(cell);
      if (master == nullptr) {
        logger_->warn(ORD,
                      2013,
                      "instance {} LEF master {} not found.",
                      child_name,
                      network_->name(cell));
        continue;
      }

      auto db_inst = dbInst::create(block_, master, child_name, false, module);
      debugPrint(logger_,
                 utl::ODB,
                 "dbReadVerilog",
                 2,
                 "Child inst {} created in makeChildInsts",
                 db_inst->getName());

      // Yosys writes a src attribute on sequential instances to give the
      // Verilog source info.
      storeLineInfo(network_->getAttribute(child, "src"), db_inst);

      const auto dont_touch = network_->getAttribute(child, "dont_touch");
      if (!dont_touch.empty()) {
        if (std::stoi(dont_touch)) {
          dont_touch_insts.push_back(db_inst);
        }
      }

      if (db_inst == nullptr) {
        logger_->error(ORD,
                       2015,
                       "Leaf instance creation failed for {} of {}",
                       network_->name(child),
                       module->getName());
      }
    }
  }

  if (module->getChildren().reversible()
      && module->getChildren().orderReversed()) {
    module->getChildren().reverse();
  }

  if (module->getInsts().reversible() && module->getInsts().orderReversed()) {
    module->getInsts().reverse();
  }
}

bool Verilog2db::staToDb(dbModule* module,
                         const Pin* pin,
                         dbBTerm*& bterm,
                         dbITerm*& iterm,
                         dbModBTerm*& mod_bterm,
                         dbModITerm*& mod_iterm)
{
  mod_bterm = nullptr;
  mod_iterm = nullptr;
  bterm = nullptr;
  iterm = nullptr;

  const char* port_name = network_->portName(pin);
  Instance* cur_inst = network_->instance(pin);
  std::string pin_name = network_->portName(pin);

  //
  // cases: All the things a pin could be:
  //
  // 1. A pin on a module instance (moditerm)
  // 2. A port on the top level (bterm)
  // 3. A pin on a dbInst (iterm)
  // 4. A port on a module (modbterm).
  //

  if (module) {
    if (cur_inst) {
      std::string instance_name = network_->pathName(cur_inst);
      size_t last_idx = instance_name.find_last_of('/');
      if (last_idx != string::npos) {
        instance_name = instance_name.substr(last_idx + 1);
      }
      dbModInst* mod_inst = module->findModInst(instance_name.c_str());
      if (mod_inst) {
        mod_iterm = mod_inst->findModITerm(pin_name.c_str());
      }
    }
  }

  if (!mod_iterm) {
    // a pin on the top level. Use the port name
    if (cur_inst == network_->topInstance()) {
      bterm = block_->findBTerm(port_name);
    } else {
      // a pin on an instance
      // we store just the pin name on the db inst iterm
      std::string instance_name = network_->pathName(cur_inst);
      size_t last_idx = pin_name.find_last_of('/');
      if (last_idx != string::npos) {
        pin_name = pin_name.substr(last_idx + 1);
      }
      // we store the full instance name for db insts
      dbInst* db_inst = module->findDbInst(instance_name.c_str());
      if (db_inst) {
        iterm = db_inst->findITerm(pin_name.c_str());
      } else {
        // a port on the module itself (a mod bterm)
        mod_bterm = module->findModBTerm(pin_name.c_str());
      }
    }
  }
  if (bterm || iterm || mod_iterm || mod_bterm) {
    return true;
  }
  return false;
}

dbIoType Verilog2db::staToDb(PortDirection* dir)
{
  if (dir == PortDirection::input()) {
    return dbIoType::INPUT;
  }
  if (dir == PortDirection::output()) {
    return dbIoType::OUTPUT;
  }
  if (dir == PortDirection::bidirect()) {
    return dbIoType::INOUT;
  }
  if (dir == PortDirection::tristate()) {
    return dbIoType::OUTPUT;
  }
  if (dir == PortDirection::unknown()) {
    return dbIoType::INPUT;
  }
  return dbIoType::INOUT;
}

void Verilog2db::makeDbNets(const Instance* inst)
{
  bool is_top = (inst == network_->topInstance());
  std::unique_ptr<NetIterator> net_iter{network_->netIterator(inst)};
  // Todo, put dbnets in the module in case of hierarchy (not block)
  while (net_iter->hasNext()) {
    Net* net = net_iter->next();

    if (!is_top && hasTerminals(net)) {
      continue;
    }

    const char* net_name = network_->pathName(net);
    dbNet* db_net = dbNet::create(block_, net_name);
    debugPrint(logger_,
               utl::ODB,
               "dbReadVerilog",
               2,
               "makeDbNets created net {}",
               db_net->getName());
    if (network_->isPower(net)) {
      db_net->setSigType(odb::dbSigType::POWER);
    }
    if (network_->isGround(net)) {
      db_net->setSigType(odb::dbSigType::GROUND);
    }

    // Sort connected pins for regression stability.
    PinSeq net_pins;
    std::unique_ptr<NetConnectedPinIterator> pin_iter{
        network_->connectedPinIterator(net)};
    while (pin_iter->hasNext()) {
      const Pin* pin = pin_iter->next();
      net_pins.push_back(pin);
    }
    sort(net_pins, PinPathNameLess(network_));

    for (const Pin* pin : net_pins) {
      if (network_->isTopLevelPort(pin)) {
        const char* port_name = network_->portName(pin);
        if (block_->findBTerm(port_name) == nullptr) {
          dbBTerm* bterm = dbBTerm::create(db_net, port_name);
          debugPrint(logger_,
                     utl::ODB,
                     "dbReadVerilog",
                     2,
                     "makeDbNets created bterm {}",
                     bterm->getName());
          dbIoType io_type = staToDb(network_->direction(pin));
          bterm->setIoType(io_type);
        }
      } else if (network_->isLeaf(pin)) {
        const char* port_name = network_->portName(pin);
        Instance* inst = network_->instance(pin);
        const char* inst_name = network_->pathName(inst);
        dbInst* db_inst = block_->findInst(inst_name);
        if (db_inst) {
          dbMaster* master = db_inst->getMaster();
          dbMTerm* mterm = master->findMTerm(block_, port_name);
          if (mterm) {
            db_inst->getITerm(mterm)->connect(db_net);
            debugPrint(logger_,
                       utl::ODB,
                       "dbReadVerilog",
                       2,
                       "makeDbNets connected mterm {} to net {}",
                       mterm->getName(),
                       db_net->getName());
          }
        }
      }
    }
  }

  std::unique_ptr<InstanceChildIterator> child_iter{
      network_->childIterator(inst)};
  while (child_iter->hasNext()) {
    const Instance* child = child_iter->next();
    makeDbNets(child);
  }
}

void Verilog2db::makeVModNets(InstPairs& inst_pairs)
{
  for (auto& [inst, modinst] : inst_pairs) {
    makeVModNets(inst, modinst);
  }
}

void Verilog2db::makeVModNets(const Instance* inst, dbModInst* mod_inst)
{
  // Given a hierarchical instance, get the pins on the outside
  // and the inside of the instance and construct the modnets

  debugPrint(logger_,
             utl::ODB,
             "dbReadVerilog",
             2,
             "makeVModNets inst: {} mod_inst: {}",
             network_->name(inst),
             mod_inst->getName());

  dbModule* parent_module = mod_inst->getParent();
  dbModule* child_module = mod_inst->getMaster();

  std::unique_ptr<InstancePinIterator> pinIter{network_->pinIterator(inst)};
  while (pinIter->hasNext()) {
    Pin* inst_pin = pinIter->next();
    Net* inst_pin_net = network_->net(inst_pin);

    if (!inst_pin_net) {
      continue;
    }

    dbModNet* upper_mod_net = constructModNet(inst_pin_net, parent_module);

    dbModITerm* mod_iterm = nullptr;
    dbModBTerm* mod_bterm = nullptr;
    dbBTerm* bterm = nullptr;
    dbITerm* iterm = nullptr;
    staToDb(child_module, inst_pin, bterm, iterm, mod_bterm, mod_iterm);
    if (mod_bterm) {
      mod_iterm = mod_bterm->getParentModITerm();
      if (mod_iterm) {
        mod_iterm->connect(upper_mod_net);
        debugPrint(logger_,
                   utl::ODB,
                   "dbReadVerilog",
                   2,
                   "makeVModNets connected mod_iterm {} to upper_mod_net {}",
                   mod_iterm->getName(),
                   upper_mod_net->getName());
      }
    }

    // make sure any top level bterms are connected to this net too...
    if (parent_module == block_->getTopModule()) {
      NetConnectedPinIterator* pin_iter
          = network_->connectedPinIterator(inst_pin_net);
      while (pin_iter->hasNext()) {
        const Pin* pin = pin_iter->next();
        staToDb(parent_module, pin, bterm, iterm, mod_bterm, mod_iterm);
        if (bterm) {
          bterm->connect(upper_mod_net);
          debugPrint(logger_,
                     utl::ODB,
                     "dbReadVerilog",
                     2,
                     "makeVModNets connected bterm {} to upper_mod_net {}",
                     bterm->getName(),
                     upper_mod_net->getName());
        }
      }
    }

    // push down inside the hierarchical instance to find any
    // modnets connected on the inside of the instance
    Net* below_pin_net;
    Term* below_term = network_->term(inst_pin);
    if (below_term) {
      below_pin_net = network_->net(below_term);
      const char* below_net_name = network_->name(below_pin_net);
      if (child_module->getModNet(below_net_name)) {
        continue;
      }
      std::string pin_name = network_->name(below_term);
      size_t last_idx = pin_name.find_last_of('/');
      if (last_idx != string::npos) {
        pin_name = pin_name.substr(last_idx + 1);
      }
      dbModBTerm* mod_bterm = child_module->findModBTerm(pin_name.c_str());
      dbModNet* lower_mod_net = constructModNet(below_pin_net, child_module);
      mod_bterm->connect(lower_mod_net);
      debugPrint(logger_,
                 utl::ODB,
                 "dbReadVerilog",
                 2,
                 "makeVModNets connected mod_bterm {} to lower_mod_net {}",
                 mod_bterm->getName(),
                 lower_mod_net->getName());
    }
  }
}

dbModNet* Verilog2db::constructModNet(Net* inst_pin_net, dbModule* module)
{
  dbModNet* db_mod_net = nullptr;

  std::unique_ptr<sta::NetPinIterator> npi{network_->pinIterator(inst_pin_net)};
  std::map<std::string, const sta::Pin*> net_pin_map;
  while (npi->hasNext()) {
    const sta::Pin* net_pin = npi->next();
    net_pin_map[network_->name(net_pin)] = net_pin;
  }

  const char* net_name = network_->name(inst_pin_net);
  db_mod_net = module->getModNet(net_name);
  if (!db_mod_net) {
    db_mod_net = dbModNet::create(module, net_name);
    debugPrint(logger_,
               utl::ODB,
               "dbReadVerilog",
               1,
               "created mod_net {} in module {}",
               net_name,
               module->getName());
  }
  for (auto& [name, pin] : net_pin_map) {
    dbITerm* iterm = nullptr;
    dbBTerm* bterm = nullptr;
    dbModITerm* mod_iterm = nullptr;
    dbModBTerm* mod_bterm = nullptr;
    // Make the connections to the mod net
    staToDb(module, pin, bterm, iterm, mod_bterm, mod_iterm);
    // leaf -> iterm
    // root -> bterm
    // instance -> moditerm
    // parent -> modbterm
    if (iterm) {
      iterm->connect(db_mod_net);
      debugPrint(logger_,
                 utl::ODB,
                 "dbReadVerilog",
                 1,
                 "connected iterm {} to mod net {}",
                 iterm->getName(),
                 db_mod_net->getName());
    } else if (bterm) {
      bterm->connect(db_mod_net);
      debugPrint(logger_,
                 utl::ODB,
                 "dbReadVerilog",
                 1,
                 "connected bterm {} to mod net {}",
                 bterm->getName(),
                 db_mod_net->getName());
    } else if (mod_bterm) {
      mod_bterm->connect(db_mod_net);
      debugPrint(logger_,
                 utl::ODB,
                 "dbReadVerilog",
                 1,
                 "connected mod_bterm {} to mod net {}",
                 mod_bterm->getName(),
                 db_mod_net->getName());
    } else if (mod_iterm) {
      mod_iterm->connect(db_mod_net);
      debugPrint(logger_,
                 utl::ODB,
                 "dbReadVerilog",
                 1,
                 "connected mod_iterm {} to mod net {}",
                 mod_iterm->getName(),
                 db_mod_net->getName());
    }
  }
  return db_mod_net;
}

bool Verilog2db::hasTerminals(Net* net) const
{
  std::unique_ptr<NetTermIterator> term_iter{network_->termIterator(net)};
  return term_iter->hasNext();
}

dbMaster* Verilog2db::getMaster(Cell* cell)
{
  auto miter = master_map_.find(cell);
  if (miter != master_map_.end()) {
    return miter->second;
  }
  const char* cell_name = network_->name(cell);
  dbMaster* master = db_->findMaster(cell_name);
  if (master) {
    master_map_[cell] = master;
    // Check for corresponding liberty cell.
    LibertyCell* lib_cell = network_->libertyCell(cell);
    if (lib_cell == nullptr) {
      logger_->warn(ORD, 2011, "LEF master {} has no liberty cell.", cell_name);
    }
    return master;
  }
  LibertyCell* lib_cell = network_->libertyCell(cell);
  if (lib_cell) {
    logger_->warn(ORD, 2012, "Liberty cell {} has no LEF master.", cell_name);
  }
  // OpenSTA read_verilog warns about missing cells.
  master_map_[cell] = nullptr;
  return nullptr;
}

//
// Create top-level mod nets to connect boundary bterms and iterms
//
void Verilog2db::makeModNets(Instance* inst)
{
  dbModule* module = block_->getTopModule();
  std::unique_ptr<InstancePinIterator> pinIter{network_->pinIterator(inst)};
  while (pinIter->hasNext()) {
    Pin* inst_pin = pinIter->next();
    debugPrint(logger_,
               utl::ODB,
               "dbReadVerilog",
               1,
               "makeModNets processing pin {}",
               network_->name(inst_pin));

    Net* below_pin_net;
    Term* below_term = network_->term(inst_pin);
    if (below_term) {
      below_pin_net = network_->net(below_term);
      if (below_pin_net) {
        const char* below_net_name = network_->name(below_pin_net);
        debugPrint(logger_,
                   utl::ODB,
                   "dbReadVerilog",
                   1,
                   "makeModNets below_net is {} for pin {}",
                   below_net_name,
                   network_->name(inst_pin));
        if (module->getModNet(below_net_name)) {
          debugPrint(logger_,
                     utl::ODB,
                     "dbReadVerilog",
                     1,
                     "makeModNets skips mod net creation for {} because it "
                     "already exists",
                     below_net_name);
          continue;
        }
        dbModBTerm* mod_bterm
            = module->findModBTerm(network_->name(below_term));
        dbModNet* lower_mod_net = constructModNet(below_pin_net, module);
        mod_bterm->connect(lower_mod_net);
        debugPrint(logger_,
                   utl::ODB,
                   "dbReadVerilog",
                   1,
                   "makeModNets connected mod_bterm {} to lower_mod_net {}",
                   mod_bterm->getName(),
                   lower_mod_net->getName());
      }
    }
  }
}

//
// Collect all unused modules such that they can be linked later
//
void Verilog2db::processUnusedCells(const char* top_cell_name,
                                    dbVerilogNetwork* verilog_network,
                                    bool link_make_black_boxes)
{
  // Collect all unused modules
  sta::LibraryIterator* libraryIterator = network_->libraryIterator();
  while (libraryIterator->hasNext()) {
    sta::ConcreteLibrary* lib
        = (sta::ConcreteLibrary*) (libraryIterator->next());
    sta::ConcreteLibraryCellIterator* lib_cell_iter = lib->cellIterator();
    while (lib_cell_iter->hasNext()) {
      sta::ConcreteCell* curr_cell = lib_cell_iter->next();
      if (!block_->findModule(curr_cell->name())
          && !verilog_network->isBlackBox(curr_cell)) {
        unused_cells_.emplace_back(curr_cell);
        debugPrint(logger_,
                   utl::ODB,
                   "dbReadVerilog",
                   1,
                   "Found unused cell {}",
                   curr_cell->name());
      }
    }
  }

  // Link each unused module and populate content in a separate child block.
  // There will one child block for each unused module.
  for (ConcreteCell* cell : unused_cells_) {
    makeUnusedBlock(cell->name());
    debugPrint(logger_,
               utl::ODB,
               "dbReadVerilog",
               1,
               "Linking unused cell {}",
               cell->name());
    // It is important to use actual top cell name as top module name
    (void) verilog_network->linkNetwork(
        cell->name(), link_make_black_boxes, verilog_network->report());

    makeUnusedDbNetlist();
    if (logger_->debugCheck(utl::ODB, "dbReadVerilog", 1)) {
      std::string out_file_name
          = "child_block_" + std::string(cell->name()) + ".txt";
      std::ofstream out_file(out_file_name.c_str());
      block_->debugPrintContent(out_file);
    }
  }

  if (!unused_cells_.empty()) {
    restoreTopBlock(top_cell_name);
    if (logger_->debugCheck(utl::ODB, "dbReadVerilog", 1)) {
      std::ofstream out_file("top_block.txt");
      block_->debugPrintContent(out_file);
    }
  }
}

//
// makeUnusedBlock: create a separate block for each unused module
//
void Verilog2db::makeUnusedBlock(const char* name)
{
  dbChip* chip = db_->getChip();
  if (chip == nullptr) {
    chip = dbChip::create(db_);
  }
  // Create a child block
  if (top_block_ == nullptr) {
    top_block_ = chip->getBlock();
  }
  dbTech* tech = db_->getTech();
  block_ = dbBlock::create(top_block_, name, tech, network_->pathDivider());
  block_->setDefUnits(tech->getLefUnits());
  block_->setBusDelimeters('[', ']');
  debugPrint(logger_,
             utl::ODB,
             "dbReadVerilog",
             1,
             "Created child block {} under parent block {}",
             block_->getName(),
             top_block_->getName());
}

//
// makeUnusedDbNetlist: populate module content
//
void Verilog2db::makeUnusedDbNetlist()
{
  recordBusPortsOrder();
  Instance* inst = network_->topInstance();
  dbModule* module = block_->getTopModule();
  Cell* cell = network_->cell(inst);
  makeModBTerms(cell, module);
  InstPairs inst_pairs;
  makeChildInsts(inst, module, inst_pairs);
  makeDbNets(inst);
  // Create top-level mod nets
  makeModNets(inst);
  if (hierarchy_) {
    makeVModNets(inst_pairs);
  }
  for (auto inst : dont_touch_insts) {
    inst->setDoNotTouch(true);
  }
}

//
// restoreTopBlock: restore original top cell and block
//
void Verilog2db::restoreTopBlock(const char* orig_top_cell_name)
{
  Instance* top_inst = network_->findInstance(orig_top_cell_name);
  ConcreteNetwork* cnetwork = static_cast<ConcreteNetwork*>(network_);
  cnetwork->setTopInstance(top_inst);
  block_ = top_block_;
}

}  // Namespace ord<|MERGE_RESOLUTION|>--- conflicted
+++ resolved
@@ -140,18 +140,6 @@
   return cell;
 }
 
-<<<<<<< HEAD
-=======
-void dbReadVerilog(const char* filename,
-                   dbVerilogNetwork* verilog_network,
-                   sta::VerilogReader* verilog_reader)
-{
-  if (verilog_reader == nullptr) {
-    verilog_reader = new sta::VerilogReader(verilog_network);
-  }
-  verilog_reader->read(filename);
-}
-
 // Cell is a black box if all the ports have unknown port directions
 bool dbVerilogNetwork::isBlackBox(ConcreteCell* cell)
 {
@@ -164,9 +152,6 @@
   }
   return true;
 }
-
->>>>>>> d032547f
-////////////////////////////////////////////////////////////////
 
 class Verilog2db
 {
@@ -250,13 +235,9 @@
     Verilog2db v2db(verilog_network, db, logger, hierarchy);
     v2db.makeBlock();
     v2db.makeDbNetlist();
-<<<<<<< HEAD
-=======
     // Link unused modules in case if we want to swap to such modules later
     v2db.processUnusedCells(
         top_cell_name, verilog_network, link_make_black_boxes);
-    delete verilog_reader;
->>>>>>> d032547f
   }
 
   return success;
