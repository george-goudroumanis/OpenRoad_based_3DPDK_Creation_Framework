/*
 * Copyright (c) 2019, The Regents of the University of California
 * All rights reserved.
 *
 * Redistribution and use in source and binary forms, with or without
 * modification, are permitted provided that the following conditions are met:
 *     * Redistributions of source code must retain the above copyright
 *       notice, this list of conditions and the following disclaimer.
 *     * Redistributions in binary form must reproduce the above copyright
 *       notice, this list of conditions and the following disclaimer in the
 *       documentation and/or other materials provided with the distribution.
 *     * Neither the name of the University nor the
 *       names of its contributors may be used to endorse or promote products
 *       derived from this software without specific prior written permission.
 *
 * THIS SOFTWARE IS PROVIDED BY THE COPYRIGHT HOLDERS AND CONTRIBUTORS "AS IS"
 * AND ANY EXPRESS OR IMPLIED WARRANTIES, INCLUDING, BUT NOT LIMITED TO, THE
 * IMPLIED WARRANTIES OF MERCHANTABILITY AND FITNESS FOR A PARTICULAR PURPOSE
 * ARE DISCLAIMED. IN NO EVENT SHALL THE REGENTS BE LIABLE FOR ANY DIRECT,
 * INDIRECT, INCIDENTAL, SPECIAL, EXEMPLARY, OR CONSEQUENTIAL DAMAGES
 * (INCLUDING, BUT NOT LIMITED TO, PROCUREMENT OF SUBSTITUTE GOODS OR SERVICES;
 * LOSS OF USE, DATA, OR PROFITS; OR BUSINESS INTERRUPTION) HOWEVER CAUSED AND
 * ON ANY THEORY OF LIABILITY, WHETHER IN CONTRACT, STRICT LIABILITY, OR TORT
 * (INCLUDING NEGLIGENCE OR OTHERWISE) ARISING IN ANY WAY OUT OF THE USE OF THIS
 * SOFTWARE, EVEN IF ADVISED OF THE POSSIBILITY OF SUCH DAMAGE.
 */

#include <iostream>

#include "frProfileTask.h"
#include "gc/FlexGC_impl.h"

using namespace std;
using namespace fr;
bool FlexGCWorker::Impl::checkMetalEndOfLine_eol_isEolEdge(
    gcSegment* edge,
    frConstraint* constraint)
{
  frCoord eolWidth;
  switch (constraint->typeId()) {
    case frConstraintTypeEnum::frcSpacingEndOfLineConstraint: {
      auto con = (frSpacingEndOfLineConstraint*) constraint;
      eolWidth = con->getEolWidth();
    } break;
    case frConstraintTypeEnum::frcLef58SpacingEndOfLineConstraint: {
      auto con = (frLef58SpacingEndOfLineConstraint*) constraint;
      eolWidth = con->getEolWidth();
    } break;
    case frConstraintTypeEnum::frcLef58EolKeepOutConstraint: {
      auto con = (frLef58EolKeepOutConstraint*) constraint;
      eolWidth = con->getEolWidth();
    } break;
    default:
      logger_->error(DRT, 223, "Unsupported endofline spacing rule");
      break;
  }
  // skip if >= eolWidth
  if (gtl::length(*edge) >= eolWidth) {
    return false;
  }
  // skip if non convex edge
  auto prevEdge = edge->getPrevEdge();
  auto nextEdge = edge->getNextEdge();
  if (!(gtl::orientation(*prevEdge, *edge) == 1
        && gtl::orientation(*edge, *nextEdge) == 1)) {
    return false;
  }
  return true;
}

bool FlexGCWorker::Impl::checkMetalEndOfLine_eol_hasMinMaxLength(
    gcSegment* edge,
    frConstraint* constraint)
{
  if (constraint->typeId()
      != frConstraintTypeEnum::frcLef58SpacingEndOfLineConstraint)
    return true;
  auto con = (frLef58SpacingEndOfLineConstraint*) constraint;
  if (!con->getWithinConstraint()->hasMaxMinLengthConstraint())
    return true;
  auto minMaxCon = con->getWithinConstraint()->getMaxMinLengthConstraint();
  auto prevEdgeLen = gtl::length(*edge->getPrevEdge());
  auto nextEdgeLen = gtl::length(*edge->getNextEdge());
  if (minMaxCon->isMaxLength()) {
    if (minMaxCon->isTwoSides()) {
      return prevEdgeLen <= minMaxCon->getLength()
             && nextEdgeLen <= minMaxCon->getLength();
    } else {
      return prevEdgeLen <= minMaxCon->getLength()
             || nextEdgeLen <= minMaxCon->getLength();
    }
  } else {
    if (minMaxCon->isTwoSides()) {
      return prevEdgeLen >= minMaxCon->getLength()
             && nextEdgeLen >= minMaxCon->getLength();
    } else {
      return prevEdgeLen >= minMaxCon->getLength()
             || nextEdgeLen >= minMaxCon->getLength();
    }
  }
}

// TODO check for hasRoute
bool FlexGCWorker::Impl::checkMetalEndOfLine_eol_hasEncloseCut(
    gcSegment* edge1,
    gcSegment* edge2,
    frConstraint* constraint)
{
  if (constraint->typeId()
      != frConstraintTypeEnum::frcLef58SpacingEndOfLineConstraint)
    return true;
  auto con = (frLef58SpacingEndOfLineConstraint*) constraint;
  if (!con->getWithinConstraint()->hasEncloseCutConstraint())
    return true;
  auto encCutCon = con->getWithinConstraint()->getEncloseCutConstraint();
  frSquaredDistance cutToMetalSpaceSquared
      = encCutCon->getCutToMetalSpace()
        * (frSquaredDistance) encCutCon->getCutToMetalSpace();
  box_t queryBox;  // query region is encloseDist from edge1
  checkMetalEndOfLine_eol_hasEncloseCut_getQueryBox(
      edge1, encCutCon.get(), queryBox);

  std::vector<int> layers;  // cutLayers to search for the vias
  if (encCutCon->isAboveAndBelow() || encCutCon->isAboveOnly())
    if (edge1->getLayerNum() + 1 <= getMaxLayerNum())
      layers.push_back(edge1->getLayerNum() + 1);
  if (encCutCon->isAboveAndBelow() || encCutCon->isBelowOnly())
    if (edge1->getLayerNum() - 1 >= getMinLayerNum())
      layers.push_back(edge1->getLayerNum() - 1);
  // edge2 segment as a rectangle for getting distance
  gtl::rectangle_data<frCoord> metRect(edge2->getLowCorner()->x(),
                                       edge2->getLowCorner()->y(),
                                       edge2->getHighCorner()->x(),
                                       edge2->getHighCorner()->y());
  bool found = false;
  // allCuts=false --> return true if you find one cut segment that satisfies
  // the enclose cut allCuts=true  --> return true if all cut segment satisfies
  // the enclose cut (at least one has to be found)
  for (auto layerNum : layers) {
    vector<pair<segment_t, gcSegment*>> results;
    auto& workerRegionQuery = getWorkerRegionQuery();
    workerRegionQuery.queryPolygonEdge(queryBox, layerNum, results);
    for (auto& [boostSeg, ptr] : results) {
      if (edge1->getDir() != ptr->getDir())
        continue;
      gtl::rectangle_data<frCoord> rect(ptr->getLowCorner()->x(),
                                        ptr->getLowCorner()->y(),
                                        ptr->getHighCorner()->x(),
                                        ptr->getHighCorner()->y());
      frSquaredDistance distSquared
          = gtl::square_euclidean_distance(metRect, rect);
      if (distSquared < cutToMetalSpaceSquared) {
        if (encCutCon->isAllCuts())
          found = true;
        else
          return true;
      } else if (encCutCon->isAllCuts())
        return false;
    }
  }
  return found;
}

void FlexGCWorker::Impl::checkMetalEndOfLine_eol_hasEncloseCut_getQueryBox(
    gcSegment* edge,
    frLef58SpacingEndOfLineWithinEncloseCutConstraint* constraint,
    box_t& queryBox)
{
  frCoord encDist = constraint->getEncloseDist();
  switch (edge->getDir()) {
    case frDirEnum::W:
      bg::set<bg::min_corner, 0>(queryBox, edge->high().x());
      bg::set<bg::min_corner, 1>(queryBox, edge->high().y() - encDist);
      bg::set<bg::max_corner, 0>(queryBox, edge->low().x());
      bg::set<bg::max_corner, 1>(queryBox, edge->low().y());
      break;
    case frDirEnum::E:
      bg::set<bg::min_corner, 0>(queryBox, edge->low().x());
      bg::set<bg::min_corner, 1>(queryBox, edge->low().y());
      bg::set<bg::max_corner, 0>(queryBox, edge->high().x());
      bg::set<bg::max_corner, 1>(queryBox, edge->high().y() + encDist);
      break;
    case frDirEnum::S:
      bg::set<bg::min_corner, 0>(queryBox, edge->high().x());
      bg::set<bg::min_corner, 1>(queryBox, edge->high().y());
      bg::set<bg::max_corner, 0>(queryBox, edge->low().x() + encDist);
      bg::set<bg::max_corner, 1>(queryBox, edge->low().y());
      break;
    case frDirEnum::N:
      bg::set<bg::min_corner, 0>(queryBox, edge->low().x() - encDist);
      bg::set<bg::min_corner, 1>(queryBox, edge->low().y());
      bg::set<bg::max_corner, 0>(queryBox, edge->high().x());
      bg::set<bg::max_corner, 1>(queryBox, edge->high().y());
      break;
    default:
      break;
  }
}

// bbox on the gcSegment->low() side
void FlexGCWorker::Impl::
    checkMetalEndOfLine_eol_hasParallelEdge_oneDir_getQueryBox(
        gcSegment* edge,
        frConstraint* constraint,
        bool isSegLow,
        box_t& queryBox,
        gtl::rectangle_data<frCoord>& queryRect)
{
  frCoord eolWithin, parWithin, parSpace;
  switch (constraint->typeId()) {
    case frConstraintTypeEnum::frcSpacingEndOfLineConstraint: {
      auto con = (frSpacingEndOfLineConstraint*) constraint;
      eolWithin = con->getEolWithin();
      parWithin = con->getParWithin();
      parSpace = con->getParSpace();
    } break;
    case frConstraintTypeEnum::frcLef58SpacingEndOfLineConstraint: {
      auto con = (frLef58SpacingEndOfLineConstraint*) constraint;
      eolWithin = con->getWithinConstraint()->getEolWithin();
      parWithin = con->getWithinConstraint()
                      ->getParallelEdgeConstraint()
                      ->getParWithin();
      parSpace = con->getWithinConstraint()
                     ->getParallelEdgeConstraint()
                     ->getParSpace();
    } break;
    default:
      logger_->error(DRT, 224, "Unsupported endofline spacing rule");
      break;
  }

  frCoord ptX, ptY;
  if (isSegLow) {
    ptX = edge->low().x();
    ptY = edge->low().y();
    if (edge->getDir() == frDirEnum::E) {
      bg::set<bg::min_corner, 0>(queryBox, ptX - parSpace);
      bg::set<bg::min_corner, 1>(queryBox, ptY - eolWithin);
      bg::set<bg::max_corner, 0>(queryBox, ptX);
      bg::set<bg::max_corner, 1>(queryBox, ptY + parWithin);
    } else if (edge->getDir() == frDirEnum::W) {
      bg::set<bg::min_corner, 0>(queryBox, ptX);
      bg::set<bg::min_corner, 1>(queryBox, ptY - parWithin);
      bg::set<bg::max_corner, 0>(queryBox, ptX + parSpace);
      bg::set<bg::max_corner, 1>(queryBox, ptY + eolWithin);
    } else if (edge->getDir() == frDirEnum::N) {
      bg::set<bg::min_corner, 0>(queryBox, ptX - parWithin);
      bg::set<bg::min_corner, 1>(queryBox, ptY - parSpace);
      bg::set<bg::max_corner, 0>(queryBox, ptX + eolWithin);
      bg::set<bg::max_corner, 1>(queryBox, ptY);
    } else {  // S
      bg::set<bg::min_corner, 0>(queryBox, ptX - eolWithin);
      bg::set<bg::min_corner, 1>(queryBox, ptY);
      bg::set<bg::max_corner, 0>(queryBox, ptX + parWithin);
      bg::set<bg::max_corner, 1>(queryBox, ptY + parSpace);
    }
  } else {
    ptX = edge->high().x();
    ptY = edge->high().y();
    if (edge->getDir() == frDirEnum::E) {
      bg::set<bg::min_corner, 0>(queryBox, ptX);
      bg::set<bg::min_corner, 1>(queryBox, ptY - eolWithin);
      bg::set<bg::max_corner, 0>(queryBox, ptX + parSpace);
      bg::set<bg::max_corner, 1>(queryBox, ptY + parWithin);
    } else if (edge->getDir() == frDirEnum::W) {
      bg::set<bg::min_corner, 0>(queryBox, ptX - parSpace);
      bg::set<bg::min_corner, 1>(queryBox, ptY - parWithin);
      bg::set<bg::max_corner, 0>(queryBox, ptX);
      bg::set<bg::max_corner, 1>(queryBox, ptY + eolWithin);
    } else if (edge->getDir() == frDirEnum::N) {
      bg::set<bg::min_corner, 0>(queryBox, ptX - parWithin);
      bg::set<bg::min_corner, 1>(queryBox, ptY);
      bg::set<bg::max_corner, 0>(queryBox, ptX + eolWithin);
      bg::set<bg::max_corner, 1>(queryBox, ptY + parSpace);
    } else {  // S
      bg::set<bg::min_corner, 0>(queryBox, ptX - eolWithin);
      bg::set<bg::min_corner, 1>(queryBox, ptY - parSpace);
      bg::set<bg::max_corner, 0>(queryBox, ptX + parWithin);
      bg::set<bg::max_corner, 1>(queryBox, ptY);
    }
  }
  gtl::xl(queryRect, queryBox.min_corner().x());
  gtl::yl(queryRect, queryBox.min_corner().y());
  gtl::xh(queryRect, queryBox.max_corner().x());
  gtl::yh(queryRect, queryBox.max_corner().y());
}

void FlexGCWorker::Impl::
    checkMetalEndOfLine_eol_hasParallelEdge_oneDir_getParallelEdgeRect(
        gcSegment* edge,
        gtl::rectangle_data<frCoord>& rect)
{
  if (edge->getDir() == frDirEnum::E) {
    gtl::xl(rect, edge->low().x());
    gtl::yl(rect, edge->low().y());
    gtl::xh(rect, edge->high().x());
    gtl::yh(rect, edge->high().y() + 1);
  } else if (edge->getDir() == frDirEnum::W) {
    gtl::xl(rect, edge->high().x());
    gtl::yl(rect, edge->high().y() - 1);
    gtl::xh(rect, edge->low().x());
    gtl::yh(rect, edge->low().y());
  } else if (edge->getDir() == frDirEnum::N) {
    gtl::xl(rect, edge->low().x() - 1);
    gtl::yl(rect, edge->low().y());
    gtl::xh(rect, edge->high().x());
    gtl::yh(rect, edge->high().y());
  } else {  // S
    gtl::xl(rect, edge->high().x());
    gtl::yl(rect, edge->high().y());
    gtl::xh(rect, edge->low().x() + 1);
    gtl::yh(rect, edge->low().y());
  }
}

bool FlexGCWorker::Impl::checkMetalEndOfLine_eol_hasParallelEdge_oneDir(
    gcSegment* edge,
    frConstraint* constraint,
    bool isSegLow,
    bool& hasRoute)
{
  bool sol = false;
  auto layerNum = edge->getLayerNum();
  box_t queryBox;                          // (shrink by one, disabled)
  gtl::rectangle_data<frCoord> queryRect;  // original size
  checkMetalEndOfLine_eol_hasParallelEdge_oneDir_getQueryBox(
      edge, constraint, isSegLow, queryBox, queryRect);
  gtl::rectangle_data<frCoord> triggerRect;

  vector<pair<segment_t, gcSegment*>> results;
  auto& workerRegionQuery = getWorkerRegionQuery();
  workerRegionQuery.queryPolygonEdge(queryBox, edge->getLayerNum(), results);
  gtl::polygon_90_set_data<frCoord> tmpPoly;
  for (auto& [boostSeg, ptr] : results) {
    // skip if non oppo-dir parallel edge
    if (isSegLow) {
      if (gtl::orientation(*ptr, *edge) != -1) {
        continue;
      }
    } else {
      if (gtl::orientation(*edge, *ptr) != -1) {
        continue;
      }
    }
    // (skip if no area, done by reducing queryBox... skipped here, --> not
    // skipped)
    checkMetalEndOfLine_eol_hasParallelEdge_oneDir_getParallelEdgeRect(
        ptr, triggerRect);
    if (!gtl::intersects(queryRect, triggerRect, false)) {
      continue;
    }
    // check whether parallel edge is route or not
    sol = true;
    if (!hasRoute && !ptr->isFixed()) {
      tmpPoly.clear();
      // checkMetalEndOfLine_eol_hasParallelEdge_oneDir_getParallelEdgeRect(ptr,
      // triggerRect);
      //  tmpPoly is the intersection of queryRect and minimum paralleledge rect
      using namespace boost::polygon::operators;
      tmpPoly += queryRect;
      tmpPoly &= triggerRect;
      auto& polys = ptr->getNet()->getPolygons(layerNum, false);
      // tmpPoly should have route shapes in order to be considered route
      tmpPoly &= polys;
      if (!gtl::empty(tmpPoly)) {
        hasRoute = true;
        break;
      }
    }
  }
  return sol;
}

bool FlexGCWorker::Impl::checkMetalEndOfLine_eol_hasParallelEdge(
    gcSegment* edge,
    frConstraint* constraint,
    bool& hasRoute)
{
  bool hasTwoEdges = false;
  bool hasParallelEdge = false;
  switch (constraint->typeId()) {
    case frConstraintTypeEnum::frcSpacingEndOfLineConstraint: {
      auto con = (frSpacingEndOfLineConstraint*) constraint;
      hasParallelEdge = con->hasParallelEdge();
      hasTwoEdges = con->hasTwoEdges();
      break;
    }
    case frConstraintTypeEnum::frcLef58SpacingEndOfLineConstraint: {
      auto con = (frLef58SpacingEndOfLineConstraint*) constraint;
      hasParallelEdge = con->getWithinConstraint()->hasParallelEdgeConstraint();
      if (hasParallelEdge)
        hasTwoEdges = con->getWithinConstraint()
                          ->getParallelEdgeConstraint()
                          ->hasTwoEdges();
      break;
    }
    default:
      logger_->error(DRT, 225, "Unsupported endofline spacing rule");
      break;
  }

  if (!hasParallelEdge) {
    return true;
  }
  bool left = checkMetalEndOfLine_eol_hasParallelEdge_oneDir(
      edge, constraint, true, hasRoute);
  bool right = checkMetalEndOfLine_eol_hasParallelEdge_oneDir(
      edge, constraint, false, hasRoute);
  if ((!hasTwoEdges) && (left || right)) {
    return true;
  }
  if (hasTwoEdges && left && right) {
    return true;
  }
  return false;
}

void FlexGCWorker::Impl::checkMetalEndOfLine_eol_hasEol_getQueryBox(
    gcSegment* edge,
    frConstraint* constraint,
    box_t& queryBox,
    gtl::rectangle_data<frCoord>& queryRect)
{
  frCoord eolWithin, eolSpace;
  switch (constraint->typeId()) {
    case frConstraintTypeEnum::frcSpacingEndOfLineConstraint: {
      auto con = (frSpacingEndOfLineConstraint*) constraint;
      eolWithin = con->getEolWithin();
      eolSpace = con->getMinSpacing();
    } break;
    case frConstraintTypeEnum::frcLef58SpacingEndOfLineConstraint: {
      auto con = (frLef58SpacingEndOfLineConstraint*) constraint;
      eolWithin = con->getWithinConstraint()->getEolWithin();
      eolSpace = con->getEolSpace();
    } break;
    default:
      logger_->error(DRT, 226, "Unsupported endofline spacing rule");
      break;
  }

  if (edge->getDir() == frDirEnum::E) {
    bg::set<bg::min_corner, 0>(queryBox, edge->low().x() - eolWithin);
    bg::set<bg::min_corner, 1>(queryBox, edge->low().y() - eolSpace);
    bg::set<bg::max_corner, 0>(queryBox, edge->high().x() + eolWithin);
    bg::set<bg::max_corner, 1>(queryBox, edge->high().y());
  } else if (edge->getDir() == frDirEnum::W) {
    bg::set<bg::min_corner, 0>(queryBox, edge->high().x() - eolWithin);
    bg::set<bg::min_corner, 1>(queryBox, edge->high().y());
    bg::set<bg::max_corner, 0>(queryBox, edge->low().x() + eolWithin);
    bg::set<bg::max_corner, 1>(queryBox, edge->low().y() + eolSpace);
  } else if (edge->getDir() == frDirEnum::N) {
    bg::set<bg::min_corner, 0>(queryBox, edge->low().x());
    bg::set<bg::min_corner, 1>(queryBox, edge->low().y() - eolWithin);
    bg::set<bg::max_corner, 0>(queryBox, edge->high().x() + eolSpace);
    bg::set<bg::max_corner, 1>(queryBox, edge->high().y() + eolWithin);
  } else {  // S
    bg::set<bg::min_corner, 0>(queryBox, edge->high().x() - eolSpace);
    bg::set<bg::min_corner, 1>(queryBox, edge->high().y() - eolWithin);
    bg::set<bg::max_corner, 0>(queryBox, edge->low().x());
    bg::set<bg::max_corner, 1>(queryBox, edge->low().y() + eolWithin);
  }
  gtl::xl(queryRect, queryBox.min_corner().x());
  gtl::yl(queryRect, queryBox.min_corner().y());
  gtl::xh(queryRect, queryBox.max_corner().x());
  gtl::yh(queryRect, queryBox.max_corner().y());
}

void FlexGCWorker::Impl::checkMetalEndOfLine_eol_hasEol_helper(
    gcSegment* edge1,
    gcSegment* edge2,
    frConstraint* constraint)
{
  auto layerNum = edge1->getLayerNum();
  auto net1 = edge1->getNet();
  auto net2 = edge2->getNet();
  gtl::rectangle_data<frCoord> markerRect, rect2;
  checkMetalEndOfLine_eol_hasParallelEdge_oneDir_getParallelEdgeRect(
      edge1, markerRect);
  checkMetalEndOfLine_eol_hasParallelEdge_oneDir_getParallelEdgeRect(edge2,
                                                                     rect2);
  gtl::generalized_intersect(markerRect, rect2);
  // skip if markerRect contains anything
  auto& workerRegionQuery = getWorkerRegionQuery();
  vector<rq_box_value_t<gcRect*>> result;
  gtl::rectangle_data<frCoord> bloatMarkerRect(markerRect);
  if (gtl::area(markerRect) == 0) {
    if (edge1->getDir() == frDirEnum::W || edge1->getDir() == frDirEnum::E) {
      gtl::bloat(bloatMarkerRect, gtl::HORIZONTAL, 1);
    } else if (edge1->getDir() == frDirEnum::S
               || edge1->getDir() == frDirEnum::N) {
      gtl::bloat(bloatMarkerRect, gtl::VERTICAL, 1);
    }
  }
  box_t queryBox(point_t(gtl::xl(bloatMarkerRect), gtl::yl(bloatMarkerRect)),
                 point_t(gtl::xh(bloatMarkerRect), gtl::yh(bloatMarkerRect)));
  workerRegionQuery.queryMaxRectangle(queryBox, layerNum, result);
  for (auto& [objBox, objPtr] : result) {
    if (gtl::intersects(bloatMarkerRect, *objPtr, false)) {
      return;
    }
  }
  if (!checkMetalEndOfLine_eol_hasEncloseCut(edge1, edge2, constraint))
    return;

  auto marker = make_unique<frMarker>();
  frBox box(gtl::xl(markerRect),
            gtl::yl(markerRect),
            gtl::xh(markerRect),
            gtl::yh(markerRect));
  marker->setBBox(box);
  marker->setLayerNum(layerNum);
  marker->setConstraint(constraint);
  marker->addSrc(net1->getOwner());
  frCoord llx = min(edge1->getLowCorner()->x(), edge1->getHighCorner()->x());
  frCoord lly = min(edge1->getLowCorner()->y(), edge1->getHighCorner()->y());
  frCoord urx = max(edge1->getLowCorner()->x(), edge1->getHighCorner()->x());
  frCoord ury = max(edge1->getLowCorner()->y(), edge1->getHighCorner()->y());
  marker->addVictim(
      net1->getOwner(),
      make_tuple(
          edge1->getLayerNum(), frBox(llx, lly, urx, ury), edge1->isFixed()));
  marker->addSrc(net2->getOwner());
  llx = min(edge2->getLowCorner()->x(), edge2->getHighCorner()->x());
  lly = min(edge2->getLowCorner()->y(), edge2->getHighCorner()->y());
  urx = max(edge2->getLowCorner()->x(), edge2->getHighCorner()->x());
  ury = max(edge2->getLowCorner()->y(), edge2->getHighCorner()->y());
  marker->addAggressor(
      net2->getOwner(),
      make_tuple(
          edge2->getLayerNum(), frBox(llx, lly, urx, ury), edge2->isFixed()));
  addMarker(std::move(marker));
}

void FlexGCWorker::Impl::checkMetalEndOfLine_eol_hasEol(
    gcSegment* edge,
    frConstraint* constraint,
    bool hasRoute)
{
  auto layerNum = edge->getLayerNum();
  box_t queryBox;
  gtl::rectangle_data<frCoord> queryRect;  // original size
  checkMetalEndOfLine_eol_hasEol_getQueryBox(
      edge, constraint, queryBox, queryRect);

  gtl::rectangle_data<frCoord> triggerRect;
  vector<pair<segment_t, gcSegment*>> results;
  auto& workerRegionQuery = getWorkerRegionQuery();
  workerRegionQuery.queryPolygonEdge(queryBox, edge->getLayerNum(), results);
  gtl::polygon_90_set_data<frCoord> tmpPoly;
  for (auto& [boostSeg, ptr] : results) {
    // skip if non oppo-dir edge
    if ((int) edge->getDir() + (int) ptr->getDir() != OPPOSITEDIR) {
      continue;
    }
    checkMetalEndOfLine_eol_hasParallelEdge_oneDir_getParallelEdgeRect(
        ptr, triggerRect);
    // skip if no area
    if (!gtl::intersects(queryRect, triggerRect, false)) {
      continue;
    }
    // skip if no route shapes
    if (!hasRoute && !ptr->isFixed()) {
      tmpPoly.clear();
      // tmpPoly is the intersection of queryRect and minimum paralleledge rect
      using namespace boost::polygon::operators;
      tmpPoly += queryRect;
      tmpPoly &= triggerRect;
      auto& polys = ptr->getNet()->getPolygons(layerNum, false);
      // tmpPoly should have route shapes in order to be considered route
      tmpPoly &= polys;
      if (!gtl::empty(tmpPoly)) {
        hasRoute = true;
      }
    }
    // skip if no route
    if (!hasRoute) {
      continue;
    }
    checkMetalEndOfLine_eol_hasEol_helper(edge, ptr, constraint);
  }
}

void FlexGCWorker::Impl::checkMetalEndOfLine_eol(gcSegment* edge,
                                                 frConstraint* constraint)
{
  if (!checkMetalEndOfLine_eol_isEolEdge(edge, constraint)) {
    return;
  }
  auto layerNum = edge->getLayerNum();
  // check left/right parallel edge
  // auto hasRoute = edge->isFixed() ? false : true;
  // check if current eol edge has route shapes
  bool hasRoute = false;
  if (!edge->isFixed()) {
    gtl::polygon_90_set_data<frCoord> tmpPoly;
    gtl::rectangle_data<frCoord> triggerRect;
    checkMetalEndOfLine_eol_hasParallelEdge_oneDir_getParallelEdgeRect(
        edge, triggerRect);
    // tmpPoly is the intersection of queryRect and minimum paralleledge rect
    using namespace boost::polygon::operators;
    tmpPoly += triggerRect;
    auto& polys = edge->getNet()->getPolygons(layerNum, false);
    // tmpPoly should have route shapes in order to be considered route
    tmpPoly &= polys;
    if (!gtl::empty(tmpPoly)) {
      hasRoute = true;
    }
  }
  auto triggered
      = checkMetalEndOfLine_eol_hasParallelEdge(edge, constraint, hasRoute);
  if (!triggered) {
    return;
  }
  triggered = checkMetalEndOfLine_eol_hasMinMaxLength(edge, constraint);
  if (!triggered) {
    return;
  }
  // check eol
  checkMetalEndOfLine_eol_hasEol(edge, constraint, hasRoute);
}

void FlexGCWorker::Impl::getEolKeepOutQueryBox(
    gcSegment* edge,
    frLef58EolKeepOutConstraint* constraint,
    box_t& queryBox,
    gtl::rectangle_data<frCoord>& queryRect)
{
  frCoord forward = constraint->getForwardExt();
  frCoord backward = constraint->getBackwardExt();
  frCoord side = constraint->getSideExt();
  // Geometry in counter clockwise
  switch (edge->getDir()) {
    case frDirEnum::S:
      bg::set<bg::min_corner, 0>(queryBox, edge->high().x() - forward);
      bg::set<bg::min_corner, 1>(queryBox, edge->high().y() - side);
      bg::set<bg::max_corner, 0>(queryBox, edge->low().x() + backward);
      bg::set<bg::max_corner, 1>(queryBox, edge->low().y() + side);
      break;
    case frDirEnum::N:
      bg::set<bg::min_corner, 0>(queryBox, edge->low().x() - backward);
      bg::set<bg::min_corner, 1>(queryBox, edge->low().y() - side);
      bg::set<bg::max_corner, 0>(queryBox, edge->high().x() + forward);
      bg::set<bg::max_corner, 1>(queryBox, edge->high().y() + side);
      break;
    case frDirEnum::E:
      bg::set<bg::min_corner, 0>(queryBox, edge->low().x() - side);
      bg::set<bg::min_corner, 1>(queryBox, edge->low().y() - forward);
      bg::set<bg::max_corner, 0>(queryBox, edge->high().x() + side);
      bg::set<bg::max_corner, 1>(queryBox, edge->high().y() + backward);
      break;
    case frDirEnum::W:
      bg::set<bg::min_corner, 0>(queryBox, edge->high().x() - side);
      bg::set<bg::min_corner, 1>(queryBox, edge->high().y() - backward);
      bg::set<bg::max_corner, 0>(queryBox, edge->low().x() + side);
      bg::set<bg::max_corner, 1>(queryBox, edge->low().y() + forward);
      break;
    default:
      break;
  }

  gtl::xl(queryRect, queryBox.min_corner().x());
  gtl::yl(queryRect, queryBox.min_corner().y());
  gtl::xh(queryRect, queryBox.max_corner().x());
  gtl::yh(queryRect, queryBox.max_corner().y());
}
void FlexGCWorker::Impl::checkMetalEOLkeepout_helper(
    gcSegment* edge,
    gcRect* rect,
    gtl::rectangle_data<frCoord> queryRect,
    frLef58EolKeepOutConstraint* constraint)
{
  if (rect->getPin() == edge->getPin())
    return;
  if (edge->isFixed() && rect->isFixed())
    return;
  if (!gtl::intersects(queryRect, *rect, false))
    return;
  /*
  if CORNERONLY, then rect is actualy a polygon edge.
  We check which corners we should consider in our marked violation.(Either both
  or only one)
  */
  if (constraint->isCornerOnly()) {
    if (gtl::contains(queryRect, gtl::ll(*rect), false)) {
      if (!gtl::contains(queryRect, gtl::ur(*rect), false))
        rect->setRect(
            gtl::xl(*rect), gtl::yl(*rect), gtl::xl(*rect), gtl::yl(*rect));
      // else, then both corners should be considered. nothing to change
    } else if (gtl::contains(queryRect, gtl::ur(*rect), false)) {
      rect->setRect(
          gtl::xh(*rect), gtl::yh(*rect), gtl::xh(*rect), gtl::yh(*rect));
    } else
      return;
  }
  // mark violation

  auto net1 = edge->getNet();
  auto net2 = rect->getNet();
  frCoord llx = min(edge->getLowCorner()->x(), edge->getHighCorner()->x());
  frCoord lly = min(edge->getLowCorner()->y(), edge->getHighCorner()->y());
  frCoord urx = max(edge->getLowCorner()->x(), edge->getHighCorner()->x());
  frCoord ury = max(edge->getLowCorner()->y(), edge->getHighCorner()->y());

  gtl::rectangle_data<frCoord> rect2(queryRect);
  gtl::intersect(rect2, *rect);
  frCoord llx2 = gtl::xl(rect2);
  frCoord lly2 = gtl::yl(rect2);
  frCoord urx2 = gtl::xh(rect2);
  frCoord ury2 = gtl::yh(rect2);
  gtl::rectangle_data<frCoord> markerRect(llx, lly, urx, ury);
  gtl::generalized_intersect(markerRect, rect2);

  auto marker = make_unique<frMarker>();
  frBox box(gtl::xl(markerRect),
            gtl::yl(markerRect),
            gtl::xh(markerRect),
            gtl::yh(markerRect));
  marker->setBBox(box);
  marker->setLayerNum(edge->getLayerNum());
  marker->setConstraint(constraint);
  marker->addSrc(net1->getOwner());

  marker->addVictim(
      net1->getOwner(),
      make_tuple(
          edge->getLayerNum(), frBox(llx, lly, urx, ury), edge->isFixed()));
  marker->addSrc(net2->getOwner());
  marker->addAggressor(
      net2->getOwner(),
      make_tuple(
          rect->getLayerNum(), frBox(llx2, lly2, urx2, ury2), rect->isFixed()));
  addMarker(std::move(marker));
}
void FlexGCWorker::Impl::checkMetalEOLkeepout_main(
    gcSegment* edge,
    frLef58EolKeepOutConstraint* constraint)
{
  if (!checkMetalEndOfLine_eol_isEolEdge(edge, constraint)) {
    return;
  }
  auto layerNum = edge->getLayerNum();
  box_t queryBox;
  gtl::rectangle_data<frCoord> queryRect;
  getEolKeepOutQueryBox(edge, constraint, queryBox, queryRect);

  if (constraint->isCornerOnly()) {
    // For corners, we query polygon edges to make sure we catch concave corners
    vector<pair<segment_t, gcSegment*>> results;
    auto& workerRegionQuery = getWorkerRegionQuery();
    workerRegionQuery.queryPolygonEdge(queryBox, layerNum, results);
    for (auto& [box, ptr] : results) {
      gtl::rectangle_data<frCoord> segrect(ptr->getLowCorner()->x(),
                                           ptr->getLowCorner()->y(),
                                           ptr->getHighCorner()->x(),
                                           ptr->getHighCorner()->y());
      gcRect* rect = new gcRect(
          segrect, layerNum, ptr->getPin(), ptr->getNet(), ptr->isFixed());
      checkMetalEOLkeepout_helper(edge, rect, queryRect, constraint);
    }
  } else {
    vector<rq_box_value_t<gcRect*>> results;
    auto& workerRegionQuery = getWorkerRegionQuery();
    workerRegionQuery.queryMaxRectangle(queryBox, layerNum, results);
    for (auto& [box, ptr] : results)
      checkMetalEOLkeepout_helper(edge, ptr, queryRect, constraint);
  }
}

void FlexGCWorker::Impl::checkMetalEndOfLine_main(gcPin* pin)
{
  auto poly = pin->getPolygon();
  auto layerNum = poly->getLayerNum();
  // auto net = poly->getNet();
<<<<<<< HEAD
  auto layer = design_->getTech()->getLayer(layerNum);
  auto& cons = layer->getEolSpacing();
  auto lef58Cons = layer->getLef58SpacingEndOfLineConstraints();
  auto keepoutCons = layer->getLef58EolKeepOutConstraints();
  if (cons.empty() && lef58Cons.empty() && keepoutCons.empty()) {
=======

  auto& cons = getTech()->getLayer(layerNum)->getEolSpacing();
  auto lef58Cons
      = getTech()->getLayer(layerNum)->getLef58SpacingEndOfLineConstraints();
  if (cons.empty() && lef58Cons.empty()) {
>>>>>>> c9c8b036
    return;
  }

  for (auto& edges : pin->getPolygonEdges()) {
    for (auto& edge : edges) {
      for (auto con : cons) {
        checkMetalEndOfLine_eol(edge.get(), con);
      }
      for (auto con : lef58Cons) {
        checkMetalEndOfLine_eol(edge.get(), con.get());
      }
      for (auto con : keepoutCons) {
        checkMetalEOLkeepout_main(edge.get(), con);
      }
    }
  }
}

void FlexGCWorker::Impl::checkMetalEndOfLine()
{
  if (targetNet_) {
    // layer --> net --> polygon
    for (int i = std::max((frLayerNum) (getTech()->getBottomLayerNum()),
                          minLayerNum_);
         i
         <= std::min((frLayerNum) (getTech()->getTopLayerNum()), maxLayerNum_);
         i++) {
      auto currLayer = getTech()->getLayer(i);
      if (currLayer->getType() != frLayerTypeEnum::ROUTING) {
        continue;
      }
      for (auto& pin : targetNet_->getPins(i)) {
        checkMetalEndOfLine_main(pin.get());
      }
    }
  } else {
    // layer --> net --> polygon
    for (int i = std::max((frLayerNum) (getTech()->getBottomLayerNum()),
                          minLayerNum_);
         i
         <= std::min((frLayerNum) (getTech()->getTopLayerNum()), maxLayerNum_);
         i++) {
      auto currLayer = getTech()->getLayer(i);
      if (currLayer->getType() != frLayerTypeEnum::ROUTING) {
        continue;
      }
      for (auto& net : getNets()) {
        for (auto& pin : net->getPins(i)) {
          checkMetalEndOfLine_main(pin.get());
        }
      }
    }
  }
}<|MERGE_RESOLUTION|>--- conflicted
+++ resolved
@@ -771,19 +771,11 @@
   auto poly = pin->getPolygon();
   auto layerNum = poly->getLayerNum();
   // auto net = poly->getNet();
-<<<<<<< HEAD
   auto layer = design_->getTech()->getLayer(layerNum);
   auto& cons = layer->getEolSpacing();
   auto lef58Cons = layer->getLef58SpacingEndOfLineConstraints();
   auto keepoutCons = layer->getLef58EolKeepOutConstraints();
   if (cons.empty() && lef58Cons.empty() && keepoutCons.empty()) {
-=======
-
-  auto& cons = getTech()->getLayer(layerNum)->getEolSpacing();
-  auto lef58Cons
-      = getTech()->getLayer(layerNum)->getLef58SpacingEndOfLineConstraints();
-  if (cons.empty() && lef58Cons.empty()) {
->>>>>>> c9c8b036
     return;
   }
 
