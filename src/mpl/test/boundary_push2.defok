--- conflicted
+++ resolved
@@ -183,11 +183,10 @@
 TRACKS X 190 DO 282 STEP 3200 LAYER metal10 ;
 TRACKS Y 140 DO 282 STEP 3200 LAYER metal10 ;
 COMPONENTS 54 ;
-<<<<<<< HEAD
-    - MACRO_1 HM_100x100_1x1 + FIXED ( 239440 20770 ) S ;
-    - MACRO_2 HM_100x100_1x1 + FIXED ( 600 20770 ) FS ;
-    - MACRO_3 HM_100x100_1x1 + FIXED ( 239440 221810 ) FS ;
-    - MACRO_4 HM_100x100_1x1 + FIXED ( 600 221810 ) FS ;
+    - MACRO_1 HM_100x100_1x1 + FIXED ( 600 20770 ) FS ;
+    - MACRO_2 HM_100x100_1x1 + FIXED ( 239440 221810 ) FS ;
+    - MACRO_3 HM_100x100_1x1 + FIXED ( 600 221810 ) FS ;
+    - MACRO_4 HM_100x100_1x1 + FIXED ( 239440 20770 ) FS ;
     - _001_ DFF_X1 + PLACED ( 216791 219800 ) N ;
     - _002_ DFF_X1 + PLACED ( 216791 219800 ) N ;
     - _003_ DFF_X1 + PLACED ( 216791 219800 ) N ;
@@ -238,62 +237,6 @@
     - _048_ DFF_X1 + PLACED ( 216791 219800 ) N ;
     - _049_ DFF_X1 + PLACED ( 216791 219800 ) N ;
     - _050_ DFF_X1 + PLACED ( 216791 219800 ) N ;
-=======
-    - MACRO_1 HM_100x100_1x1 + FIXED ( 600 20770 ) FS ;
-    - MACRO_2 HM_100x100_1x1 + FIXED ( 600 221810 ) FS ;
-    - MACRO_3 HM_100x100_1x1 + FIXED ( 239440 221810 ) FS ;
-    - MACRO_4 HM_100x100_1x1 + FIXED ( 239440 20770 ) FS ;
-    - _001_ DFF_X1 + PLACED ( 216790 219801 ) N ;
-    - _002_ DFF_X1 + PLACED ( 216790 219801 ) N ;
-    - _003_ DFF_X1 + PLACED ( 216790 219801 ) N ;
-    - _004_ DFF_X1 + PLACED ( 216790 219801 ) N ;
-    - _005_ DFF_X1 + PLACED ( 216790 219801 ) N ;
-    - _006_ DFF_X1 + PLACED ( 216790 219801 ) N ;
-    - _007_ DFF_X1 + PLACED ( 216790 219801 ) N ;
-    - _008_ DFF_X1 + PLACED ( 216790 219801 ) N ;
-    - _009_ DFF_X1 + PLACED ( 216790 219801 ) N ;
-    - _010_ DFF_X1 + PLACED ( 216790 219801 ) N ;
-    - _011_ DFF_X1 + PLACED ( 216790 219801 ) N ;
-    - _012_ DFF_X1 + PLACED ( 216790 219801 ) N ;
-    - _013_ DFF_X1 + PLACED ( 216790 219801 ) N ;
-    - _014_ DFF_X1 + PLACED ( 216790 219801 ) N ;
-    - _015_ DFF_X1 + PLACED ( 216790 219801 ) N ;
-    - _016_ DFF_X1 + PLACED ( 216790 219801 ) N ;
-    - _017_ DFF_X1 + PLACED ( 216790 219801 ) N ;
-    - _018_ DFF_X1 + PLACED ( 216790 219801 ) N ;
-    - _019_ DFF_X1 + PLACED ( 216790 219801 ) N ;
-    - _020_ DFF_X1 + PLACED ( 216790 219801 ) N ;
-    - _021_ DFF_X1 + PLACED ( 216790 219801 ) N ;
-    - _022_ DFF_X1 + PLACED ( 216790 219801 ) N ;
-    - _023_ DFF_X1 + PLACED ( 216790 219801 ) N ;
-    - _024_ DFF_X1 + PLACED ( 216790 219801 ) N ;
-    - _025_ DFF_X1 + PLACED ( 216790 219801 ) N ;
-    - _026_ DFF_X1 + PLACED ( 216790 219801 ) N ;
-    - _027_ DFF_X1 + PLACED ( 216790 219801 ) N ;
-    - _028_ DFF_X1 + PLACED ( 216790 219801 ) N ;
-    - _029_ DFF_X1 + PLACED ( 216790 219801 ) N ;
-    - _030_ DFF_X1 + PLACED ( 216790 219801 ) N ;
-    - _031_ DFF_X1 + PLACED ( 216790 219801 ) N ;
-    - _032_ DFF_X1 + PLACED ( 216790 219801 ) N ;
-    - _033_ DFF_X1 + PLACED ( 216790 219801 ) N ;
-    - _034_ DFF_X1 + PLACED ( 216790 219801 ) N ;
-    - _035_ DFF_X1 + PLACED ( 216790 219801 ) N ;
-    - _036_ DFF_X1 + PLACED ( 216790 219801 ) N ;
-    - _037_ DFF_X1 + PLACED ( 216790 219801 ) N ;
-    - _038_ DFF_X1 + PLACED ( 216790 219801 ) N ;
-    - _039_ DFF_X1 + PLACED ( 216790 219801 ) N ;
-    - _040_ DFF_X1 + PLACED ( 216790 219801 ) N ;
-    - _041_ DFF_X1 + PLACED ( 216790 219801 ) N ;
-    - _042_ DFF_X1 + PLACED ( 216790 219801 ) N ;
-    - _043_ DFF_X1 + PLACED ( 216790 219801 ) N ;
-    - _044_ DFF_X1 + PLACED ( 216790 219801 ) N ;
-    - _045_ DFF_X1 + PLACED ( 216790 219801 ) N ;
-    - _046_ DFF_X1 + PLACED ( 216790 219801 ) N ;
-    - _047_ DFF_X1 + PLACED ( 216790 219801 ) N ;
-    - _048_ DFF_X1 + PLACED ( 216790 219801 ) N ;
-    - _049_ DFF_X1 + PLACED ( 216790 219801 ) N ;
-    - _050_ DFF_X1 + PLACED ( 216790 219801 ) N ;
->>>>>>> ea001a13
 END COMPONENTS
 PINS 4 ;
     - io_1 + NET io_1 + DIRECTION INPUT + USE SIGNAL ;
