// SPDX-License-Identifier: BSD-3-Clause
// Copyright (c) 2021-2025, The OpenROAD Authors

#include "graphics.h"

#include <cmath>
#include <limits>
#include <map>
#include <optional>
#include <set>
#include <string>
#include <utility>
#include <vector>

#include "object.h"
#include "utl/Logger.h"

namespace mpl {

Graphics::Graphics(bool coarse,
                   bool fine,
                   odb::dbBlock* block,
                   utl::Logger* logger)
    : coarse_(coarse),
      fine_(fine),
      show_bundled_nets_(false),
      show_clusters_ids_(false),
      skip_steps_(false),
      is_skipping_(false),
      only_final_result_(false),
      block_(block),
      logger_(logger)
{
  gui::Gui::get()->registerRenderer(this);
}

void Graphics::startCoarse()
{
  active_ = coarse_;
}

void Graphics::startFine()
{
  active_ = fine_;
}

void Graphics::startSA()
{
  if (!active_) {
    return;
  }

  if (skip_steps_) {
    return;
  }

  if (target_cluster_id_ != -1 && !isTargetCluster()) {
    return;
  }

  logger_->report("------ Start ------");
  best_norm_cost_ = std::numeric_limits<float>::max();
  skipped_ = 0;
}

void Graphics::endSA(const float norm_cost)
{
  if (!active_) {
    return;
  }

  if (skip_steps_) {
    return;
  }

  if (target_cluster_id_ != -1 && !isTargetCluster()) {
    return;
  }

  if (skipped_ > 0) {
    logger_->report("Skipped to end: {}", skipped_);
  }
  logger_->report("------ End ------");
  report(norm_cost);
  gui::Gui::get()->pause();
}

bool Graphics::isTargetCluster()
{
  return current_cluster_->getId() == target_cluster_id_;
}

void Graphics::saStep(const std::vector<SoftMacro>& macros)
{
  resetPenalties();
  soft_macros_ = macros;
  hard_macros_.clear();
}

void Graphics::saStep(const std::vector<HardMacro>& macros)
{
  resetPenalties();
  hard_macros_ = macros;
  soft_macros_.clear();
}

template <typename T>
void Graphics::report(const std::optional<T>& value)
{
  if (value) {
    const PenaltyData& penalty_data = value.value();
    const float normalized_penalty
        = penalty_data.value / penalty_data.normalization_factor;

    logger_->report(
        "{:25}(Norm penalty {:>8.4f}) * (weight {:>8.4f}) = cost {:>8.4f}",
        penalty_data.name,
        normalized_penalty,
        penalty_data.weight,
        normalized_penalty * penalty_data.weight);
  }
}

void Graphics::report(const float norm_cost)
{
  report(area_penalty_);
  report(outline_penalty_);
  report(wirelength_penalty_);
  report(fence_penalty_);
  report(guidance_penalty_);
  report(boundary_penalty_);
  report(macro_blockage_penalty_);
  report(notch_penalty_);
  report(std::optional<PenaltyData>({"Total", 1.0f, norm_cost, 1.0f}));
}

void Graphics::drawResult()
{
  if (max_level_) {
    std::vector<std::vector<odb::Rect>> outlines(max_level_.value() + 1);
    int level = 0;
    fetchSoftAndHard(root_, hard_macros_, soft_macros_, outlines, level);
    outlines_ = std::move(outlines);
  }

  gui::Gui::get()->redraw();
  gui::Gui::get()->pause();
}

void Graphics::fetchSoftAndHard(Cluster* parent,
                                std::vector<HardMacro>& hard,
                                std::vector<SoftMacro>& soft,
                                std::vector<std::vector<odb::Rect>>& outlines,
                                int level)
{
  Rect outline = parent->getBBox();
  odb::Rect dbu_outline(block_->micronsToDbu(outline.xMin()),
                        block_->micronsToDbu(outline.yMin()),
                        block_->micronsToDbu(outline.xMax()),
                        block_->micronsToDbu(outline.yMax()));
  outlines[level].push_back(dbu_outline);

  for (auto& child : parent->getChildren()) {
    switch (child->getClusterType()) {
      case HardMacroCluster: {
        std::vector<mpl::HardMacro*> hard_macros = child->getHardMacros();
        for (HardMacro* hard_macro : hard_macros) {
          hard.push_back(*hard_macro);
        }
        break;
      }
      case StdCellCluster: {
        if (child->isLeaf()) {
          soft.push_back(*child->getSoftMacro());
        } else {
          fetchSoftAndHard(child.get(), hard, soft, outlines, (level + 1));
        }
        break;
      }
      case MixedCluster: {
        fetchSoftAndHard(child.get(), hard, soft, outlines, (level + 1));
        break;
      }
    }
  }
}

void Graphics::penaltyCalculated(float norm_cost)
{
  if (!active_) {
    return;
  }

  if (is_skipping_) {
    return;
  }

  if (target_cluster_id_ != -1 && !isTargetCluster()) {
    return;
  }

  bool drawing_last_step = skip_steps_ && !is_skipping_;

  if (norm_cost < best_norm_cost_ || drawing_last_step) {
    logger_->report("------ Penalty ------");
    report(norm_cost);

    if (skipped_ > 0) {
      logger_->report("Skipped: {}", skipped_);
      skipped_ = 0;
    }

    const char* type = !soft_macros_.empty() ? "SoftMacro" : "HardMacro";
    gui::Gui::get()->status(type);
    gui::Gui::get()->redraw();
    if (norm_cost < 0.99 * best_norm_cost_ || drawing_last_step) {
      gui::Gui::get()->pause();
    }
    best_norm_cost_ = norm_cost;

    if (drawing_last_step) {
      is_skipping_ = true;
    }
  } else {
    ++skipped_;
  }
}

void Graphics::resetPenalties()
{
  area_penalty_.reset();
  outline_penalty_.reset();
  wirelength_penalty_.reset();
  fence_penalty_.reset();
  guidance_penalty_.reset();
  boundary_penalty_.reset();
  macro_blockage_penalty_.reset();
  notch_penalty_.reset();
}

void Graphics::setNotchPenalty(const PenaltyData& penalty)
{
  notch_penalty_ = penalty;
}

void Graphics::setMacroBlockagePenalty(const PenaltyData& penalty)
{
  macro_blockage_penalty_ = penalty;
}

void Graphics::setBoundaryPenalty(const PenaltyData& penalty)
{
  boundary_penalty_ = penalty;
}

void Graphics::setFencePenalty(const PenaltyData& penalty)
{
  fence_penalty_ = penalty;
}

void Graphics::setGuidancePenalty(const PenaltyData& penalty)
{
  guidance_penalty_ = penalty;
}

void Graphics::setAreaPenalty(const PenaltyData& penalty)
{
  area_penalty_ = penalty;
}

void Graphics::setOutlinePenalty(const PenaltyData& penalty)
{
  outline_penalty_ = penalty;
}

void Graphics::setWirelengthPenalty(const PenaltyData& penalty)
{
  wirelength_penalty_ = penalty;
}

void Graphics::setMaxLevel(const int max_level)
{
  max_level_ = max_level;
}

void Graphics::finishedClustering(PhysicalHierarchy* tree)
{
  root_ = tree->root.get();
  setXMarksSize();
}

// Mark to indicate blocked regions for pins.
void Graphics::setXMarksSize()
{
  const odb::Rect& die = block_->getDieArea();

  // Not too big/small
  x_mark_size_ = (die.dx() + die.dy()) * 0.02;
}

void Graphics::drawCluster(Cluster* cluster, gui::Painter& painter)
{
  const int lx = block_->micronsToDbu(cluster->getX());
  const int ly = block_->micronsToDbu(cluster->getY());
  const int ux = lx + block_->micronsToDbu(cluster->getWidth());
  const int uy = ly + block_->micronsToDbu(cluster->getHeight());
  odb::Rect bbox(lx, ly, ux, uy);

  painter.drawRect(bbox);

  for (auto& child : cluster->getChildren()) {
    drawCluster(child.get(), painter);
  }
}

void Graphics::drawAllBlockages(gui::Painter& painter)
{
  if (!macro_blockages_.empty()) {
    painter.setPen(gui::Painter::gray, true);
    painter.setBrush(gui::Painter::gray, gui::Painter::DIAGONAL);

    for (const auto& blockage : macro_blockages_) {
      drawOffsetRect(blockage, "", painter);
    }
  }

  if (!placement_blockages_.empty()) {
    painter.setPen(gui::Painter::green, true);
    painter.setBrush(gui::Painter::green, gui::Painter::DIAGONAL);

    for (const auto& blockage : placement_blockages_) {
      drawOffsetRect(blockage, "", painter);
    }
  }
}

void Graphics::drawFences(gui::Painter& painter)
{
  if (fences_.empty()) {
    return;
  }

  // slightly transparent dark yellow
  painter.setBrush(gui::Painter::Color(0x80, 0x80, 0x00, 150),
                   gui::Painter::DIAGONAL);
  painter.setPen(gui::Painter::dark_yellow, true);

  for (const auto& [macro_id, fence] : fences_) {
    drawOffsetRect(fence, std::to_string(macro_id), painter);
  }
}

void Graphics::drawOffsetRect(const Rect& rect,
                              const std::string& center_text,
                              gui::Painter& painter)
{
  const int lx = block_->micronsToDbu(rect.xMin());
  const int ly = block_->micronsToDbu(rect.yMin());
  const int ux = block_->micronsToDbu(rect.xMax());
  const int uy = block_->micronsToDbu(rect.yMax());

  odb::Rect rect_bbox(lx, ly, ux, uy);
  rect_bbox.moveDelta(outline_.xMin(), outline_.yMin());
  painter.drawRect(rect_bbox);

  if (!center_text.empty()) {
    painter.drawString(rect_bbox.xCenter(),
                       rect_bbox.yCenter(),
                       gui::Painter::CENTER,
                       center_text);
  }
}

// We draw the shapes of SoftMacros, HardMacros and blockages based
// on the outline's origin.
void Graphics::drawObjects(gui::Painter& painter)
{
  if (root_ && !only_final_result_) {
    painter.setPen(gui::Painter::red, true);
    painter.setBrush(gui::Painter::transparent);
    drawCluster(root_, painter);
  }

  // Draw blockages only during SA for SoftMacros
  if (!soft_macros_.empty()) {
    drawAllBlockages(painter);
  }

  painter.setPen(gui::Painter::white, true);

  int i = 0;
  for (const auto& macro : soft_macros_) {
    Cluster* cluster = macro.getCluster();

    if (!cluster) {  // fixed terminals
      continue;
    }

    if (cluster->isClusterOfUnplacedIOPins()) {
      continue;
    }

    setSoftMacroBrush(painter, macro);

    const int lx = block_->micronsToDbu(macro.getX());
    const int ly = block_->micronsToDbu(macro.getY());
    const int ux = lx + block_->micronsToDbu(macro.getWidth());
    const int uy = ly + block_->micronsToDbu(macro.getHeight());
    odb::Rect bbox(lx, ly, ux, uy);

    bbox.moveDelta(outline_.xMin(), outline_.yMin());

    std::string cluster_id_string;
    if (show_clusters_ids_) {
      Cluster* cluster = macro.getCluster();
      cluster_id_string = cluster ? std::to_string(cluster->getId()) : "fixed";
    } else {
      // Use the ID of the sequence pair itself.
      cluster_id_string = std::to_string(i++);
    }

    painter.drawRect(bbox);
    painter.drawString(bbox.xCenter(),
                       bbox.yCenter(),
                       gui::Painter::CENTER,
                       cluster_id_string);
  }

  painter.setPen(gui::Painter::white, true);
  painter.setBrush(gui::Painter::dark_red);

  i = 0;
  for (const auto& macro : hard_macros_) {
    const int lx = block_->micronsToDbu(macro.getX());
    const int ly = block_->micronsToDbu(macro.getY());
    const int width = block_->micronsToDbu(macro.getWidth());
    const int height = block_->micronsToDbu(macro.getHeight());
    const int ux = lx + width;
    const int uy = ly + height;
    odb::Rect bbox(lx, ly, ux, uy);

    bbox.moveDelta(outline_.xMin(), outline_.yMin());

    painter.drawRect(bbox);
    painter.drawString(bbox.xCenter(),
                       bbox.yCenter(),
                       gui::Painter::CENTER,
                       std::to_string(i++));
    switch (macro.getOrientation()) {
      case odb::dbOrientType::R0: {
        painter.drawLine(bbox.xMin(),
                         bbox.yMin() + 0.1 * height,
                         bbox.xMin() + 0.1 * width,
                         bbox.yMin());
        break;
      }
      case odb::dbOrientType::MX: {
        painter.drawLine(bbox.xMin(),
                         bbox.yMax() - 0.1 * height,
                         bbox.xMin() + 0.1 * width,
                         bbox.yMax());
        break;
      }
      case odb::dbOrientType::MY: {
        painter.drawLine(bbox.xMax(),
                         bbox.yMin() + 0.1 * height,
                         bbox.xMax() - 0.1 * width,
                         bbox.yMin());
        break;
      }
      case odb::dbOrientType::R180: {
        painter.drawLine(bbox.xMax(),
                         bbox.yMax() - 0.1 * height,
                         bbox.xMax() - 0.1 * width,
                         bbox.yMax());
        break;
      }
      case odb::dbOrientType::R90:
      case odb::dbOrientType::R270:
      case odb::dbOrientType::MYR90:
      case odb::dbOrientType::MXR90: {
        logger_->error(utl::MPL, 15, "Unexpected orientation");
      }
    }
  }

  if (show_bundled_nets_) {
    painter.setPen(gui::Painter::yellow, true);

    if (!hard_macros_.empty()) {
      drawBundledNets(painter, hard_macros_);
    }
    if (!soft_macros_.empty()) {
      drawBundledNets(painter, soft_macros_);
    }
  }

  drawBlockedRegionsIndication(painter);

  painter.setBrush(gui::Painter::transparent);
  if (only_final_result_) {
    // Draw all outlines. Same level outlines have the same color.
    for (int level = 0; level < outlines_.size(); ++level) {
      gui::Painter::Color level_color = gui::Painter::highlightColors[level];
      // Remove transparency
      level_color.a = 255;

      painter.setPen(level_color, true, 3 /*width*/);
      for (const odb::Rect& outline : outlines_[level]) {
        painter.drawRect(outline);
      }
    }
  } else {
    // Hightlight current outline so we see where SA is working
    painter.setPen(gui::Painter::cyan, true);
    painter.drawRect(outline_);

    drawGuides(painter);
    drawFences(painter);
  }
}

// Draw guidance regions for macros.
void Graphics::drawGuides(gui::Painter& painter)
{
  painter.setPen(gui::Painter::green, true);

  for (const auto& [macro_id, guidance_region] : guides_) {
    odb::Rect guide(block_->micronsToDbu(guidance_region.xMin()),
                    block_->micronsToDbu(guidance_region.yMin()),
                    block_->micronsToDbu(guidance_region.xMax()),
                    block_->micronsToDbu(guidance_region.yMax()));
    guide.moveDelta(outline_.xMin(), outline_.yMin());

    painter.drawRect(guide);
    painter.drawString(guide.xCenter(),
                       guide.yCenter(),
                       gui::Painter::Anchor::CENTER,
                       std::to_string(macro_id),
                       false /* rotate 90 */);
  }
}

void Graphics::drawBlockedRegionsIndication(gui::Painter& painter)
{
  painter.setPen(gui::Painter::red, true);
  painter.setBrush(gui::Painter::transparent);

  for (const odb::Rect& region : blocked_regions_for_pins_) {
    painter.drawX(region.xCenter(), region.yCenter(), x_mark_size_);
  }
}

template <typename T>
void Graphics::drawBundledNets(gui::Painter& painter,
                               const std::vector<T>& macros)
{
  for (const auto& bundled_net : bundled_nets_) {
    const T& source = macros[bundled_net.terminals.first];
    const T& target = macros[bundled_net.terminals.second];

    if (target.isClusterOfUnconstrainedIOPins()) {
      drawDistToClosestAvailableRegion(painter, source, target);
      continue;
    }

    const int x1 = block_->micronsToDbu(source.getPinX());
    const int y1 = block_->micronsToDbu(source.getPinY());
    odb::Point from(x1, y1);

    const int x2 = block_->micronsToDbu(target.getPinX());
    const int y2 = block_->micronsToDbu(target.getPinY());
    odb::Point to(x2, y2);

    addOutlineOffsetToLine(from, to);
    painter.drawLine(from, to);
  }
}

template <typename T>
void Graphics::drawDistToClosestAvailableRegion(gui::Painter& painter,
                                                const T& macro,
                                                const T& io)
{
  if (isOutsideTheOutline(macro)) {
    return;
  }

<<<<<<< HEAD
  odb::Point from(block_->micronsToDbu(macro.getPinX()),
                  block_->micronsToDbu(macro.getPinY()));
  from.addX(outline_.xMin());
  from.addY(outline_.yMin());
=======
  const int x1 = block_->micronsToDbu(macro.getPinX());
  const int y1 = block_->micronsToDbu(macro.getPinY());
  odb::Point from(x1, y1);

  odb::Point to;
  Boundary constraint_boundary = io.getCluster()->getConstraintBoundary();

  if (constraint_boundary == Boundary::L
      || constraint_boundary == Boundary::R) {
    const int x2 = block_->micronsToDbu(io.getPinX());
    const int y2 = block_->micronsToDbu(macro.getPinY());
    to.setX(x2);
    to.setY(y2);
  } else if (constraint_boundary == Boundary::B
             || constraint_boundary == Boundary::T) {
    const int x2 = block_->micronsToDbu(macro.getPinX());
    const int y2 = block_->micronsToDbu(io.getPinY());
    to.setX(x2);
    to.setY(y2);
  } else {
    // We need to use the bbox of the SoftMacro to get the necessary
    // offset compensation (the cluster bbox is the bbox w.r.t. to the
    // actual die area).
    const Rect offset_die = io.getBBox();
    Boundary closest_unblocked_boundary
        = getClosestUnblockedBoundary(macro, offset_die);

    to = getClosestBoundaryPoint(macro, offset_die, closest_unblocked_boundary);
  }
>>>>>>> bb2a3e83

  // Differently from what happens inside the SA core - where all
  // computations are made using the origin of the current outline as
  // reference - here we search for the center of the closest region
  // using the die area origin as reference. I.e., we offset the macro
  // location instead of offsetting the regions as we do inside SA.
  odb::Point to = findCenterOfClosestRegion(from, available_regions_for_pins_);

  painter.drawLine(from, to);
  painter.drawString(
      to.getX(), to.getY(), gui::Painter::CENTER, "Unconstrained IOs");
}

template <typename T>
bool Graphics::isOutsideTheOutline(const T& macro) const
{
  return block_->micronsToDbu(macro.getPinX()) > outline_.dx()
         || block_->micronsToDbu(macro.getPinY()) > outline_.dy();
}

<<<<<<< HEAD
=======
// Here, we have to manually decompensate the offset of the
// coordinates that come from the cluster.
template <typename T>
odb::Point Graphics::getClosestBoundaryPoint(const T& macro,
                                             const Rect& die,
                                             Boundary closest_boundary)
{
  odb::Point to;

  if (closest_boundary == Boundary::L) {
    to.setX(block_->micronsToDbu(die.xMin()));
    to.setY(block_->micronsToDbu(macro.getPinY()));
  } else if (closest_boundary == Boundary::R) {
    to.setX(block_->micronsToDbu(die.xMax()));
    to.setY(block_->micronsToDbu(macro.getPinY()));
  } else if (closest_boundary == Boundary::B) {
    to.setX(block_->micronsToDbu(macro.getPinX()));
    to.setY(block_->micronsToDbu(die.yMin()));
  } else {  // Top
    to.setX(block_->micronsToDbu(macro.getPinX()));
    to.setY(block_->micronsToDbu(die.yMax()));
  }

  return to;
}

>>>>>>> bb2a3e83
void Graphics::addOutlineOffsetToLine(odb::Point& from, odb::Point& to)
{
  from.addX(outline_.xMin());
  from.addY(outline_.yMin());
  to.addX(outline_.xMin());
  to.addY(outline_.yMin());
}

// Give some transparency to mixed and hard so we can see overlap with
// macro blockages.
void Graphics::setSoftMacroBrush(gui::Painter& painter,
                                 const SoftMacro& soft_macro)
{
  if (soft_macro.getCluster()->getClusterType() == StdCellCluster) {
    painter.setBrush(gui::Painter::dark_blue);
  } else if (soft_macro.getCluster()->getClusterType() == HardMacroCluster) {
    // dark red
    painter.setBrush(gui::Painter::Color(0x80, 0x00, 0x00, 150));
  } else {
    // dark purple
    painter.setBrush(gui::Painter::Color(0x80, 0x00, 0x80, 150));
  }
}

void Graphics::setMacroBlockages(const std::vector<mpl::Rect>& macro_blockages)
{
  macro_blockages_ = macro_blockages;
}

void Graphics::setPlacementBlockages(
    const std::vector<mpl::Rect>& placement_blockages)
{
  placement_blockages_ = placement_blockages;
}

void Graphics::setShowBundledNets(bool show_bundled_nets)
{
  show_bundled_nets_ = show_bundled_nets;
}

void Graphics::setShowClustersIds(bool show_clusters_ids)
{
  show_clusters_ids_ = show_clusters_ids;
}

void Graphics::setSkipSteps(bool skip_steps)
{
  skip_steps_ = skip_steps;

  if (skip_steps_) {
    is_skipping_ = true;
  }
}

void Graphics::doNotSkip()
{
  if (skip_steps_) {
    is_skipping_ = false;
  }
}

void Graphics::setOnlyFinalResult(bool only_final_result)
{
  only_final_result_ = only_final_result;
}

void Graphics::setBundledNets(const std::vector<BundledNet>& bundled_nets)
{
  bundled_nets_ = bundled_nets;
}

void Graphics::setTargetClusterId(const int target_cluster_id)
{
  target_cluster_id_ = target_cluster_id;
}

void Graphics::setOutline(const odb::Rect& outline)
{
  outline_ = outline;
}

void Graphics::setCurrentCluster(Cluster* current_cluster)
{
  current_cluster_ = current_cluster;
}

void Graphics::setGuides(const std::map<int, Rect>& guides)
{
  guides_ = guides;
}

void Graphics::setFences(const std::map<int, Rect>& fences)
{
  fences_ = fences;
}

void Graphics::setBlockedRegionsForPins(
    const std::vector<odb::Rect>& blocked_regions_for_pins)
{
  blocked_regions_for_pins_ = blocked_regions_for_pins;
}

void Graphics::setAvailableRegionsForPins(
    const std::vector<odb::Rect>& available_regions_for_pins)
{
  available_regions_for_pins_ = available_regions_for_pins;
}

void Graphics::eraseDrawing()
{
  // Ensure we don't try to access the clusters after they were deleted
  root_ = nullptr;

  soft_macros_.clear();
  hard_macros_.clear();
  macro_blockages_.clear();
  placement_blockages_.clear();
  bundled_nets_.clear();
  outline_.reset(0, 0, 0, 0);
  outlines_.clear();
  blocked_regions_for_pins_.clear();
  guides_.clear();
}

}  // namespace mpl<|MERGE_RESOLUTION|>--- conflicted
+++ resolved
@@ -586,42 +586,10 @@
     return;
   }
 
-<<<<<<< HEAD
   odb::Point from(block_->micronsToDbu(macro.getPinX()),
                   block_->micronsToDbu(macro.getPinY()));
   from.addX(outline_.xMin());
   from.addY(outline_.yMin());
-=======
-  const int x1 = block_->micronsToDbu(macro.getPinX());
-  const int y1 = block_->micronsToDbu(macro.getPinY());
-  odb::Point from(x1, y1);
-
-  odb::Point to;
-  Boundary constraint_boundary = io.getCluster()->getConstraintBoundary();
-
-  if (constraint_boundary == Boundary::L
-      || constraint_boundary == Boundary::R) {
-    const int x2 = block_->micronsToDbu(io.getPinX());
-    const int y2 = block_->micronsToDbu(macro.getPinY());
-    to.setX(x2);
-    to.setY(y2);
-  } else if (constraint_boundary == Boundary::B
-             || constraint_boundary == Boundary::T) {
-    const int x2 = block_->micronsToDbu(macro.getPinX());
-    const int y2 = block_->micronsToDbu(io.getPinY());
-    to.setX(x2);
-    to.setY(y2);
-  } else {
-    // We need to use the bbox of the SoftMacro to get the necessary
-    // offset compensation (the cluster bbox is the bbox w.r.t. to the
-    // actual die area).
-    const Rect offset_die = io.getBBox();
-    Boundary closest_unblocked_boundary
-        = getClosestUnblockedBoundary(macro, offset_die);
-
-    to = getClosestBoundaryPoint(macro, offset_die, closest_unblocked_boundary);
-  }
->>>>>>> bb2a3e83
 
   // Differently from what happens inside the SA core - where all
   // computations are made using the origin of the current outline as
@@ -642,35 +610,6 @@
          || block_->micronsToDbu(macro.getPinY()) > outline_.dy();
 }
 
-<<<<<<< HEAD
-=======
-// Here, we have to manually decompensate the offset of the
-// coordinates that come from the cluster.
-template <typename T>
-odb::Point Graphics::getClosestBoundaryPoint(const T& macro,
-                                             const Rect& die,
-                                             Boundary closest_boundary)
-{
-  odb::Point to;
-
-  if (closest_boundary == Boundary::L) {
-    to.setX(block_->micronsToDbu(die.xMin()));
-    to.setY(block_->micronsToDbu(macro.getPinY()));
-  } else if (closest_boundary == Boundary::R) {
-    to.setX(block_->micronsToDbu(die.xMax()));
-    to.setY(block_->micronsToDbu(macro.getPinY()));
-  } else if (closest_boundary == Boundary::B) {
-    to.setX(block_->micronsToDbu(macro.getPinX()));
-    to.setY(block_->micronsToDbu(die.yMin()));
-  } else {  // Top
-    to.setX(block_->micronsToDbu(macro.getPinX()));
-    to.setY(block_->micronsToDbu(die.yMax()));
-  }
-
-  return to;
-}
-
->>>>>>> bb2a3e83
 void Graphics::addOutlineOffsetToLine(odb::Point& from, odb::Point& to)
 {
   from.addX(outline_.xMin());
