--- conflicted
+++ resolved
@@ -278,19 +278,8 @@
 
 ```
 legalize_placement [-constraints constraints_file]
-```
-
-<<<<<<< HEAD
-#### Physical Synthesis Optimization [optional]
-
-You can optionally run OpenPhySyn timing optimization commands (currently only performs load driven gate-cloning).
-
-```
-psn::set_wire_rc 0.0020 0.00020
-optimize_design [-clone_max_cap_factor factor] [-clone_non_largest_cells]
-optimize_fanout -buffer_cell buffer_cell_name -max_fanout max_fanout # Adds buffer cells based on sink pin count
-```
-=======
+
+```
 #### Global Routing
 
 FastRoute global route.
@@ -312,4 +301,13 @@
 
 ###### NOTE 1: if you set unidirectionalRoute as "true", the minimum routing layer will be assigned as "2" automatically
 ###### NOTE 2: the first routing layer of the design have index equal to 1
->>>>>>> 3486ff31
+
+#### Physical Synthesis Optimization [optional]
+
+You can optionally run OpenPhySyn timing optimization commands (currently only performs load driven gate-cloning and pin-swapping).
+
+```
+psn::set_wire_rc 0.0020 0.00020
+optimize_design [-no_gate_clone] [-no_pin_swap] [-clone_max_cap_factor factor] [-clone_non_largest_cells]
+optimize_fanout -buffer_cell buffer_cell_name -max_fanout max_fanout # Adds buffer cells based on sink pin count
+```