--- conflicted
+++ resolved
@@ -14,226 +14,6 @@
 [INFO GPL-0002] DBU: 1000
 [INFO GPL-0003] SiteSize: (  0.460  2.720 ) um
 [INFO GPL-0004] CoreBBox: (  2.300  2.720 ) ( 1356.540 1354.560 ) um
-<<<<<<< HEAD
-[INFO GPL-0006] NumInstances:             17879
-[INFO GPL-0007] NumPlaceInstances:        17661
-[INFO GPL-0008] NumFixedInstances:            0
-[INFO GPL-0009] NumDummyInstances:          218
-[INFO GPL-0010] NumNets:                  51670
-[INFO GPL-0011] NumPins:                 199033
-[INFO GPL-0012] DieBBox:  (  0.000  0.000 ) ( 1358.995 1358.995 ) um
-[INFO GPL-0013] CoreBBox: (  2.300  2.720 ) ( 1356.540 1354.560 ) um
-[INFO GPL-0016] CoreArea:            1830715.802 um^2
-[INFO GPL-0017] NonPlaceInstsArea:   336860.576 um^2
-[INFO GPL-0018] PlaceInstsArea:      126782.845 um^2
-[INFO GPL-0019] Util:                     8.487 %
-[INFO GPL-0020] StdInstsArea:        126782.845 um^2
-[INFO GPL-0021] MacroInstsArea:           0.000 um^2
-[INFO GPL-0006] NumInstances:             17359
-[INFO GPL-0007] NumPlaceInstances:        16862
-[INFO GPL-0008] NumFixedInstances:            0
-[INFO GPL-0009] NumDummyInstances:          497
-[INFO GPL-0010] NumNets:                  51670
-[INFO GPL-0011] NumPins:                 199033
-[INFO GPL-0012] DieBBox:  (  0.000  0.000 ) ( 1358.995 1358.995 ) um
-[INFO GPL-0013] CoreBBox: (  2.300  2.720 ) ( 1356.540 1354.560 ) um
-[INFO GPL-0016] CoreArea:            1830715.802 um^2
-[INFO GPL-0017] NonPlaceInstsArea:   1680571.802 um^2
-[INFO GPL-0018] PlaceInstsArea:      121017.315 um^2
-[INFO GPL-0019] Util:                    80.601 %
-[INFO GPL-0020] StdInstsArea:        121017.315 um^2
-[INFO GPL-0021] MacroInstsArea:           0.000 um^2
-[INFO GPL-0006] NumInstances:             17359
-[INFO GPL-0007] NumPlaceInstances:        16862
-[INFO GPL-0008] NumFixedInstances:            0
-[INFO GPL-0009] NumDummyInstances:          497
-[INFO GPL-0010] NumNets:                  51670
-[INFO GPL-0011] NumPins:                 199033
-[INFO GPL-0012] DieBBox:  (  0.000  0.000 ) ( 1358.995 1358.995 ) um
-[INFO GPL-0013] CoreBBox: (  2.300  2.720 ) ( 1356.540 1354.560 ) um
-[INFO GPL-0016] CoreArea:            1830715.802 um^2
-[INFO GPL-0017] NonPlaceInstsArea:   1680571.802 um^2
-[INFO GPL-0018] PlaceInstsArea:      121017.315 um^2
-[INFO GPL-0019] Util:                    80.601 %
-[INFO GPL-0020] StdInstsArea:        121017.315 um^2
-[INFO GPL-0021] MacroInstsArea:           0.000 um^2
-[INFO GPL-0031] FillerInit:NumGCells:    184221
-[INFO GPL-0032] FillerInit:NumGNets:      51670
-[INFO GPL-0033] FillerInit:NumGPins:     199033
-[INFO GPL-0023] TargetDensity:            0.820
-[INFO GPL-0024] AvrgPlaceInstArea:        7.179 um^2
-[INFO GPL-0025] IdealBinArea:             8.755 um^2
-[INFO GPL-0026] IdealBinCnt:             209117
-[INFO GPL-0027] TotalBinArea:        1830715.802 um^2
-[INFO GPL-0028] BinCnt:       256    256
-[INFO GPL-0029] BinSize: (  5.290  5.281 )
-[INFO GPL-0030] NumBins: 65536
-[INFO GPL-0031] FillerInit:NumGCells:     17180
-[INFO GPL-0032] FillerInit:NumGNets:      51670
-[INFO GPL-0033] FillerInit:NumGPins:     199033
-[INFO GPL-0023] TargetDensity:            0.820
-[INFO GPL-0024] AvrgPlaceInstArea:        7.177 um^2
-[INFO GPL-0025] IdealBinArea:             8.752 um^2
-[INFO GPL-0026] IdealBinCnt:             209168
-[INFO GPL-0027] TotalBinArea:        1830715.802 um^2
-[INFO GPL-0028] BinCnt:       256    256
-[INFO GPL-0029] BinSize: (  5.290  5.281 )
-[INFO GPL-0030] NumBins: 65536
-[INFO GPL-0031] FillerInit:NumGCells:     17180
-[INFO GPL-0032] FillerInit:NumGNets:      51670
-[INFO GPL-0033] FillerInit:NumGPins:     199033
-[INFO GPL-0023] TargetDensity:            0.820
-[INFO GPL-0024] AvrgPlaceInstArea:        7.177 um^2
-[INFO GPL-0025] IdealBinArea:             8.752 um^2
-[INFO GPL-0026] IdealBinCnt:             209168
-[INFO GPL-0027] TotalBinArea:        1830715.802 um^2
-[INFO GPL-0028] BinCnt:       256    256
-[INFO GPL-0029] BinSize: (  5.290  5.281 )
-[INFO GPL-0030] NumBins: 65536
-[NesterovSolve] Iter:    1 overflow: 0.985 HPWL: 912303836
-[NesterovSolve] Iter:    1 overflow: 0.994 HPWL: 912303836 (PD_AES_1)
-[NesterovSolve] Iter:    1 overflow: 0.991 HPWL: 912303836 (PD_AES_2)
-[NesterovSolve] Iter:   10 overflow: 0.968 HPWL: 1063984755
-[NesterovSolve] Iter:   10 overflow: 0.965 HPWL: 1063984755 (PD_AES_1)
-[NesterovSolve] Iter:   10 overflow: 0.936 HPWL: 1063984755 (PD_AES_2)
-[NesterovSolve] Iter:   20 overflow: 0.962 HPWL: 1092858385
-[NesterovSolve] Iter:   20 overflow: 0.976 HPWL: 1092858385 (PD_AES_1)
-[NesterovSolve] Iter:   20 overflow: 0.922 HPWL: 1092858385 (PD_AES_2)
-[NesterovSolve] Iter:   30 overflow: 0.966 HPWL: 1029538724
-[NesterovSolve] Iter:   30 overflow: 0.975 HPWL: 1029538724 (PD_AES_1)
-[NesterovSolve] Iter:   30 overflow: 0.928 HPWL: 1029538724 (PD_AES_2)
-[NesterovSolve] Iter:   40 overflow: 0.969 HPWL: 970108559
-[NesterovSolve] Iter:   40 overflow: 0.978 HPWL: 970108559 (PD_AES_1)
-[NesterovSolve] Iter:   40 overflow: 0.932 HPWL: 970108559 (PD_AES_2)
-[NesterovSolve] Iter:   50 overflow: 0.967 HPWL: 955134533
-[NesterovSolve] Iter:   50 overflow: 0.987 HPWL: 955134533 (PD_AES_1)
-[NesterovSolve] Iter:   50 overflow: 0.931 HPWL: 955134533 (PD_AES_2)
-[NesterovSolve] Iter:   60 overflow: 0.967 HPWL: 921922786
-[NesterovSolve] Iter:   60 overflow: 0.999 HPWL: 921922786 (PD_AES_1)
-[NesterovSolve] Iter:   60 overflow: 0.933 HPWL: 921922786 (PD_AES_2)
-[NesterovSolve] Iter:   70 overflow: 0.969 HPWL: 879345497
-[NesterovSolve] Iter:   70 overflow: 1.000 HPWL: 879345497 (PD_AES_1)
-[NesterovSolve] Iter:   70 overflow: 0.939 HPWL: 879345497 (PD_AES_2)
-[NesterovSolve] Iter:   80 overflow: 0.968 HPWL: 841066306
-[NesterovSolve] Iter:   80 overflow: 1.000 HPWL: 841066306 (PD_AES_1)
-[NesterovSolve] Iter:   80 overflow: 0.942 HPWL: 841066306 (PD_AES_2)
-[NesterovSolve] Iter:   90 overflow: 0.968 HPWL: 802147431
-[NesterovSolve] Iter:   90 overflow: 1.000 HPWL: 802147431 (PD_AES_1)
-[NesterovSolve] Iter:   90 overflow: 0.947 HPWL: 802147431 (PD_AES_2)
-[NesterovSolve] Iter:  100 overflow: 0.967 HPWL: 770120239
-[NesterovSolve] Iter:  100 overflow: 1.000 HPWL: 770120239 (PD_AES_1)
-[NesterovSolve] Iter:  100 overflow: 0.952 HPWL: 770120239 (PD_AES_2)
-[NesterovSolve] Iter:  110 overflow: 0.965 HPWL: 745917978
-[NesterovSolve] Iter:  110 overflow: 1.000 HPWL: 745917978 (PD_AES_1)
-[NesterovSolve] Iter:  110 overflow: 0.953 HPWL: 745917978 (PD_AES_2)
-[NesterovSolve] Iter:  120 overflow: 0.963 HPWL: 725446842
-[NesterovSolve] Iter:  120 overflow: 1.000 HPWL: 725446842 (PD_AES_1)
-[NesterovSolve] Iter:  120 overflow: 0.955 HPWL: 725446842 (PD_AES_2)
-[NesterovSolve] Iter:  130 overflow: 0.961 HPWL: 711925962
-[NesterovSolve] Iter:  130 overflow: 1.000 HPWL: 711925962 (PD_AES_1)
-[NesterovSolve] Iter:  130 overflow: 0.956 HPWL: 711925962 (PD_AES_2)
-[NesterovSolve] Iter:  140 overflow: 0.957 HPWL: 706660339
-[NesterovSolve] Iter:  140 overflow: 1.000 HPWL: 706660339 (PD_AES_1)
-[NesterovSolve] Iter:  140 overflow: 0.957 HPWL: 706660339 (PD_AES_2)
-[NesterovSolve] Iter:  150 overflow: 0.953 HPWL: 712969880
-[NesterovSolve] Iter:  150 overflow: 1.000 HPWL: 712969880 (PD_AES_1)
-[NesterovSolve] Iter:  150 overflow: 0.959 HPWL: 712969880 (PD_AES_2)
-[NesterovSolve] Iter:  160 overflow: 0.948 HPWL: 730398875
-[NesterovSolve] Iter:  160 overflow: 1.000 HPWL: 730398875 (PD_AES_1)
-[NesterovSolve] Iter:  160 overflow: 0.962 HPWL: 730398875 (PD_AES_2)
-[NesterovSolve] Iter:  170 overflow: 0.938 HPWL: 758757226
-[NesterovSolve] Iter:  170 overflow: 1.000 HPWL: 758757226 (PD_AES_1)
-[NesterovSolve] Iter:  170 overflow: 0.964 HPWL: 758757226 (PD_AES_2)
-[NesterovSolve] Iter:  180 overflow: 0.922 HPWL: 800067245
-[NesterovSolve] Iter:  180 overflow: 1.000 HPWL: 800067245 (PD_AES_1)
-[NesterovSolve] Iter:  180 overflow: 0.963 HPWL: 800067245 (PD_AES_2)
-[NesterovSolve] Iter:  190 overflow: 0.903 HPWL: 856065708
-[NesterovSolve] Iter:  190 overflow: 1.000 HPWL: 856065708 (PD_AES_1)
-[NesterovSolve] Iter:  190 overflow: 0.959 HPWL: 856065708 (PD_AES_2)
-[NesterovSolve] Iter:  200 overflow: 0.886 HPWL: 925663866
-[NesterovSolve] Iter:  200 overflow: 1.000 HPWL: 925663866 (PD_AES_1)
-[NesterovSolve] Iter:  200 overflow: 0.943 HPWL: 925663866 (PD_AES_2)
-[NesterovSolve] Iter:  210 overflow: 0.864 HPWL: 1003315956
-[NesterovSolve] Iter:  210 overflow: 1.000 HPWL: 1003315956 (PD_AES_1)
-[NesterovSolve] Iter:  210 overflow: 0.920 HPWL: 1003315956 (PD_AES_2)
-[NesterovSolve] Iter:  220 overflow: 0.837 HPWL: 1133268356
-[NesterovSolve] Iter:  220 overflow: 0.999 HPWL: 1133268356 (PD_AES_1)
-[NesterovSolve] Iter:  220 overflow: 0.883 HPWL: 1133268356 (PD_AES_2)
-[NesterovSolve] Iter:  230 overflow: 0.820 HPWL: 1399049361
-[NesterovSolve] Iter:  230 overflow: 0.949 HPWL: 1399049361 (PD_AES_1)
-[NesterovSolve] Iter:  230 overflow: 0.839 HPWL: 1399049361 (PD_AES_2)
-[NesterovSolve] Iter:  240 overflow: 0.819 HPWL: 1632034555
-[NesterovSolve] Iter:  240 overflow: 0.883 HPWL: 1632034555 (PD_AES_1)
-[NesterovSolve] Iter:  240 overflow: 0.768 HPWL: 1632034555 (PD_AES_2)
-[NesterovSolve] Iter:  250 overflow: 0.829 HPWL: 1749946521
-[NesterovSolve] Iter:  250 overflow: 0.828 HPWL: 1749946521 (PD_AES_1)
-[NesterovSolve] Iter:  250 overflow: 0.722 HPWL: 1749946521 (PD_AES_2)
-[NesterovSolve] Iter:  260 overflow: 0.815 HPWL: 1719615717
-[NesterovSolve] Iter:  260 overflow: 0.766 HPWL: 1719615717 (PD_AES_1)
-[NesterovSolve] Iter:  260 overflow: 0.698 HPWL: 1719615717 (PD_AES_2)
-[NesterovSolve] Iter:  270 overflow: 0.799 HPWL: 1751311110
-[NesterovSolve] Iter:  270 overflow: 0.633 HPWL: 1751311110 (PD_AES_1)
-[NesterovSolve] Iter:  270 overflow: 0.674 HPWL: 1751311110 (PD_AES_2)
-[NesterovSolve] Iter:  280 overflow: 0.775 HPWL: 1689020973
-[NesterovSolve] Iter:  280 overflow: 0.605 HPWL: 1689020973 (PD_AES_1)
-[NesterovSolve] Iter:  280 overflow: 0.653 HPWL: 1689020973 (PD_AES_2)
-[NesterovSolve] Iter:  290 overflow: 0.716 HPWL: 1694529007
-[NesterovSolve] Iter:  290 overflow: 0.570 HPWL: 1694529007 (PD_AES_1)
-[NesterovSolve] Iter:  290 overflow: 0.635 HPWL: 1694529007 (PD_AES_2)
-[NesterovSolve] Iter:  300 overflow: 0.652 HPWL: 1685199428
-[NesterovSolve] Iter:  300 overflow: 0.536 HPWL: 1685199428 (PD_AES_1)
-[NesterovSolve] Iter:  300 overflow: 0.602 HPWL: 1685199428 (PD_AES_2)
-[NesterovSolve] Iter:  310 overflow: 0.622 HPWL: 1673848726
-[NesterovSolve] Iter:  310 overflow: 0.482 HPWL: 1673848726 (PD_AES_1)
-[NesterovSolve] Iter:  310 overflow: 0.546 HPWL: 1673848726 (PD_AES_2)
-[NesterovSolve] Iter:  320 overflow: 0.585 HPWL: 1674369993
-[NesterovSolve] Iter:  320 overflow: 0.430 HPWL: 1674369993 (PD_AES_1)
-[NesterovSolve] Iter:  320 overflow: 0.517 HPWL: 1674369993 (PD_AES_2)
-[NesterovSolve] Iter:  330 overflow: 0.536 HPWL: 1685610679
-[NesterovSolve] Iter:  330 overflow: 0.379 HPWL: 1685610679 (PD_AES_1)
-[NesterovSolve] Iter:  330 overflow: 0.462 HPWL: 1685610679 (PD_AES_2)
-[NesterovSolve] Iter:  340 overflow: 0.490 HPWL: 1710552264
-[NesterovSolve] Iter:  340 overflow: 0.326 HPWL: 1710552264 (PD_AES_1)
-[NesterovSolve] Iter:  340 overflow: 0.417 HPWL: 1710552264 (PD_AES_2)
-[NesterovSolve] Iter:  350 overflow: 0.449 HPWL: 1730625029
-[NesterovSolve] Iter:  350 overflow: 0.276 HPWL: 1730625029 (PD_AES_1)
-[NesterovSolve] Iter:  350 overflow: 0.363 HPWL: 1730625029 (PD_AES_2)
-[NesterovSolve] Iter:  360 overflow: 0.401 HPWL: 1753662369
-[NesterovSolve] Iter:  360 overflow: 0.232 HPWL: 1753662369 (PD_AES_1)
-[NesterovSolve] Iter:  360 overflow: 0.314 HPWL: 1753662369 (PD_AES_2)
-[NesterovSolve] Iter:  370 overflow: 0.353 HPWL: 1775711435
-[NesterovSolve] Iter:  370 overflow: 0.198 HPWL: 1775711435 (PD_AES_1)
-[NesterovSolve] Iter:  370 overflow: 0.274 HPWL: 1775711435 (PD_AES_2)
-[NesterovSolve] Iter:  380 overflow: 0.316 HPWL: 1784217299
-[NesterovSolve] Iter:  380 overflow: 0.176 HPWL: 1784217299 (PD_AES_1)
-[NesterovSolve] Iter:  380 overflow: 0.246 HPWL: 1784217299 (PD_AES_2)
-[NesterovSolve] Iter:  390 overflow: 0.286 HPWL: 1796024570
-[NesterovSolve] Iter:  390 overflow: 0.159 HPWL: 1796024570 (PD_AES_1)
-[NesterovSolve] Iter:  390 overflow: 0.218 HPWL: 1796024570 (PD_AES_2)
-[NesterovSolve] Iter:  400 overflow: 0.257 HPWL: 1806995899
-[NesterovSolve] Iter:  400 overflow: 0.142 HPWL: 1806995899 (PD_AES_1)
-[NesterovSolve] Iter:  400 overflow: 0.195 HPWL: 1806995899 (PD_AES_2)
-[NesterovSolve] Iter:  410 overflow: 0.232 HPWL: 1817091575
-[NesterovSolve] Iter:  410 overflow: 0.128 HPWL: 1817091575 (PD_AES_1)
-[NesterovSolve] Iter:  410 overflow: 0.176 HPWL: 1817091575 (PD_AES_2)
-[NesterovSolve] Iter:  420 overflow: 0.208 HPWL: 1826409843
-[NesterovSolve] Iter:  420 overflow: 0.117 HPWL: 1826409843 (PD_AES_1)
-[NesterovSolve] Iter:  420 overflow: 0.160 HPWL: 1826409843 (PD_AES_2)
-[NesterovSolve] Iter:  430 overflow: 0.186 HPWL: 1833955088
-[NesterovSolve] Iter:  430 overflow: 0.106 HPWL: 1833955088 (PD_AES_1)
-[NesterovSolve] Iter:  430 overflow: 0.143 HPWL: 1833955088 (PD_AES_2)
-[NesterovSolve] PowerDomain PD_AES_1 finished with Overflow: 0.098910
-[NesterovSolve] Iter:  440 overflow: 0.167 HPWL: 1840218954
-[NesterovSolve] Iter:  440 overflow: 0.128 HPWL: 1840218954 (PD_AES_2)
-[NesterovSolve] Iter:  450 overflow: 0.150 HPWL: 1845614655
-[NesterovSolve] Iter:  450 overflow: 0.117 HPWL: 1845614655 (PD_AES_2)
-[NesterovSolve] Iter:  460 overflow: 0.134 HPWL: 1850453887
-[NesterovSolve] Iter:  460 overflow: 0.105 HPWL: 1850453887 (PD_AES_2)
-[NesterovSolve] PowerDomain PD_AES_2 finished with Overflow: 0.099646
-[NesterovSolve] Iter:  470 overflow: 0.120 HPWL: 1853808371
-[NesterovSolve] Iter:  480 overflow: 0.109 HPWL: 1855957234
-[NesterovSolve] Finished with Overflow: 0.099566
-=======
 [INFO GPL-0006] Number of instances:             17879
 [INFO GPL-0007] Movable instances:               17661
 [INFO GPL-0008] Fixed instances:                     0
@@ -466,7 +246,6 @@
 [INFO GPL-1006]   Suggested Target Densities:
 [INFO GPL-1007]     - For 90% usage of free space: 0.0943
 [INFO GPL-1008]     - For 80% usage of free space: 0.1061
->>>>>>> 5d8e6d2e
 Placement Analysis
 ---------------------------------
 total displacement     130889.8 u
