{
  "IFP::instance_count" : "28653.6"
<<<<<<< HEAD
 ,"DPL::design_area" : "68337.59999999999"
 ,"DPL::utilization" : "29.759999999999998"
 ,"RSZ::repair_design_buffer_count" : "738"
=======
 ,"DPL::design_area" : "68296.8"
 ,"DPL::utilization" : "29.759999999999998"
 ,"RSZ::repair_design_buffer_count" : "645"
>>>>>>> be6d1c68
 ,"RSZ::max_slew_slack" : "0"
 ,"RSZ::max_capacitance_slack" : "-15.440060883928261"
 ,"RSZ::max_fanout_slack" : "0"
<<<<<<< HEAD
 ,"RSZ::worst_slack_min" : "-0.12202658917605794"
 ,"RSZ::worst_slack_max" : "0.054951445282823225"
=======
 ,"RSZ::worst_slack_min" : "-0.12129814407342392"
 ,"RSZ::worst_slack_max" : "-0.06737404125300217"
>>>>>>> be6d1c68
 ,"RSZ::tns_max" : "-484.72339999999997"
 ,"RSZ::hold_buffer_count" : "0"
 ,"GRT::ANT::errors" : "0"
 ,"DRT::drv" : "0"
<<<<<<< HEAD
 ,"DRT::worst_slack_min" : "-0.1220659327056058"
 ,"DRT::worst_slack_max" : "-0.02152382744069492"
 ,"DRT::tns_max" : "-484.72339999999997"
 ,"DRT::clock_skew" : "0.04131130554570849"
 ,"DRT::max_slew_slack" : "0"
 ,"DRT::max_capacitance_slack" : "-27.291484132130346"
=======
 ,"DRT::worst_slack_min" : "-0.12310124346092496"
 ,"DRT::worst_slack_max" : "-0.12947681038245074"
 ,"DRT::tns_max" : "-484.72339999999997"
 ,"DRT::clock_skew" : "0.039650517325086294"
 ,"DRT::max_slew_slack" : "-7.8258855546360415"
 ,"DRT::max_capacitance_slack" : "0"
>>>>>>> be6d1c68
 ,"DRT::max_fanout_slack" : "0"
 ,"DRT::clock_period" : "2.03"
 ,"DRT::ANT::errors" : "0"
}<|MERGE_RESOLUTION|>--- conflicted
+++ resolved
@@ -1,43 +1,23 @@
 {
   "IFP::instance_count" : "28653.6"
-<<<<<<< HEAD
- ,"DPL::design_area" : "68337.59999999999"
- ,"DPL::utilization" : "29.759999999999998"
- ,"RSZ::repair_design_buffer_count" : "738"
-=======
  ,"DPL::design_area" : "68296.8"
  ,"DPL::utilization" : "29.759999999999998"
  ,"RSZ::repair_design_buffer_count" : "645"
->>>>>>> be6d1c68
  ,"RSZ::max_slew_slack" : "0"
- ,"RSZ::max_capacitance_slack" : "-15.440060883928261"
+ ,"RSZ::max_capacitance_slack" : "0"
  ,"RSZ::max_fanout_slack" : "0"
-<<<<<<< HEAD
- ,"RSZ::worst_slack_min" : "-0.12202658917605794"
- ,"RSZ::worst_slack_max" : "0.054951445282823225"
-=======
  ,"RSZ::worst_slack_min" : "-0.12129814407342392"
  ,"RSZ::worst_slack_max" : "-0.06737404125300217"
->>>>>>> be6d1c68
  ,"RSZ::tns_max" : "-484.72339999999997"
  ,"RSZ::hold_buffer_count" : "0"
  ,"GRT::ANT::errors" : "0"
  ,"DRT::drv" : "0"
-<<<<<<< HEAD
- ,"DRT::worst_slack_min" : "-0.1220659327056058"
- ,"DRT::worst_slack_max" : "-0.02152382744069492"
- ,"DRT::tns_max" : "-484.72339999999997"
- ,"DRT::clock_skew" : "0.04131130554570849"
- ,"DRT::max_slew_slack" : "0"
- ,"DRT::max_capacitance_slack" : "-27.291484132130346"
-=======
  ,"DRT::worst_slack_min" : "-0.12310124346092496"
  ,"DRT::worst_slack_max" : "-0.12947681038245074"
  ,"DRT::tns_max" : "-484.72339999999997"
  ,"DRT::clock_skew" : "0.039650517325086294"
  ,"DRT::max_slew_slack" : "-7.8258855546360415"
  ,"DRT::max_capacitance_slack" : "0"
->>>>>>> be6d1c68
  ,"DRT::max_fanout_slack" : "0"
  ,"DRT::clock_period" : "2.03"
  ,"DRT::ANT::errors" : "0"
