--- conflicted
+++ resolved
@@ -71,37 +71,6 @@
     - PD_D1 ( 2300 2720 ) ( 57500 19040 ) + TYPE FENCE ;
     - PD_D2 ( 2300 92480 ) ( 57500 108800 ) + TYPE FENCE ;
 END REGIONS
-<<<<<<< HEAD
-COMPONENTS 28 ;
-    - _1_ sky130_fd_sc_hd__xnor2_1 + PLACED ( 89700 54400 ) FS ;
-    - _2_ sky130_fd_sc_hd__xnor2_1 + PLACED ( 81420 57120 ) N ;
-    - _3_ sky130_fd_sc_hd__xnor2_1 + PLACED ( 72680 57120 ) N ;
-    - _4_ sky130_fd_sc_hd__and2_1 + PLACED ( 80500 59840 ) FS ;
-    - d1/_0_ sky130_fd_sc_hd__and2_1 + PLACED ( 55200 16320 ) FS ;
-    - d1/_0__d1_out3_d1_out3_o_isolation sky130_fd_sc_hd__lpflow_inputiso0n_1 + PLACED ( 87400 54400 ) FS ;
-    - d1/_0__d1_out3_d1_out3_o_isolation_inv_control sky130_fd_sc_hd__clkinv_1 + PLACED ( 86020 54400 ) FS ;
-    - d1/_1_ sky130_fd_sc_hd__buf_4 + PLACED ( 46460 13600 ) FN ;
-    - d1/_1__d1_out1_d1_out1_o_isolation sky130_fd_sc_hd__lpflow_inputiso0n_1 + PLACED ( 49680 54400 ) FS ;
-    - d1/_1__d1_out1_d1_out1_o_isolation_inv_control sky130_fd_sc_hd__clkinv_1 + PLACED ( 76360 54400 ) S ;
-    - d1/_2_ sky130_fd_sc_hd__buf_4 + PLACED ( 52440 16320 ) S ;
-    - d1/_2__d1_out2_d1_out2_o_isolation sky130_fd_sc_hd__lpflow_inputiso0n_1 + PLACED ( 70380 54400 ) FS ;
-    - d1/_2__d1_out2_d1_out2_o_isolation_inv_control sky130_fd_sc_hd__clkinv_1 + PLACED ( 74980 54400 ) S ;
-    - d2/_0_ sky130_fd_sc_hd__and2_1 + PLACED ( 51980 92480 ) FS ;
-    - d2/_0__d2_out3_d2_out3_o_isolation sky130_fd_sc_hd__lpflow_inputiso0n_1 + PLACED ( 54280 92480 ) FS ;
-    - d2/_0__d2_out3_d2_out3_o_isolation_inv_control sky130_fd_sc_hd__clkinv_1 + PLACED ( 55200 95200 ) FN ;
-    - d2/_1_ sky130_fd_sc_hd__buf_4 + PLACED ( 49220 92480 ) S ;
-    - d2/_1__d2_out1_d2_out1_o_isolation sky130_fd_sc_hd__lpflow_inputiso0n_1 + PLACED ( 50140 97920 ) FS ;
-    - d2/_1__d2_out1_d2_out1_o_isolation_inv_control sky130_fd_sc_hd__clkinv_1 + PLACED ( 51520 95200 ) FN ;
-    - d2/_2_ sky130_fd_sc_hd__buf_4 + PLACED ( 48300 95200 ) FN ;
-    - d2/_2__d2_out2_d2_out2_o_isolation sky130_fd_sc_hd__lpflow_inputiso0n_1 + PLACED ( 53360 97920 ) FS ;
-    - d2/_2__d2_out2_d2_out2_o_isolation_inv_control sky130_fd_sc_hd__clkinv_1 + PLACED ( 52900 95200 ) N ;
-    - d3/_0_ sky130_fd_sc_hd__and2_1 + PLACED ( 70380 57120 ) N ;
-    - d3/_1_ sky130_fd_sc_hd__buf_4 + PLACED ( 67620 57120 ) N ;
-    - d3/_2_ sky130_fd_sc_hd__buf_4 + PLACED ( 78200 57120 ) N ;
-    - d4/_0_ sky130_fd_sc_hd__and2_1 + PLACED ( 63940 57120 ) N ;
-    - d4/_1_ sky130_fd_sc_hd__buf_4 + PLACED ( 69000 59840 ) FS ;
-    - d4/_2_ sky130_fd_sc_hd__buf_4 + PLACED ( 65780 59840 ) FS ;
-=======
 COMPONENTS 25 ;
     - _1_ sky130_fd_sc_hd__xnor2_1 + PLACED ( 60720 57120 ) N ;
     - _2_ sky130_fd_sc_hd__xnor2_1 + PLACED ( 65320 59840 ) FS ;
@@ -128,7 +97,6 @@
     - d4/_0_ sky130_fd_sc_hd__and2_1 + PLACED ( 59340 59840 ) FS ;
     - d4/_1_ sky130_fd_sc_hd__buf_4 + PLACED ( 61640 59840 ) FS ;
     - d4/_2_ sky130_fd_sc_hd__buf_4 + PLACED ( 51520 62560 ) N ;
->>>>>>> 1d7f9158
 END COMPONENTS
 PINS 7 ;
     - d1_iso_control + NET d1_iso_control + DIRECTION INPUT + USE SIGNAL
