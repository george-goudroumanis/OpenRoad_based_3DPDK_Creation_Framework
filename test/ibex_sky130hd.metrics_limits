{
  "IFP::instance_count" : "18835.2"
<<<<<<< HEAD
 ,"DPL::design_area" : "204349.19999999998"
=======
 ,"DPL::design_area" : "204444.0"
>>>>>>> 615efbbc
 ,"DPL::utilization" : "33.72"
 ,"RSZ::repair_design_buffer_count" : "409"
 ,"RSZ::max_slew_slack" : "0"
 ,"RSZ::max_capacitance_slack" : "0"
 ,"RSZ::max_fanout_slack" : "0"
 ,"RSZ::worst_slack_min" : "-1.5143882226316971"
<<<<<<< HEAD
 ,"RSZ::worst_slack_max" : "-3.6096418081248123"
 ,"RSZ::tns_max" : "-2416.518639882521"
 ,"RSZ::hold_buffer_count" : "403"
 ,"GRT::ANT::errors" : "0"
 ,"DRT::drv" : "0"
 ,"DRT::worst_slack_min" : "-1.9386874970232144"
 ,"DRT::worst_slack_max" : "-4.628464196749733"
 ,"DRT::tns_max" : "-2585.980394197042"
 ,"DRT::clock_skew" : "3.1157306949696566"
 ,"DRT::max_slew_slack" : "-22.692675590515137"
 ,"DRT::max_capacitance_slack" : "-5.154685587018628"
=======
 ,"RSZ::worst_slack_max" : "-3.605874155161888"
 ,"RSZ::tns_max" : "-2415.7877471821375"
 ,"RSZ::hold_buffer_count" : "403"
 ,"GRT::ANT::errors" : "0"
 ,"DRT::drv" : "0"
 ,"DRT::worst_slack_min" : "-2.0011484241105366"
 ,"DRT::worst_slack_max" : "-4.704421217350699"
 ,"DRT::tns_max" : "-2578.371987632471"
 ,"DRT::clock_skew" : "3.174287589293853"
 ,"DRT::max_slew_slack" : "-22.256259918212887"
 ,"DRT::max_capacitance_slack" : "-27.084555885890854"
>>>>>>> 615efbbc
 ,"DRT::max_fanout_slack" : "0"
 ,"DRT::clock_period" : "15.155"
}<|MERGE_RESOLUTION|>--- conflicted
+++ resolved
@@ -1,29 +1,12 @@
 {
   "IFP::instance_count" : "18835.2"
-<<<<<<< HEAD
- ,"DPL::design_area" : "204349.19999999998"
-=======
  ,"DPL::design_area" : "204444.0"
->>>>>>> 615efbbc
  ,"DPL::utilization" : "33.72"
  ,"RSZ::repair_design_buffer_count" : "409"
  ,"RSZ::max_slew_slack" : "0"
  ,"RSZ::max_capacitance_slack" : "0"
  ,"RSZ::max_fanout_slack" : "0"
  ,"RSZ::worst_slack_min" : "-1.5143882226316971"
-<<<<<<< HEAD
- ,"RSZ::worst_slack_max" : "-3.6096418081248123"
- ,"RSZ::tns_max" : "-2416.518639882521"
- ,"RSZ::hold_buffer_count" : "403"
- ,"GRT::ANT::errors" : "0"
- ,"DRT::drv" : "0"
- ,"DRT::worst_slack_min" : "-1.9386874970232144"
- ,"DRT::worst_slack_max" : "-4.628464196749733"
- ,"DRT::tns_max" : "-2585.980394197042"
- ,"DRT::clock_skew" : "3.1157306949696566"
- ,"DRT::max_slew_slack" : "-22.692675590515137"
- ,"DRT::max_capacitance_slack" : "-5.154685587018628"
-=======
  ,"RSZ::worst_slack_max" : "-3.605874155161888"
  ,"RSZ::tns_max" : "-2415.7877471821375"
  ,"RSZ::hold_buffer_count" : "403"
@@ -35,7 +18,6 @@
  ,"DRT::clock_skew" : "3.174287589293853"
  ,"DRT::max_slew_slack" : "-22.256259918212887"
  ,"DRT::max_capacitance_slack" : "-27.084555885890854"
->>>>>>> 615efbbc
  ,"DRT::max_fanout_slack" : "0"
  ,"DRT::clock_period" : "15.155"
 }