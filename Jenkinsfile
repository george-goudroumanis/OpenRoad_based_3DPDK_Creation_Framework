--- conflicted
+++ resolved
@@ -6,79 +6,14 @@
   stages {
     stage('Build and test') {
       parallel {
-<<<<<<< HEAD
-        stage('Build centos7 gcc8') {
-          steps {
-            sh './jenkins/build_centos7_gcc8.sh'
-          }
-        }
-        stage('Build docker centos7 clang7') {
-          steps {
-            sh './jenkins/build_docker.sh centos7 clang7'
-          }
-        }
-        stage('Build docker ubuntu18 gcc8') {
-          steps {
-            sh './jenkins/build_docker.sh ubuntu18 gcc8'
-          }
-        }
-      }
-    }
-    stage('Tests') {
-      failFast true
-      parallel {
-        stage('Unit tests centos7 gcc8') {
-          steps {
-            sh './test/regression'
-          }
-        }
-        stage('Unit tests docker ubuntu18 gcc8') {
-          steps {
-            sh './jenkins/test_docker.sh ubuntu gcc'
-          }
-        }
-        stage('Unit tests docker centos7 clang7') {
-          steps {
-            sh './jenkins/test_docker.sh centos clang'
-          }
-        }
-	stage('gcd_nangate45') {
-          steps {
-            sh './test/regression gcd_nangate45'
-          }
-        }
-        stage('aes_nangate45') {
-          steps {
-            sh './test/regression aes_nangate45'
-          }
-        }
-        stage('tinyRocket_nangate45') {
-          steps {
-            sh './test/regression tinyRocket_nangate45'
-          }
-        }
-        stage('gcd_sky130') {
-          steps {
-            sh './test/regression gcd_sky130'
-          }
-        }
-        stage('aes_sky130') {
-          steps {
-            sh './test/regression aes_sky130'
-          }
-        }
-        stage('ibex_sky130') {
-          steps {
-            sh './test/regression ibex_sky130'
-=======
         stage('Local') {
           stages {
-            stage('Local build') {
+	    stage('Build centos7 gcc8') {
               steps {
                 sh './jenkins/build.sh'
               }
             }
-            stage('Local tests') {
+            stage('Test centos7 gcc8') {
               steps {
                 script {
                   parallel (
@@ -95,63 +30,46 @@
             }
           }
         }
-/* disabled until osx clang build works
         stage('Docker centos clang') {
           stages{
-            stage('Docker build centos clang') {
+            stage('Build docker centos7 clang7') {
               steps {
-                sh './jenkins/docker/build.sh centos clang'
+                sh './jenkins/docker/build.sh centos7 clang7'
               }
             }
-            stage('Docker test centos clang') {
+            stage('Test docker centos7 clang7') {
               steps {
-                sh './jenkins/docker/test.sh centos clang'
+                sh './jenkins/docker/test.sh centos7 clang7'
               }
             }
           }
         }
-        stage('Docker ubuntu clang') {
+        stage('Docker centos7 gcc8') {
           stages{
-            stage('Docker build ubuntu clang') {
+            stage('Build docker centos7 gcc8') {
               steps {
-                sh './jenkins/docker/build.sh ubuntu clang'
+                sh './jenkins/docker/build.sh centos7 gcc8'
               }
             }
-            stage('Docker test ubuntu clang') {
+            stage('Test docker centos7 gcc8') {
               steps {
-                sh './jenkins/docker/test.sh ubuntu clang'
+                sh './jenkins/docker/test.sh centos7 gcc8'
               }
             }
           }
         }
-*/
-        stage('Docker centos gcc') {
+        stage('Docker ubuntu18 gcc8') {
           stages{
-            stage('Docker build centos gcc') {
+            stage('Docker build ubuntu18 gcc8') {
               steps {
-                sh './jenkins/docker/build.sh centos gcc'
+                sh './jenkins/docker/build.sh ubuntu18 gcc8'
               }
             }
-            stage('Docker test centos gcc') {
+            stage('Test docker ubuntu18 gcc7=8') {
               steps {
-                sh './jenkins/docker/test.sh centos gcc'
+                sh './jenkins/docker/test.sh ubuntu18 gcc8'
               }
             }
-          }
-        }
-        stage('Docker ubuntu gcc') {
-          stages{
-            stage('Docker build ubuntu gcc') {
-              steps {
-                sh './jenkins/docker/build.sh ubuntu gcc'
-              }
-            }
-            stage('Docker test ubuntu gcc') {
-              steps {
-                sh './jenkins/docker/test.sh ubuntu gcc'
-              }
-            }
->>>>>>> d12ff44a
           }
         }
       }
